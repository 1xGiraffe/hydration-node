[package]
name = 'pallet-stableswap'
<<<<<<< HEAD
version = '3.2.0'
=======
version = '3.1.2'
>>>>>>> ce69a1e2
description = 'AMM for correlated assets'
authors = ['GalacticCouncil']
edition = '2021'
homepage = "https://github.com/galacticcouncil/warehouse"
license = 'Apache 2.0'
repository = "https://github.com/galacticcouncil/warehouse"

[package.metadata.docs.rs]
targets = ["x86_64-unknown-linux-gnu"]

[dependencies]
bitflags = "1.3.2"

# parity
scale-info = { version = "2.1.2", default-features = false, features = ["derive"] }
codec = { default-features = false, features = ["derive"], package = "parity-scale-codec", version = "3.4.0" }
serde = { features = ["derive"], optional = true, version = "1.0.137" }

# primitives
sp-runtime = { workspace = true }
sp-std = { workspace = true }
sp-core = { workspace = true }
sp-io = { workspace = true }

# FRAME
frame-support = { workspace = true }
frame-system = { workspace = true }

# Math
hydra-dx-math = { workspace = true }

# HydraDX dependencies
hydradx-traits = { workspace = true }

# ORML dependencies
orml-traits = { workspace = true }

# Optional imports for benchmarking
frame-benchmarking = { workspace = true, optional = true }

[dev-dependencies]
sp-api = { workspace = true }
sp-tracing = { workspace = true }
orml-tokens = { workspace = true, features=["std"] }
proptest = "1.0.0"

[features]
default = ['std']
runtime-benchmarks = [
    "frame-benchmarking",
    "frame-system/runtime-benchmarks",
    "frame-support/runtime-benchmarks",
    "hydra-dx-math/runtime-benchmarks",
]
std = [
    "serde/std",
    'codec/std',
    "scale-info/std",
    'frame-support/std',
    'frame-system/std',
    'sp-runtime/std',
    'sp-core/std',
    'sp-io/std',
    'sp-std/std',
    "orml-tokens/std",
    "frame-benchmarking/std",
    "hydra-dx-math/std",
]
try-runtime = ["frame-support/try-runtime"]<|MERGE_RESOLUTION|>--- conflicted
+++ resolved
@@ -1,10 +1,6 @@
 [package]
 name = 'pallet-stableswap'
-<<<<<<< HEAD
-version = '3.2.0'
-=======
 version = '3.1.2'
->>>>>>> ce69a1e2
 description = 'AMM for correlated assets'
 authors = ['GalacticCouncil']
 edition = '2021'
