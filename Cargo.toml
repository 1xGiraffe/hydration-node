[profile.release]
panic = 'unwind'

[workspace]
members = [
  'node',
  'runtime/common',
  'runtime/hydradx',
  'pallets/omnipool',
  'pallets/dca',
  'primitives',
  'utils/build-script-utils',
  'integration-tests',
  'pallets/circuit-breaker',
  'pallets/xcm-rate-limiter',
  'pallets/omnipool-liquidity-mining',
  'scraper',
  'pallets/faucet',
  'traits',
  'pallets/relaychain-info',
  'pallets/route-executor',
  'pallets/transaction-multi-payment',
  'pallets/asset-registry',
  'runtime/adapters',
  'pallets/collator-rewards',
  'pallets/transaction-pause',
  'pallets/ema-oracle',
  'pallets/liquidity-mining',
  'pallets/currencies',
  'pallets/stableswap',
  'utils/test-utils',
  'pallets/dynamic-fees',
  'pallets/duster',
  'pallets/nft',
  'pallets/otc',
  'math',
]

[workspace.dependencies]
hydra-dx-math = { path = "math", default-features = false }
hydradx = { path = "node", default-features = false }
hydradx-traits = { path = "traits", default-features = false }
primitives = { path = "primitives", default-features = false }

common-runtime = { path = "runtime/common", default-features = false }
hydradx-adapters = { path = "runtime/adapters", default-features = false }
hydradx-runtime = { path = "runtime/hydradx", default-features = false }

pallet-asset-registry = { path = "pallets/asset-registry", default-features = false }
pallet-circuit-breaker = { path = "pallets/circuit-breaker", default-features = false }
pallet-claims = { path = "pallets/claims", default-features = false }
pallet-collator-rewards = { path = "pallets/collator-rewards", default-features = false }
pallet-currencies = { path = "pallets/currencies", default-features = false }
pallet-dca = { path = "pallets/dca", default-features = false }
pallet-duster = { path = "pallets/duster", default-features = false }
pallet-dynamic-fees = { path = "pallets/dynamic-fees", default-features = false }
pallet-ema-oracle = { path = "pallets/ema-oracle", default-features = false }
pallet-faucet = { path = "pallets/faucet", default-features = false }
pallet-genesis-history = { path = "pallets/genesis-history", default-features = false }
pallet-liquidity-mining = { path = "pallets/liquidity-mining", default-features = false }
pallet-nft = { path = "pallets/nft", default-features = false }
pallet-omnipool = { path = "pallets/omnipool", default-features = false }
pallet-omnipool-liquidity-mining = { path = "pallets/omnipool-liquidity-mining", default-features = false }
<<<<<<< HEAD
pallet-otc = { path = "pallets/otc", default-features = false }
pallet-price-oracle = { path = "pallets/price-oracle", default-features = false }
=======
pallet-otc = { path = "pallets/otc", default-features = false}
>>>>>>> d08e5a86
pallet-relaychain-info = { path = "pallets/relaychain-info", default-features = false }
pallet-route-executor = { path = "pallets/route-executor", default-features = false }
pallet-stableswap = { path = "pallets/stableswap", default-features = false }
pallet-transaction-multi-payment = { path = "pallets/transaction-multi-payment", default-features = false }
pallet-transaction-pause = { path = "pallets/transaction-pause", default-features = false }
pallet-xcm-rate-limiter = { path = "pallets/xcm-rate-limiter", default-features = false }
warehouse-liquidity-mining = { package = "pallet-liquidity-mining", path = "pallets/liquidity-mining", default-features = false }

hydra-dx-build-script-utils = { path = "utils/build-script-utils", default-features = false }
scraper = { path = "scraper", default-features = false }
test-utils = { path = "utils/test-utils", default-features = false }

integration-tests = { path = "integration-tests", default-features = false }

# Codec
codec = { package = "parity-scale-codec", version = "3.4.0", default-features = false, features = ["derive"] }
scale-info = { version = "2.1.2", default-features = false, features = ["derive"] }

# Frame
frame-benchmarking = { git = "https://github.com/paritytech/substrate", branch = "polkadot-v0.9.38", default-features = false }
frame-benchmarking-cli = { git = "https://github.com/paritytech/substrate", branch = "polkadot-v0.9.38", default-features = false }
frame-executive = { git = "https://github.com/paritytech/substrate", branch = "polkadot-v0.9.38", default-features = false }
frame-remote-externalities = { git = "https://github.com/paritytech/substrate", branch = "polkadot-v0.9.38", default-features = false }
frame-support = { git = "https://github.com/paritytech/substrate", branch = "polkadot-v0.9.38", default-features = false }
frame-system = { git = "https://github.com/paritytech/substrate", branch = "polkadot-v0.9.38", default-features = false }
frame-system-benchmarking = { git = "https://github.com/paritytech/substrate", branch = "polkadot-v0.9.38", default-features = false }
frame-system-rpc-runtime-api = { git = "https://github.com/paritytech/substrate", branch = "polkadot-v0.9.38", default-features = false }
frame-try-runtime = { git = "https://github.com/paritytech/substrate", branch = "polkadot-v0.9.38", default-features = false }

# Substrate
primitive-types = { version = "0.12.0", default-features = false }
sp-api = { git = "https://github.com/paritytech/substrate", branch = "polkadot-v0.9.38", default-features = false }
sp-arithmetic = { git = "https://github.com/paritytech/substrate", branch = "polkadot-v0.9.38", default-features = false }
sp-authority-discovery = { git = "https://github.com/paritytech/substrate", branch = "polkadot-v0.9.38", default-features = false }
sp-block-builder = { git = "https://github.com/paritytech/substrate", branch = "polkadot-v0.9.38", default-features = false }
sp-blockchain = { git = "https://github.com/paritytech/substrate", branch = "polkadot-v0.9.38", default-features = false }
sp-consensus = { git = "https://github.com/paritytech/substrate", branch = "polkadot-v0.9.38", default-features = false }
sp-consensus-aura = { git = "https://github.com/paritytech/substrate", branch = "polkadot-v0.9.38", default-features = false }
sp-core = { git = "https://github.com/paritytech/substrate", branch = "polkadot-v0.9.38", default-features = false }
sp-externalities = { git = "https://github.com/paritytech/substrate", branch = "polkadot-v0.9.38", default-features = false }
sp-inherents = { git = "https://github.com/paritytech/substrate", branch = "polkadot-v0.9.38", default-features = false }
sp-io = { git = "https://github.com/paritytech/substrate", branch = "polkadot-v0.9.38", default-features = false }
sp-keystore = { git = "https://github.com/paritytech/substrate", branch = "polkadot-v0.9.38", default-features = false }
sp-npos-elections = { git = "https://github.com/paritytech/substrate", branch = "polkadot-v0.9.38", default-features = false }
sp-offchain = { git = "https://github.com/paritytech/substrate", branch = "polkadot-v0.9.38", default-features = false }
sp-rpc = { git = "https://github.com/paritytech/substrate", branch = "polkadot-v0.9.38", default-features = false }
sp-runtime = { git = "https://github.com/paritytech/substrate", branch = "polkadot-v0.9.38", default-features = false }
sp-session = { git = "https://github.com/paritytech/substrate", branch = "polkadot-v0.9.38", default-features = false }
sp-staking = { git = "https://github.com/paritytech/substrate", branch = "polkadot-v0.9.38", default-features = false }
sp-std = { git = "https://github.com/paritytech/substrate", branch = "polkadot-v0.9.38", default-features = false }
sp-storage = { git = "https://github.com/paritytech/substrate", branch = "polkadot-v0.9.38", default-features = false }
sp-timestamp = { git = "https://github.com/paritytech/substrate", branch = "polkadot-v0.9.38", default-features = false }
sp-tracing = { git = "https://github.com/paritytech/substrate", branch = "polkadot-v0.9.38", default-features = false }
sp-transaction-pool = { git = "https://github.com/paritytech/substrate", branch = "polkadot-v0.9.38", default-features = false }
sp-trie = { git = "https://github.com/paritytech/substrate", branch = "polkadot-v0.9.38", default-features = false }
sp-version = { git = "https://github.com/paritytech/substrate", branch = "polkadot-v0.9.38", default-features = false }

sc-basic-authorship = { git = "https://github.com/paritytech/substrate", branch = "polkadot-v0.9.38", default-features = false }
sc-chain-spec = { git = "https://github.com/paritytech/substrate", branch = "polkadot-v0.9.38", default-features = false }
sc-cli = { git = "https://github.com/paritytech/substrate", branch = "polkadot-v0.9.38", default-features = false }
sc-client-api = { git = "https://github.com/paritytech/substrate", branch = "polkadot-v0.9.38", default-features = false }
sc-consensus = { git = "https://github.com/paritytech/substrate", branch = "polkadot-v0.9.38", default-features = false }
sc-consensus-aura = { git = "https://github.com/paritytech/substrate", branch = "polkadot-v0.9.38", default-features = false }
sc-executor = { git = "https://github.com/paritytech/substrate", branch = "polkadot-v0.9.38", default-features = false }
sc-keystore = { git = "https://github.com/paritytech/substrate", branch = "polkadot-v0.9.38", default-features = false }
sc-network = { git = "https://github.com/paritytech/substrate", branch = "polkadot-v0.9.38", default-features = false }
sc-network-common = { git = "https://github.com/paritytech/substrate", branch = "polkadot-v0.9.38", default-features = false }
sc-rpc = { git = "https://github.com/paritytech/substrate", branch = "polkadot-v0.9.38", default-features = false }
sc-rpc-api = { git = "https://github.com/paritytech/substrate", branch = "polkadot-v0.9.38", default-features = false }
sc-service = { git = "https://github.com/paritytech/substrate", branch = "polkadot-v0.9.38", default-features = false }
sc-telemetry = { git = "https://github.com/paritytech/substrate", branch = "polkadot-v0.9.38", default-features = false }
sc-tracing = { git = "https://github.com/paritytech/substrate", branch = "polkadot-v0.9.38", default-features = false }
sc-transaction-pool = { git = "https://github.com/paritytech/substrate", branch = "polkadot-v0.9.38", default-features = false }
sc-transaction-pool-api = { git = "https://github.com/paritytech/substrate", branch = "polkadot-v0.9.38", default-features = false }

# Substrate Pallets
pallet-aura = { git = "https://github.com/paritytech/substrate", branch = "polkadot-v0.9.38", default-features = false }
pallet-authorship = { git = "https://github.com/paritytech/substrate", branch = "polkadot-v0.9.38", default-features = false }
pallet-balances = { git = "https://github.com/paritytech/substrate", branch = "polkadot-v0.9.38", default-features = false }
pallet-collective = { git = "https://github.com/paritytech/substrate", branch = "polkadot-v0.9.38", default-features = false }
pallet-democracy = { git = "https://github.com/paritytech/substrate", branch = "polkadot-v0.9.38", default-features = false }
pallet-elections-phragmen = { git = "https://github.com/paritytech/substrate", branch = "polkadot-v0.9.38", default-features = false }
pallet-identity = { git = "https://github.com/paritytech/substrate", branch = "polkadot-v0.9.38", default-features = false }
pallet-multisig = { git = "https://github.com/paritytech/substrate", branch = "polkadot-v0.9.38", default-features = false }
pallet-preimage = { git = "https://github.com/paritytech/substrate", branch = "polkadot-v0.9.38", default-features = false }
pallet-proxy = { git = "https://github.com/paritytech/substrate", branch = "polkadot-v0.9.38", default-features = false }
pallet-scheduler = { git = "https://github.com/paritytech/substrate", branch = "polkadot-v0.9.38", default-features = false }
pallet-session = { git = "https://github.com/paritytech/substrate", branch = "polkadot-v0.9.38", default-features = false }
pallet-sudo = { git = "https://github.com/paritytech/substrate", branch = "polkadot-v0.9.38", default-features = false }
pallet-timestamp = { git = "https://github.com/paritytech/substrate", branch = "polkadot-v0.9.38", default-features = false }
pallet-tips = { git = "https://github.com/paritytech/substrate", branch = "polkadot-v0.9.38", default-features = false }
pallet-transaction-payment = { git = "https://github.com/paritytech/substrate", branch = "polkadot-v0.9.38", default-features = false }
pallet-transaction-payment-rpc = { git = "https://github.com/paritytech/substrate", branch = "polkadot-v0.9.38", default-features = false }
pallet-transaction-payment-rpc-runtime-api = { git = "https://github.com/paritytech/substrate", branch = "polkadot-v0.9.38", default-features = false }
pallet-treasury = { git = "https://github.com/paritytech/substrate", branch = "polkadot-v0.9.38", default-features = false }
pallet-uniques = { git = "https://github.com/paritytech/substrate", branch = "polkadot-v0.9.38", default-features = false }
pallet-utility = { git = "https://github.com/paritytech/substrate", branch = "polkadot-v0.9.38", default-features = false }

# ORML dependencies
orml-benchmarking = { git = "https://github.com/open-web3-stack/open-runtime-module-library", branch = "polkadot-v0.9.38", default-features = false }
orml-currencies = { git = "https://github.com/open-web3-stack/open-runtime-module-library", branch = "polkadot-v0.9.38", default-features = false }
orml-tokens = { git = "https://github.com/open-web3-stack/open-runtime-module-library", branch = "polkadot-v0.9.38", default-features = false }
orml-traits = { git = "https://github.com/open-web3-stack/open-runtime-module-library", branch = "polkadot-v0.9.38", default-features = false }
orml-utilities = { git = "https://github.com/open-web3-stack/open-runtime-module-library", branch = "polkadot-v0.9.38", default-features = false }
orml-vesting = { git = "https://github.com/open-web3-stack/open-runtime-module-library", branch = "polkadot-v0.9.38", default-features = false }

# orml XCM support
orml-unknown-tokens = { git = "https://github.com/open-web3-stack/open-runtime-module-library", branch = "polkadot-v0.9.38", default-features = false }
orml-xcm = { git = "https://github.com/open-web3-stack/open-runtime-module-library", branch = "polkadot-v0.9.38", default-features = false }
orml-xcm-support = { git = "https://github.com/open-web3-stack/open-runtime-module-library", branch = "polkadot-v0.9.38", default-features = false }
orml-xtokens = { git = "https://github.com/open-web3-stack/open-runtime-module-library", branch = "polkadot-v0.9.38", default-features = false }

# Cumulus dependencies
cumulus-client-cli = { git = "https://github.com/galacticcouncil/cumulus.git", branch = "feat/xcmp-defer-xcm-v9-38", default-features = false }
cumulus-client-collator = { git = "https://github.com/galacticcouncil/cumulus.git", branch = "feat/xcmp-defer-xcm-v9-38", default-features = false }
cumulus-client-consensus-aura = { git = "https://github.com/galacticcouncil/cumulus.git", branch = "feat/xcmp-defer-xcm-v9-38", default-features = false }
cumulus-client-consensus-common = { git = "https://github.com/galacticcouncil/cumulus.git", branch = "feat/xcmp-defer-xcm-v9-38", default-features = false }
cumulus-client-consensus-relay-chain = { git = "https://github.com/galacticcouncil/cumulus.git", branch = "feat/xcmp-defer-xcm-v9-38", default-features = false }
cumulus-client-network = { git = "https://github.com/galacticcouncil/cumulus.git", branch = "feat/xcmp-defer-xcm-v9-38", default-features = false }
cumulus-client-service = { git = "https://github.com/galacticcouncil/cumulus.git", branch = "feat/xcmp-defer-xcm-v9-38", default-features = false }
cumulus-pallet-aura-ext = { git = "https://github.com/galacticcouncil/cumulus.git", branch = "feat/xcmp-defer-xcm-v9-38", default-features = false }
cumulus-pallet-dmp-queue = { git = "https://github.com/galacticcouncil/cumulus.git", branch = "feat/xcmp-defer-xcm-v9-38", default-features = false }
cumulus-pallet-parachain-system = { git = "https://github.com/galacticcouncil/cumulus.git", branch = "feat/xcmp-defer-xcm-v9-38", default-features = false }
cumulus-pallet-xcm = { git = "https://github.com/galacticcouncil/cumulus.git", branch = "feat/xcmp-defer-xcm-v9-38", default-features = false }
cumulus-pallet-xcmp-queue = { git = "https://github.com/galacticcouncil/cumulus.git", branch = "feat/xcmp-defer-xcm-v9-38", default-features = false }
cumulus-primitives-core = { git = "https://github.com/galacticcouncil/cumulus.git", branch = "feat/xcmp-defer-xcm-v9-38", default-features = false }
cumulus-primitives-parachain-inherent = { git = "https://github.com/galacticcouncil/cumulus.git", branch = "feat/xcmp-defer-xcm-v9-38", default-features = false }
cumulus-primitives-timestamp = { git = "https://github.com/galacticcouncil/cumulus.git", branch = "feat/xcmp-defer-xcm-v9-38", default-features = false }
cumulus-primitives-utility = { git = "https://github.com/galacticcouncil/cumulus.git", branch = "feat/xcmp-defer-xcm-v9-38", default-features = false }
cumulus-relay-chain-inprocess-interface = { git = "https://github.com/galacticcouncil/cumulus.git", branch = "feat/xcmp-defer-xcm-v9-38", default-features = false }
cumulus-relay-chain-interface = { git = "https://github.com/galacticcouncil/cumulus.git", branch = "feat/xcmp-defer-xcm-v9-38", default-features = false }
cumulus-relay-chain-minimal-node = { git = "https://github.com/galacticcouncil/cumulus.git", branch = "feat/xcmp-defer-xcm-v9-38", default-features = false }
cumulus-test-relay-sproof-builder = { git = "https://github.com/galacticcouncil/cumulus.git", branch = "feat/xcmp-defer-xcm-v9-38", default-features = false }
pallet-collator-selection = { git = "https://github.com/galacticcouncil/cumulus.git", branch = "feat/xcmp-defer-xcm-v9-38", default-features = false }
parachain-info = { git = "https://github.com/galacticcouncil/cumulus.git", branch = "feat/xcmp-defer-xcm-v9-38", default-features = false }

# Polkadot dependencies
pallet-xcm = { git = "https://github.com/paritytech/polkadot", branch = "release-v0.9.38", default-features = false }
polkadot-cli = { git = "https://github.com/paritytech/polkadot", branch = "release-v0.9.38" }
polkadot-core-primitives = { git = "https://github.com/paritytech/polkadot", branch = "release-v0.9.38", default-features = false }
polkadot-parachain = { git = "https://github.com/paritytech/polkadot", branch = "release-v0.9.38", default-features = false, features =  [
  "wasm-api",
]}
polkadot-primitives = { git = "https://github.com/paritytech/polkadot", branch = "release-v0.9.38", default-features = false }
polkadot-runtime = { git = "https://github.com/paritytech/polkadot", branch = "release-v0.9.38", default-features = false }
polkadot-runtime-parachains = { git = "https://github.com/paritytech/polkadot", branch = "release-v0.9.38", default-features = false }
polkadot-service = { git = "https://github.com/paritytech/polkadot", branch = "release-v0.9.38", default-features = false }
polkadot-xcm = { package = "xcm", git = "https://github.com/paritytech/polkadot", branch = "release-v0.9.38", default-features = false }
xcm = { git = "https://github.com/paritytech/polkadot", branch = "release-v0.9.38", default-features = false }
xcm-builder = { git = "https://github.com/paritytech/polkadot", branch = "release-v0.9.38", default-features = false }
xcm-executor = { git = "https://github.com/paritytech/polkadot", branch = "release-v0.9.38", default-features = false }

substrate-build-script-utils = { git = "https://github.com/paritytech/substrate", branch = "polkadot-v0.9.38", default-features = false }
substrate-frame-rpc-system = { git = "https://github.com/paritytech/substrate", branch = "polkadot-v0.9.38", default-features = false }
substrate-prometheus-endpoint = { git = "https://github.com/paritytech/substrate", branch = "polkadot-v0.9.38", default-features = false }
substrate-rpc-client = { git = "https://github.com/paritytech/substrate", branch = "polkadot-v0.9.38", default-features = false }
substrate-wasm-builder = { git = "https://github.com/paritytech/substrate", branch = "polkadot-v0.9.38", default-features = false }
try-runtime-cli = { git = "https://github.com/paritytech/substrate", branch = "polkadot-v0.9.38", default-features = false }

[patch."https://github.com/paritytech/polkadot"]
kusama-runtime = { git = "https://github.com/galacticcouncil/polkadot", branch = "fix-xcm-executor-atomicity-9-38" }
pallet-xcm = { git = "https://github.com/galacticcouncil/polkadot", branch = "fix-xcm-executor-atomicity-9-38" }
polkadot-cli = { git = "https://github.com/galacticcouncil/polkadot", branch = "fix-xcm-executor-atomicity-9-38" }
polkadot-client = { git = "https://github.com/galacticcouncil/polkadot", branch = "fix-xcm-executor-atomicity-9-38" }
polkadot-core-primitives = { git = "https://github.com/galacticcouncil/polkadot", branch = "fix-xcm-executor-atomicity-9-38" }
polkadot-node-core-pvf = { git = "https://github.com/galacticcouncil/polkadot", branch = "fix-xcm-executor-atomicity-9-38" }
polkadot-node-network-protocol = { git = "https://github.com/galacticcouncil/polkadot", branch = "fix-xcm-executor-atomicity-9-38" }
polkadot-node-primitives = { git = "https://github.com/galacticcouncil/polkadot", branch = "fix-xcm-executor-atomicity-9-38" }
polkadot-node-subsystem = { git = "https://github.com/galacticcouncil/polkadot", branch = "fix-xcm-executor-atomicity-9-38" }
polkadot-node-subsystem-util = { git = "https://github.com/galacticcouncil/polkadot", branch = "fix-xcm-executor-atomicity-9-38" }
polkadot-overseer = { git = "https://github.com/galacticcouncil/polkadot", branch = "fix-xcm-executor-atomicity-9-38" }
polkadot-parachain = { git = "https://github.com/galacticcouncil/polkadot", branch = "fix-xcm-executor-atomicity-9-38" }
polkadot-primitives = { git = "https://github.com/galacticcouncil/polkadot", branch = "fix-xcm-executor-atomicity-9-38" }
polkadot-runtime = { git = "https://github.com/galacticcouncil/polkadot", branch = "fix-xcm-executor-atomicity-9-38" }
polkadot-runtime-common = { git = "https://github.com/galacticcouncil/polkadot", branch = "fix-xcm-executor-atomicity-9-38" }
polkadot-runtime-parachains = { git = "https://github.com/galacticcouncil/polkadot", branch = "fix-xcm-executor-atomicity-9-38" }
polkadot-service = { git = "https://github.com/galacticcouncil/polkadot", branch = "fix-xcm-executor-atomicity-9-38" }
polkadot-statement-table = { git = "https://github.com/galacticcouncil/polkadot", branch = "fix-xcm-executor-atomicity-9-38" }
rococo-runtime = { git = "https://github.com/galacticcouncil/polkadot", branch = "fix-xcm-executor-atomicity-9-38" }
westend-runtime = { git = "https://github.com/galacticcouncil/polkadot", branch = "fix-xcm-executor-atomicity-9-38" }
xcm = { git = "https://github.com/galacticcouncil/polkadot", branch = "fix-xcm-executor-atomicity-9-38" }
xcm-builder = { git = "https://github.com/galacticcouncil/polkadot", branch = "fix-xcm-executor-atomicity-9-38" }
xcm-executor = { git = "https://github.com/galacticcouncil/polkadot", branch = "fix-xcm-executor-atomicity-9-38" }

[patch."https://github.com/paritytech/cumulus"]
asset-test-utils = { git = "https://github.com/galacticcouncil/cumulus.git", branch = "feat/xcmp-defer-xcm-v9-38" }
bridge-hub-kusama-runtime = { git = "https://github.com/galacticcouncil/cumulus.git", branch = "feat/xcmp-defer-xcm-v9-38" }
bridge-hub-polkadot-runtime = { git = "https://github.com/galacticcouncil/cumulus.git", branch = "feat/xcmp-defer-xcm-v9-38" }
bridge-hub-rococo-runtime = { git = "https://github.com/galacticcouncil/cumulus.git", branch = "feat/xcmp-defer-xcm-v9-38" }
collectives-polkadot-runtime = { git = "https://github.com/galacticcouncil/cumulus.git", branch = "feat/xcmp-defer-xcm-v9-38" }
contracts-rococo-runtime = { git = "https://github.com/galacticcouncil/cumulus.git", branch = "feat/xcmp-defer-xcm-v9-38" }
cumulus-client-cli = { git = "https://github.com/galacticcouncil/cumulus.git", branch = "feat/xcmp-defer-xcm-v9-38" }
cumulus-client-collator = { git = "https://github.com/galacticcouncil/cumulus.git", branch = "feat/xcmp-defer-xcm-v9-38" }
cumulus-client-consensus-aura = { git = "https://github.com/galacticcouncil/cumulus.git", branch = "feat/xcmp-defer-xcm-v9-38" }
cumulus-client-consensus-common = { git = "https://github.com/galacticcouncil/cumulus.git", branch = "feat/xcmp-defer-xcm-v9-38" }
cumulus-client-consensus-relay-chain = { git = "https://github.com/galacticcouncil/cumulus.git", branch = "feat/xcmp-defer-xcm-v9-38" }
cumulus-client-network = { git = "https://github.com/galacticcouncil/cumulus.git", branch = "feat/xcmp-defer-xcm-v9-38" }
cumulus-client-pov-recovery = { git = "https://github.com/galacticcouncil/cumulus.git", branch = "feat/xcmp-defer-xcm-v9-38" }
cumulus-client-service = { git = "https://github.com/galacticcouncil/cumulus.git", branch = "feat/xcmp-defer-xcm-v9-38" }
cumulus-pallet-aura-ext = { git = "https://github.com/galacticcouncil/cumulus.git", branch = "feat/xcmp-defer-xcm-v9-38" }
cumulus-pallet-dmp-queue = { git = "https://github.com/galacticcouncil/cumulus.git", branch = "feat/xcmp-defer-xcm-v9-38" }
cumulus-pallet-parachain-system = { git = "https://github.com/galacticcouncil/cumulus.git", branch = "feat/xcmp-defer-xcm-v9-38" }
cumulus-pallet-parachain-system-proc-macro = { git = "https://github.com/galacticcouncil/cumulus.git", branch = "feat/xcmp-defer-xcm-v9-38" }
cumulus-pallet-session-benchmarking = { git = "https://github.com/galacticcouncil/cumulus.git", branch = "feat/xcmp-defer-xcm-v9-38" }
cumulus-pallet-solo-to-para = { git = "https://github.com/galacticcouncil/cumulus.git", branch = "feat/xcmp-defer-xcm-v9-38" }
cumulus-pallet-xcm = { git = "https://github.com/galacticcouncil/cumulus.git", branch = "feat/xcmp-defer-xcm-v9-38" }
cumulus-pallet-xcmp-queue = { git = "https://github.com/galacticcouncil/cumulus.git", branch = "feat/xcmp-defer-xcm-v9-38" }
cumulus-ping = { git = "https://github.com/galacticcouncil/cumulus.git", branch = "feat/xcmp-defer-xcm-v9-38" }
cumulus-primitives-core = { git = "https://github.com/galacticcouncil/cumulus.git", branch = "feat/xcmp-defer-xcm-v9-38" }
cumulus-primitives-parachain-inherent = { git = "https://github.com/galacticcouncil/cumulus.git", branch = "feat/xcmp-defer-xcm-v9-38" }
cumulus-primitives-timestamp = { git = "https://github.com/galacticcouncil/cumulus.git", branch = "feat/xcmp-defer-xcm-v9-38" }
cumulus-primitives-utility = { git = "https://github.com/galacticcouncil/cumulus.git", branch = "feat/xcmp-defer-xcm-v9-38" }
cumulus-relay-chain-inprocess-interface = { git = "https://github.com/galacticcouncil/cumulus.git", branch = "feat/xcmp-defer-xcm-v9-38" }
cumulus-relay-chain-interface = { git = "https://github.com/galacticcouncil/cumulus.git", branch = "feat/xcmp-defer-xcm-v9-38" }
cumulus-relay-chain-minimal-node = { git = "https://github.com/galacticcouncil/cumulus.git", branch = "feat/xcmp-defer-xcm-v9-38" }
cumulus-relay-chain-rpc-interface = { git = "https://github.com/galacticcouncil/cumulus.git", branch = "feat/xcmp-defer-xcm-v9-38" }
cumulus-test-client = { git = "https://github.com/galacticcouncil/cumulus.git", branch = "feat/xcmp-defer-xcm-v9-38" }
cumulus-test-relay-sproof-builder = { git = "https://github.com/galacticcouncil/cumulus.git", branch = "feat/xcmp-defer-xcm-v9-38" }
cumulus-test-relay-validation-worker-provider = { git = "https://github.com/galacticcouncil/cumulus.git", branch = "feat/xcmp-defer-xcm-v9-38" }
cumulus-test-runtime = { git = "https://github.com/galacticcouncil/cumulus.git", branch = "feat/xcmp-defer-xcm-v9-38" }
cumulus-test-service = { git = "https://github.com/galacticcouncil/cumulus.git", branch = "feat/xcmp-defer-xcm-v9-38" }
pallet-collator-selection = { git = "https://github.com/galacticcouncil/cumulus.git", branch = "feat/xcmp-defer-xcm-v9-38" }
pallet-template = { git = "https://github.com/galacticcouncil/cumulus.git", branch = "feat/xcmp-defer-xcm-v9-38" }
parachain-info = { git = "https://github.com/galacticcouncil/cumulus.git", branch = "feat/xcmp-defer-xcm-v9-38" }
parachain-template-node = { git = "https://github.com/galacticcouncil/cumulus.git", branch = "feat/xcmp-defer-xcm-v9-38" }
parachain-template-runtime = { git = "https://github.com/galacticcouncil/cumulus.git", branch = "feat/xcmp-defer-xcm-v9-38" }
parachains-common = { git = "https://github.com/galacticcouncil/cumulus.git", branch = "feat/xcmp-defer-xcm-v9-38" }
penpal-runtime = { git = "https://github.com/galacticcouncil/cumulus.git", branch = "feat/xcmp-defer-xcm-v9-38" }
polkadot-parachain-bin = { git = "https://github.com/galacticcouncil/cumulus.git", branch = "feat/xcmp-defer-xcm-v9-38" }
rococo-parachain-runtime = { git = "https://github.com/galacticcouncil/cumulus.git", branch = "feat/xcmp-defer-xcm-v9-38" }
seedling-runtime = { git = "https://github.com/galacticcouncil/cumulus.git", branch = "feat/xcmp-defer-xcm-v9-38" }
shell-runtime = { git = "https://github.com/galacticcouncil/cumulus.git", branch = "feat/xcmp-defer-xcm-v9-38" }
statemine-runtime = { git = "https://github.com/galacticcouncil/cumulus.git", branch = "feat/xcmp-defer-xcm-v9-38" }
statemint-runtime = { git = "https://github.com/galacticcouncil/cumulus.git", branch = "feat/xcmp-defer-xcm-v9-38" }
westmint-runtime = { git = "https://github.com/galacticcouncil/cumulus.git", branch = "feat/xcmp-defer-xcm-v9-38" }<|MERGE_RESOLUTION|>--- conflicted
+++ resolved
@@ -61,12 +61,7 @@
 pallet-nft = { path = "pallets/nft", default-features = false }
 pallet-omnipool = { path = "pallets/omnipool", default-features = false }
 pallet-omnipool-liquidity-mining = { path = "pallets/omnipool-liquidity-mining", default-features = false }
-<<<<<<< HEAD
-pallet-otc = { path = "pallets/otc", default-features = false }
-pallet-price-oracle = { path = "pallets/price-oracle", default-features = false }
-=======
 pallet-otc = { path = "pallets/otc", default-features = false}
->>>>>>> d08e5a86
 pallet-relaychain-info = { path = "pallets/relaychain-info", default-features = false }
 pallet-route-executor = { path = "pallets/route-executor", default-features = false }
 pallet-stableswap = { path = "pallets/stableswap", default-features = false }
