--- conflicted
+++ resolved
@@ -1,10 +1,6 @@
 [package]
 name = "hydradx-runtime"
-<<<<<<< HEAD
-version = "226.0.0"
-=======
 version = "227.0.0"
->>>>>>> 8abf856a
 authors = ["GalacticCouncil"]
 edition = "2021"
 license = "Apache 2.0"
