[package]
name = "pallet-omnipool-liquidity-mining"
version = "2.0.9"
authors = ['GalacticCouncil']
edition = "2021"
license = "Apache-2.0"
homepage = 'https://github.com/galacticcouncil/hydradx-node'
repository = 'https://github.com/galacticcouncil/hydradx-node'
description = "Liquidity mining for Omnipool."

[package.metadata.docs.rs]
targets = ["x86_64-unknown-linux-gnu"]

[dependencies]
# parity
scale-info = { version = "2.3.1", default-features = false, features = ["derive"] }
codec = { default-features = false, features = ["derive"], package = "parity-scale-codec", version = "3.4.0" }

# local
primitives = { workspace = true }
pallet-omnipool = { workspace = true }

# primitives
sp-runtime = { workspace = true }
sp-std = { workspace = true }

# FRAME
frame-support = { workspace = true }
frame-system = { workspace = true }

# ORML
orml-traits = { workspace = true }

# Warehouse
<<<<<<< HEAD
pallet-liquidity-mining = { git = "https://github.com/galacticcouncil/warehouse", rev = "8363e9d3bb5db76794200fa0fca4412c40e9d932", default-features = false }
pallet-ema-oracle = { git = "https://github.com/galacticcouncil/warehouse", rev = "8363e9d3bb5db76794200fa0fca4412c40e9d932", default-features = false }
hydradx-traits = { git = "https://github.com/galacticcouncil/warehouse", rev = "8363e9d3bb5db76794200fa0fca4412c40e9d932", default-features = false }
=======
pallet-liquidity-mining = { workspace = true }
pallet-ema-oracle = { workspace = true }
hydradx-traits = { workspace = true }
>>>>>>> bafa9778

hydra-dx-math = { workspace = true }

# third party
primitive-types = { version = "0.12.0", default-features = false }
bitflags = "1.3.2"

# Optional imports for benchmarking
frame-benchmarking = { workspace = true, optional = true }
pallet-balances = { workspace = true, optional = true }
sp-core = { workspace = true, optional = true }
sp-io = { workspace = true, optional = true }

[dev-dependencies]
sp-io = { workspace = true }
sp-core = { workspace = true }
orml-tokens = { workspace = true }
proptest = "1.0.0"
pretty_assertions = "1.2.1"
<<<<<<< HEAD
test-utils = { git = "https://github.com/galacticcouncil/warehouse", rev = "8363e9d3bb5db76794200fa0fca4412c40e9d932", default-features = false }
=======
test-utils = { workspace = true }
>>>>>>> bafa9778

[features]
default = ["std"]
std = [
	"codec/std",
	"sp-runtime/std",
	"sp-std/std",
	"frame-support/std",
	"frame-system/std",
	"scale-info/std",
	"sp-core/std",
	"sp-io/std",
	"pallet-balances/std",
	"orml-tokens/std",
  	"pallet-omnipool/std",
	"pallet-liquidity-mining/std",
]
runtime-benchmarks = [
	"frame-benchmarking/runtime-benchmarks",
	"sp-core",
	"sp-io",
	"pallet-balances",
]
try-runtime = [ "frame-support/try-runtime" ]<|MERGE_RESOLUTION|>--- conflicted
+++ resolved
@@ -32,15 +32,9 @@
 orml-traits = { workspace = true }
 
 # Warehouse
-<<<<<<< HEAD
-pallet-liquidity-mining = { git = "https://github.com/galacticcouncil/warehouse", rev = "8363e9d3bb5db76794200fa0fca4412c40e9d932", default-features = false }
-pallet-ema-oracle = { git = "https://github.com/galacticcouncil/warehouse", rev = "8363e9d3bb5db76794200fa0fca4412c40e9d932", default-features = false }
-hydradx-traits = { git = "https://github.com/galacticcouncil/warehouse", rev = "8363e9d3bb5db76794200fa0fca4412c40e9d932", default-features = false }
-=======
 pallet-liquidity-mining = { workspace = true }
 pallet-ema-oracle = { workspace = true }
 hydradx-traits = { workspace = true }
->>>>>>> bafa9778
 
 hydra-dx-math = { workspace = true }
 
@@ -60,11 +54,7 @@
 orml-tokens = { workspace = true }
 proptest = "1.0.0"
 pretty_assertions = "1.2.1"
-<<<<<<< HEAD
-test-utils = { git = "https://github.com/galacticcouncil/warehouse", rev = "8363e9d3bb5db76794200fa0fca4412c40e9d932", default-features = false }
-=======
 test-utils = { workspace = true }
->>>>>>> bafa9778
 
 [features]
 default = ["std"]
