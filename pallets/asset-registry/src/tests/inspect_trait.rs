use super::*;

use frame_support::storage::with_transaction;
use hydradx_traits::registry::{AssetKind, Inspect};
use mock::Registry;

use pretty_assertions::assert_eq;
use sp_runtime::{DispatchResult, TransactionOutcome};

#[test]
fn is_sufficient_should_work() {
	let suff_asset_id = 1_u32;
	let insuff_asset_id = 2_u32;
	let non_existing_id = 3_u32;

	ExtBuilder::default()
		.with_assets(vec![
			(
				Some(suff_asset_id),
				Some(b"Suff".to_vec().try_into().unwrap()),
				UNIT,
				None,
				None,
				None,
				true,
			),
			(
				Some(insuff_asset_id),
				Some(b"Insuff".to_vec().try_into().unwrap()),
				UNIT,
				None,
				None,
				None,
				false,
			),
		])
		.build()
		.execute_with(|| {
			assert_eq!(<Registry as Inspect>::is_sufficient(suff_asset_id), true);

			assert_eq!(<Registry as Inspect>::is_sufficient(insuff_asset_id), false);

			assert_eq!(<Registry as Inspect>::is_sufficient(non_existing_id), false);
		});
}

#[test]
fn exists_should_work() {
	let asset_id = 2_u32;
	let non_existing_id = 3_u32;

	ExtBuilder::default()
		.with_assets(vec![(
			Some(asset_id),
			Some(b"Suff".to_vec().try_into().unwrap()),
			UNIT,
			None,
			None,
			None,
			true,
		)])
		.build()
		.execute_with(|| {
			assert_eq!(<Registry as Inspect>::exists(asset_id), true);

			assert_eq!(<Registry as Inspect>::exists(non_existing_id), false);
		});
}

#[test]
fn decimals_should_work() {
	let non_existing_id = 543_u32;

	ExtBuilder::default()
		.with_assets(vec![
			(
				Some(1),
				Some(b"TKN1".to_vec().try_into().unwrap()),
				UNIT,
				None,
				Some(5_u8),
				None,
				true,
			),
			(
				Some(2),
				Some(b"TKN2".to_vec().try_into().unwrap()),
				UNIT,
				None,
				Some(0_u8),
				None,
				true,
			),
			(
				Some(3),
				Some(b"TKN3".to_vec().try_into().unwrap()),
				UNIT,
				None,
				None,
				None,
				true,
			),
		])
		.build()
		.execute_with(|| {
			assert_eq!(<Registry as Inspect>::decimals(1), Some(5));

			assert_eq!(<Registry as Inspect>::decimals(2), Some(0));

			assert_eq!(<Registry as Inspect>::decimals(3), None);

			assert_eq!(<Registry as Inspect>::decimals(non_existing_id), None);
		});
}

#[test]
fn asset_type_should_work() {
	let non_existing_id = 543_u32;

	ExtBuilder::default().build().execute_with(|| {
		let _ = with_transaction(|| {
			//Arrange
			let token_type_id =
				Registry::register_insufficient_asset(None, None, AssetKind::Token, None, None, None, None, None)
					.unwrap();
			let xyk_type_id =
				Registry::register_insufficient_asset(None, None, AssetKind::XYK, None, None, None, None, None)
					.unwrap();
			let stableswap_type_id =
				Registry::register_insufficient_asset(None, None, AssetKind::StableSwap, None, None, None, None, None)
					.unwrap();
			let bond_type_id =
				Registry::register_insufficient_asset(None, None, AssetKind::Bond, None, None, None, None, None)
					.unwrap();
			let external_type_id =
				Registry::register_insufficient_asset(None, None, AssetKind::External, None, None, None, None, None)
					.unwrap();

			//Assert
			assert_eq!(<Registry as Inspect>::asset_type(token_type_id), Some(AssetKind::Token));
			assert_eq!(<Registry as Inspect>::asset_type(xyk_type_id), Some(AssetKind::XYK));
			assert_eq!(
				<Registry as Inspect>::asset_type(stableswap_type_id),
				Some(AssetKind::StableSwap)
			);
			assert_eq!(<Registry as Inspect>::asset_type(bond_type_id), Some(AssetKind::Bond));
			assert_eq!(
				<Registry as Inspect>::asset_type(external_type_id),
				Some(AssetKind::External)
			);

			assert_eq!(<Registry as Inspect>::asset_type(non_existing_id), None);

			TransactionOutcome::Commit(DispatchResult::Ok(()))
		});
	});
}

#[test]
fn is_banned_should_work() {
	ExtBuilder::default()
		.with_assets(vec![
			(
				Some(1),
				Some(b"Suff".to_vec().try_into().unwrap()),
				UNIT,
				None,
				None,
				None,
				true,
			),
			(
				Some(2),
				Some(b"Insuff".to_vec().try_into().unwrap()),
				UNIT,
				None,
				None,
				None,
				false,
			),
		])
		.build()
		.execute_with(|| {
			//Arrange
			//NOTE: update origin is set to ensure_signed in tests
			assert_ok!(Registry::ban_asset(RuntimeOrigin::signed(ALICE), 1));

			//Act & assert
			assert_eq!(<Registry as Inspect>::is_banned(1), true);

			assert_eq!(<Registry as Inspect>::is_banned(2), false);
		});
}

#[test]
fn asset_name_should_work() {
	let non_existing_id = 543_u32;
	let asset_one_name = b"Tkn1".to_vec();

	ExtBuilder::default()
		.with_assets(vec![
			(
				Some(1),
				Some(asset_one_name.clone().try_into().unwrap()),
				UNIT,
				None,
				None,
				None,
				true,
			),
			(Some(2), None, UNIT, None, None, None, false),
			(
				Some(3),
				Some(b"Tkn3".to_vec().try_into().unwrap()),
				UNIT,
				None,
				None,
				None,
				true,
			),
		])
		.build()
		.execute_with(|| {
			//Act & assert
			assert_eq!(<Registry as Inspect>::asset_name(1), Some(asset_one_name));

			assert_eq!(<Registry as Inspect>::asset_name(2), None);

			assert_eq!(<Registry as Inspect>::asset_name(non_existing_id), None);
		});
}

#[test]
fn asset_symbol_should_work() {
	let non_existing_id = 543_u32;
	let asset_one_symbol = b"TKN".to_vec();

	ExtBuilder::default()
		.with_assets(vec![
			(
				Some(1),
				Some(b"Tkn1".to_vec().try_into().unwrap()),
				UNIT,
				Some(asset_one_symbol.clone().try_into().unwrap()),
				None,
				None,
				true,
			),
			(Some(2), None, UNIT, None, None, None, false),
			(
				Some(3),
				Some(b"Tkn3".to_vec().try_into().unwrap()),
				UNIT,
				None,
				None,
				None,
				true,
			),
		])
		.build()
		.execute_with(|| {
			//Act & assert
			assert_eq!(<Registry as Inspect>::asset_symbol(1), Some(asset_one_symbol));

			assert_eq!(<Registry as Inspect>::asset_name(2), None);

			assert_eq!(<Registry as Inspect>::asset_name(non_existing_id), None);
		});
}

#[test]
fn existential_deposit_should_work() {
<<<<<<< HEAD
=======
	let non_existing_id = 543_u32;
	let asset_one_symbol = b"TKN".to_vec();

>>>>>>> 8abf856a
	ExtBuilder::default()
		.with_assets(vec![
			(
				Some(1),
				Some(b"Tkn1".to_vec().try_into().unwrap()),
				UNIT,
<<<<<<< HEAD
=======
				Some(asset_one_symbol.try_into().unwrap()),
				None,
				None,
				true,
			),
			(Some(2), None, UNIT, None, None, None, false),
			(
				Some(3),
				Some(b"Tkn3".to_vec().try_into().unwrap()),
				2 * UNIT,
>>>>>>> 8abf856a
				None,
				None,
				None,
				true,
			),
<<<<<<< HEAD
			(Some(2), None, 100 * UNIT, None, None, None, false),
=======
>>>>>>> 8abf856a
		])
		.build()
		.execute_with(|| {
			//Act & assert
<<<<<<< HEAD
			assert_eq!(<Registry as Inspect>::existential_deposit(1), Some(UNIT));

			assert_eq!(<Registry as Inspect>::existential_deposit(2), Some(100 * UNIT));

			assert_eq!(<Registry as Inspect>::existential_deposit(3), None);
=======
			assert_eq!(<Registry as Inspect>::existential_deposit(3), Some(2 * UNIT));

			assert_eq!(<Registry as Inspect>::existential_deposit(non_existing_id), None);
>>>>>>> 8abf856a
		});
}<|MERGE_RESOLUTION|>--- conflicted
+++ resolved
@@ -270,54 +270,24 @@
 
 #[test]
 fn existential_deposit_should_work() {
-<<<<<<< HEAD
-=======
 	let non_existing_id = 543_u32;
 	let asset_one_symbol = b"TKN".to_vec();
 
->>>>>>> 8abf856a
-	ExtBuilder::default()
-		.with_assets(vec![
-			(
-				Some(1),
-				Some(b"Tkn1".to_vec().try_into().unwrap()),
-				UNIT,
-<<<<<<< HEAD
-=======
-				Some(asset_one_symbol.try_into().unwrap()),
-				None,
-				None,
-				true,
-			),
-			(Some(2), None, UNIT, None, None, None, false),
-			(
-				Some(3),
-				Some(b"Tkn3".to_vec().try_into().unwrap()),
-				2 * UNIT,
->>>>>>> 8abf856a
-				None,
-				None,
-				None,
-				true,
-			),
-<<<<<<< HEAD
-			(Some(2), None, 100 * UNIT, None, None, None, false),
-=======
->>>>>>> 8abf856a
-		])
-		.build()
-		.execute_with(|| {
-			//Act & assert
-<<<<<<< HEAD
-			assert_eq!(<Registry as Inspect>::existential_deposit(1), Some(UNIT));
-
-			assert_eq!(<Registry as Inspect>::existential_deposit(2), Some(100 * UNIT));
-
-			assert_eq!(<Registry as Inspect>::existential_deposit(3), None);
-=======
-			assert_eq!(<Registry as Inspect>::existential_deposit(3), Some(2 * UNIT));
+	ExtBuilder::default()
+		.with_assets(vec![(
+			Some(1),
+			Some(b"Tkn1".to_vec().try_into().unwrap()),
+			2 * UNIT,
+			Some(asset_one_symbol.try_into().unwrap()),
+			None,
+			None,
+			true,
+		)])
+		.build()
+		.execute_with(|| {
+			//Act & assert
+			assert_eq!(<Registry as Inspect>::existential_deposit(1), Some(2 * UNIT));
 
 			assert_eq!(<Registry as Inspect>::existential_deposit(non_existing_id), None);
->>>>>>> 8abf856a
 		});
 }