// This file is part of HydraDX-node.

// Copyright (C) 2020-2021  Intergalactic, Limited (GIB).
// SPDX-License-Identifier: Apache-2.0

// Licensed under the Apache License, Version 2.0 (the "License");
// you may not use this file except in compliance with the License.
// You may obtain a copy of the License at
//
//     http://www.apache.org/licenses/LICENSE-2.0
//
// Unless required by applicable law or agreed to in writing, software
// distributed under the License is distributed on an "AS IS" BASIS,
// WITHOUT WARRANTIES OR CONDITIONS OF ANY KIND, either express or implied.
// See the License for the specific language governing permissions and
// limitations under the License.

#![cfg_attr(not(feature = "std"), no_std)]

pub mod adapters;
pub mod weights;

use codec::alloc::vec;
use codec::{Decode, Encode, MaxEncodedLen};
use frame_support::traits::{Contains, EitherOfDiverse, LockIdentifier};
use frame_support::{parameter_types, weights::Pays, PalletId, RuntimeDebug};
use frame_system::EnsureRoot;
pub use pallet_transaction_payment::Multiplier;
pub use primitives::constants::{chain::*, currency::*, time::*};
pub use primitives::{Amount, AssetId, Balance, BlockNumber, CollectionId};
use scale_info::TypeInfo;
use sp_runtime::{
	generic,
	traits::{AccountIdConversion, BlakeTwo256, IdentifyAccount, Verify},
	FixedPointNumber, MultiSignature, Perbill, Percent, Permill, Perquintill,
};
use sp_std::prelude::*;

/// Alias to 512-bit hash when used in the context of a transaction signature on the chain.
pub type Signature = MultiSignature;

/// Some way of identifying an account on the chain. We intentionally make it equivalent
/// to the public key of our transaction signing scheme.
pub type AccountId = <<Signature as Verify>::Signer as IdentifyAccount>::AccountId;

/// The type for looking up accounts. We don't expect more than 4 billion of them, but you
/// never know...
pub type AccountIndex = u32;

/// Index of a transaction in the chain.
pub type Index = u32;

/// A hash of some data used by the chain.
pub type Hash = sp_core::H256;

/// Opaque, encoded, unchecked extrinsic.
pub use sp_runtime::OpaqueExtrinsic as UncheckedExtrinsic;

/// Header type.
pub type Header = generic::Header<BlockNumber, BlakeTwo256>;

/// Block type.
pub type Block = generic::Block<Header, UncheckedExtrinsic>;

/// We assume that an on-initialize consumes 2.5% of the weight on average, hence a single extrinsic
/// will not be allowed to consume more than `AvailableBlockRatio - 2.5%`.
pub const AVERAGE_ON_INITIALIZE_RATIO: Perbill = Perbill::from_perthousand(25);
/// We allow `Normal` extrinsics to fill up the block up to 75%, the rest can be used
/// by  Operational  extrinsics.
pub const NORMAL_DISPATCH_RATIO: Perbill = Perbill::from_percent(75);

pub type CouncilCollective = pallet_collective::Instance1;
pub type TechnicalCollective = pallet_collective::Instance2;

pub type TreasuryApproveOrigin = EitherOfDiverse<
	EnsureRoot<AccountId>,
	pallet_collective::EnsureProportionAtLeast<AccountId, CouncilCollective, 3, 5>,
>;

pub type MoreThanHalfCouncil = EitherOfDiverse<
	EnsureRoot<AccountId>,
	pallet_collective::EnsureProportionMoreThan<AccountId, CouncilCollective, 1, 2>,
>;

pub type MajorityOfCouncil = EitherOfDiverse<
	pallet_collective::EnsureProportionAtLeast<AccountId, CouncilCollective, 2, 3>,
	EnsureRoot<AccountId>,
>;

pub type AllCouncilMembers = EitherOfDiverse<
	pallet_collective::EnsureProportionAtLeast<AccountId, CouncilCollective, 1, 1>,
	EnsureRoot<AccountId>,
>;

pub type MoreThanHalfTechCommittee = EitherOfDiverse<
	pallet_collective::EnsureProportionAtLeast<AccountId, TechnicalCollective, 1, 2>,
	EnsureRoot<AccountId>,
>;

pub type SuperMajorityTechCommittee = EitherOfDiverse<
	pallet_collective::EnsureProportionAtLeast<AccountId, TechnicalCollective, 2, 3>,
	EnsureRoot<AccountId>,
>;

pub type AllTechnicalCommitteeMembers = EitherOfDiverse<
	pallet_collective::EnsureProportionAtLeast<AccountId, TechnicalCollective, 1, 1>,
	EnsureRoot<AccountId>,
>;

pub fn get_all_module_accounts() -> Vec<AccountId> {
	vec![
		TreasuryPalletId::get().into_account_truncating(),
		VestingPalletId::get().into_account_truncating(),
	]
}

pub struct DustRemovalWhitelist;

impl Contains<AccountId> for DustRemovalWhitelist {
	fn contains(a: &AccountId) -> bool {
		get_all_module_accounts().contains(a)
	}
}

// frame system
parameter_types! {
	pub const BlockHashCount: BlockNumber = 2400;
	/// Maximum length of block. Up to 5MB.
	pub BlockLength: frame_system::limits::BlockLength =
		frame_system::limits::BlockLength::max_with_normal_ratio(5 * 1024 * 1024, NORMAL_DISPATCH_RATIO);
	pub const SS58Prefix: u16 = 63;
}

// pallet timestamp
parameter_types! {
	pub const MinimumPeriod: u64 = SLOT_DURATION / 2;
	pub const NativeAssetId : AssetId = CORE_ASSET_ID;
}

// pallet balances
parameter_types! {
	pub const NativeExistentialDeposit: u128 = NATIVE_EXISTENTIAL_DEPOSIT;
	pub const MaxLocks: u32 = 50;
	pub const MaxReserves: u32 = 50;
}

// pallet aura
parameter_types! {
	pub const MaxAuthorities: u32 = 50;
}

// pallet transaction payment
parameter_types! {
	pub const TransactionByteFee: Balance = 10 * MILLICENTS;
	/// The portion of the `NORMAL_DISPATCH_RATIO` that we adjust the fees with. Blocks filled less
	/// than this will decrease the weight and more will increase.
	pub const TargetBlockFullness: Perquintill = Perquintill::from_percent(25);
	/// The adjustment variable of the runtime. Higher values will cause `TargetBlockFullness` to
	/// change the fees more rapidly.
	pub AdjustmentVariable: Multiplier = Multiplier::saturating_from_rational(6, 100_000);
	/// Minimum amount of the multiplier. This value cannot be too low. A test case should ensure
	/// that combined with `AdjustmentVariable`, we can recover from the minimum.
	pub MinimumMultiplier: Multiplier = Multiplier::saturating_from_rational(1, 1_000_000u128);
}

// pallet treasury
parameter_types! {
	pub const ProposalBond: Permill = Permill::from_percent(3);
	pub const ProposalBondMinimum: Balance = 100 * DOLLARS;
	pub const ProposalBondMaximum: Balance = 500 * DOLLARS;
	pub const SpendPeriod: BlockNumber = DAYS;
	pub const Burn: Permill = Permill::from_percent(0);
	pub const TreasuryPalletId: PalletId = PalletId(*b"py/trsry");
	pub const MaxApprovals: u32 =  100;
}

// pallet authorship
parameter_types! {
	pub const UncleGenerations: u32 = 0;
}

// pallet collator selection
parameter_types! {
	pub const PotId: PalletId = PalletId(*b"PotStake");
	pub const MaxCandidates: u32 = 0;
	pub const MinCandidates: u32 = 0;
	pub const MaxInvulnerables: u32 = 50;
}

// pallet session
parameter_types! {
	pub const Period: u32 = 4 * HOURS;
	pub const Offset: u32 = 0;
}

// pallet preimage
parameter_types! {
	pub const PreimageMaxSize: u32 = 4096 * 1024;
	pub PreimageBaseDeposit: Balance = deposit(2, 64);
	pub PreimageByteDeposit: Balance = deposit(0, 1);
}

// pallet identity
parameter_types! {
	pub const BasicDeposit: Balance = 5 * DOLLARS;
	pub const FieldDeposit: Balance = DOLLARS;
	pub const SubAccountDeposit: Balance = 5 * DOLLARS;
	pub const MaxSubAccounts: u32 = 100;
	pub const MaxAdditionalFields: u32 = 100;
	pub const MaxRegistrars: u32 = 20;
}

// pallet collective Instance1 - CouncilCollective
parameter_types! {
	pub const CouncilMaxProposals: u32 = 30;
	pub const CouncilMaxMembers: u32 = 13;
	pub const CouncilMotionDuration: BlockNumber = 5 * DAYS;
}

// pallet collective Instance2 - TechnicalCollective
parameter_types! {
	pub const TechnicalMaxProposals: u32 = 20;
	pub const TechnicalMaxMembers: u32 = 10;
	pub const TechnicalMotionDuration: BlockNumber = 5 * DAYS;
}

// pallet democracy
parameter_types! {
	pub const LaunchPeriod: BlockNumber = 3 * DAYS;
	pub const VotingPeriod: BlockNumber = 3 * DAYS;
	pub const FastTrackVotingPeriod: BlockNumber = 3 * HOURS;
	pub const MinimumDeposit: Balance = 1000 * DOLLARS;
	pub const EnactmentPeriod: BlockNumber = 24 * HOURS;
	pub const CooloffPeriod: BlockNumber = 7 * DAYS;
	pub const InstantAllowed: bool = true;
	pub const MaxVotes: u32 = 100;
	pub const MaxProposals: u32 = 100;
}

// pallet elections_phragmen
parameter_types! {
	// Bond for candidacy into governance
	pub const CandidacyBond: Balance = 5 * DOLLARS;
	// 1 storage item created, key size is 32 bytes, value size is 16+16.
	pub const VotingBondBase: Balance = CENTS;
	// additional data per vote is 32 bytes (account id).
	pub const VotingBondFactor: Balance = CENTS;
	pub const TermDuration: BlockNumber = 7 * DAYS;
	pub const DesiredMembers: u32 = 13;
	pub const DesiredRunnersUp: u32 = 15;
	pub const ElectionsPhragmenPalletId: LockIdentifier = *b"phrelect";
	pub const MaxElectionCandidates: u32 = 1_000;
	pub const MaxElectionVoters: u32 = 10_000;
}

// pallet tips
parameter_types! {
	pub const DataDepositPerByte: Balance = CENTS;
	pub const TipCountdown: BlockNumber = 2 * HOURS;
	pub const TipFindersFee: Percent = Percent::from_percent(1);
	pub const TipReportDepositBase: Balance = 10 * DOLLARS;
	pub const TipReportDepositPerByte: Balance = CENTS;
	pub const MaximumReasonLength: u32 = 1024;
}

// pallet vesting
parameter_types! {
	pub MinVestedTransfer: Balance = 100;
	pub const MaxVestingSchedules: u32 = 100;
	pub const VestingPalletId: PalletId = PalletId(*b"py/vstng");
}

// pallet proxy
/// The type used to represent the kinds of proxying allowed.
#[derive(Copy, Clone, Eq, PartialEq, Ord, PartialOrd, Encode, Decode, RuntimeDebug, MaxEncodedLen, TypeInfo)]
pub enum ProxyType {
	Any,
	CancelProxy,
	Governance,
	Transfer,
}
impl Default for ProxyType {
	fn default() -> Self {
		Self::Any
	}
}

parameter_types! {
	pub ProxyDepositBase: Balance = deposit(1, 8);
	pub ProxyDepositFactor: Balance = deposit(0, 33);
	pub const MaxProxies: u16 = 32;
	pub AnnouncementDepositBase: Balance = deposit(1, 8);
	pub AnnouncementDepositFactor: Balance = deposit(0, 66);
	pub const MaxPending: u16 = 32;
}

// pallet multisig
parameter_types! {
	pub DepositBase: Balance = deposit(1, 88);
	pub DepositFactor: Balance = deposit(0, 32);
	pub const MaxSignatories: u16 = 100;
}

// pallet claims
parameter_types! {
	pub ClaimMessagePrefix: &'static [u8] = b"I hereby claim all my HDX tokens to wallet:";
}

// pallet transaction multi payment
parameter_types! {
	pub const MultiPaymentCurrencySetFee: Pays = Pays::Yes;
}

// pallet asset registry
parameter_types! {
	pub const RegistryStrLimit: u32 = 32;
	pub const SequentialIdOffset: u32 = 1_000_000;
}

<<<<<<< HEAD
// pallet dca
parameter_types! {
	pub StorageBondInNativeCurrency: Balance = 100 * UNITS;
	pub MaxSchedulesPerBlock: u32 = 20;
	pub SlippageLimitPercentage: Permill = Permill::from_percent(5);
=======
// pallet duster
parameter_types! {
	pub const DustingReward: u128 = 0;
}

// omnipool's warehouse pallet liquidity mining
parameter_types! {
	pub const OmniWarehouseLMPalletId: PalletId = PalletId(*b"OmniWhLM");
	pub const MaxEntriesPerDeposit: u8 = 5; //NOTE: Rebenchmark when this change, TODO:
	pub const MaxYieldFarmsPerGlobalFarm: u8 = 50; //NOTE: Includes deleted/destroyed farms, TODO:
	pub const MinPlannedYieldingPeriods: BlockNumber = 14_440;  //1d with 6s blocks, TODO:
	pub const MinTotalFarmRewards: Balance = NATIVE_EXISTENTIAL_DEPOSIT * 100; //TODO:
}

// omnipool's liquidity mining
parameter_types! {
	pub const OmniLMPalletId: PalletId = PalletId(*b"Omni//LM");
	pub const OmnipoolLMCollectionId: CollectionId = 2584_u128;
>>>>>>> 2ad3f149
}<|MERGE_RESOLUTION|>--- conflicted
+++ resolved
@@ -317,13 +317,6 @@
 	pub const SequentialIdOffset: u32 = 1_000_000;
 }
 
-<<<<<<< HEAD
-// pallet dca
-parameter_types! {
-	pub StorageBondInNativeCurrency: Balance = 100 * UNITS;
-	pub MaxSchedulesPerBlock: u32 = 20;
-	pub SlippageLimitPercentage: Permill = Permill::from_percent(5);
-=======
 // pallet duster
 parameter_types! {
 	pub const DustingReward: u128 = 0;
@@ -342,5 +335,11 @@
 parameter_types! {
 	pub const OmniLMPalletId: PalletId = PalletId(*b"Omni//LM");
 	pub const OmnipoolLMCollectionId: CollectionId = 2584_u128;
->>>>>>> 2ad3f149
+}
+
+// pallet dca
+parameter_types! {
+	pub StorageBondInNativeCurrency: Balance = 100 * UNITS;
+	pub MaxSchedulesPerBlock: u32 = 20;
+	pub SlippageLimitPercentage: Permill = Permill::from_percent(5);
 }