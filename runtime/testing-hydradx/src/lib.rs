--- conflicted
+++ resolved
@@ -114,11 +114,7 @@
 	spec_name: create_runtime_str!("testing-hydradx"),
 	impl_name: create_runtime_str!("testing-hydradx"),
 	authoring_version: 1,
-<<<<<<< HEAD
-	spec_version: 158,
-=======
-	spec_version: 157,
->>>>>>> f8b82422
+	spec_version: 159,
 	impl_version: 0,
 	apis: RUNTIME_API_VERSIONS,
 	transaction_version: 1,
