// This file is part of HydraDX-node.

// Copyright (C) 2020-2023  Intergalactic, Limited (GIB).
// SPDX-License-Identifier: Apache-2.0

// Licensed under the Apache License, Version 2.0 (the "License");
// you may not use this file except in compliance with the License.
// You may obtain a copy of the License at
//
//     http://www.apache.org/licenses/LICENSE-2.0
//
// Unless required by applicable law or agreed to in writing, software
// distributed under the License is distributed on an "AS IS" BASIS,
// WITHOUT WARRANTIES OR CONDITIONS OF ANY KIND, either express or implied.
// See the License for the specific language governing permissions and
// limitations under the License.

use super::*;

use pallet_transaction_multi_payment::{OnChargeAssetFeeAdapter};
use pallet_transaction_payment::{Multiplier, TargetedFeeAdjustment};
use primitives::constants::{
	chain::{CORE_ASSET_ID, MAXIMUM_BLOCK_WEIGHT},
	currency::{deposit, CENTS, DOLLARS, MILLICENTS},
	time::{HOURS, SLOT_DURATION},
};

use codec::{Decode, Encode, MaxEncodedLen};
use frame_support::{
	dispatch::DispatchClass,
	parameter_types,
	sp_runtime::{traits::IdentityLookup, FixedPointNumber, Perbill, Perquintill},
	traits::{Contains, InstanceFilter},
	weights::{
		constants::{BlockExecutionWeight, RocksDbWeight},
		ConstantMultiplier, WeightToFeeCoefficient, WeightToFeeCoefficients, WeightToFeePolynomial,
	},
	PalletId, RuntimeDebug,
};
use hydradx_adapters::{OraclePriceProvider, RelayChainBlockNumberProvider};
use scale_info::TypeInfo;
use pallet_currencies::fungibles::FungibleCurrencies;

pub struct CallFilter;
impl Contains<RuntimeCall> for CallFilter {
	fn contains(call: &RuntimeCall) -> bool {
		if matches!(
			call,
			RuntimeCall::System(_) | RuntimeCall::Timestamp(_) | RuntimeCall::ParachainSystem(_)
		) {
			// always allow
			// Note: this is done to avoid unnecessary check of paused storage.
			return true;
		}

		if pallet_transaction_pause::PausedTransactionFilter::<Runtime>::contains(call) {
			// if paused, dont allow!
			return false;
		}

		let hub_asset_id = <Runtime as pallet_omnipool::Config>::HubAssetId::get();

		// filter transfers of LRNA and omnipool assets to the omnipool account
		if let RuntimeCall::Tokens(orml_tokens::Call::transfer { dest, currency_id, .. })
		| RuntimeCall::Tokens(orml_tokens::Call::transfer_keep_alive { dest, currency_id, .. })
		| RuntimeCall::Tokens(orml_tokens::Call::transfer_all { dest, currency_id, .. })
		| RuntimeCall::Currencies(pallet_currencies::Call::transfer { dest, currency_id, .. }) = call
		{
			// Lookup::lookup() is not necessary thanks to IdentityLookup
			if dest == &Omnipool::protocol_account() && (*currency_id == hub_asset_id || Omnipool::exists(*currency_id))
			{
				return false;
			}
		}
		// filter transfers of HDX to the omnipool account
		if let RuntimeCall::Balances(pallet_balances::Call::transfer { dest, .. })
		| RuntimeCall::Balances(pallet_balances::Call::transfer_keep_alive { dest, .. })
		| RuntimeCall::Balances(pallet_balances::Call::transfer_all { dest, .. })
		| RuntimeCall::Currencies(pallet_currencies::Call::transfer_native_currency { dest, .. }) = call
		{
			// Lookup::lookup() is not necessary thanks to IdentityLookup
			if dest == &Omnipool::protocol_account() {
				return false;
			}
		}

		// XYK pools with LRNA are not allowed
		if let RuntimeCall::XYK(pallet_xyk::Call::create_pool { asset_a, asset_b, .. }) = call {
			if *asset_a == hub_asset_id || *asset_b == hub_asset_id {
				return false;
			}
		}

		match call {
			RuntimeCall::PolkadotXcm(pallet_xcm::Call::send { .. }) => true,
			RuntimeCall::PolkadotXcm(_) => false,
			RuntimeCall::OrmlXcm(_) => false,
			_ => true,
		}
	}
}

/// We assume that an on-initialize consumes 2.5% of the weight on average, hence a single extrinsic
/// will not be allowed to consume more than `AvailableBlockRatio - 2.5%`.
pub const AVERAGE_ON_INITIALIZE_RATIO: Perbill = Perbill::from_perthousand(25);
/// We allow `Normal` extrinsics to fill up the block up to 75%, the rest can be used
/// by  Operational  extrinsics.
pub const NORMAL_DISPATCH_RATIO: Perbill = Perbill::from_percent(75);

parameter_types! {
	pub const Version: RuntimeVersion = VERSION;
	/// Block weights base values and limits.
	pub BlockWeights: frame_system::limits::BlockWeights = frame_system::limits::BlockWeights::builder()
		.base_block(BlockExecutionWeight::get())
		.for_class(DispatchClass::all(), |weights| {
			weights.base_extrinsic = ExtrinsicBaseWeight::get();
		})
		.for_class(DispatchClass::Normal, |weights| {
			weights.max_total = Some(NORMAL_DISPATCH_RATIO * MAXIMUM_BLOCK_WEIGHT);
		})
		.for_class(DispatchClass::Operational, |weights| {
			weights.max_total = Some(MAXIMUM_BLOCK_WEIGHT);
			// Operational transactions have an extra reserved space, so that they
			// are included even if block reachd `MAXIMUM_BLOCK_WEIGHT`.
			weights.reserved = Some(
				MAXIMUM_BLOCK_WEIGHT - NORMAL_DISPATCH_RATIO * MAXIMUM_BLOCK_WEIGHT,
			);
		})
		.avg_block_initialization(AVERAGE_ON_INITIALIZE_RATIO)
		.build_or_panic();
	pub ExtrinsicBaseWeight: Weight = frame_support::weights::constants::ExtrinsicBaseWeight::get();
	pub const BlockHashCount: BlockNumber = 2400;
	/// Maximum length of block. Up to 5MB.
	pub BlockLength: frame_system::limits::BlockLength =
		frame_system::limits::BlockLength::max_with_normal_ratio(5 * 1024 * 1024, NORMAL_DISPATCH_RATIO);
	pub const SS58Prefix: u16 = 63;
}

impl frame_system::Config for Runtime {
	/// The basic call filter to use in dispatchable.
	type BaseCallFilter = CallFilter;
	type BlockWeights = BlockWeights;
	type BlockLength = BlockLength;
	/// The ubiquitous origin type.
	type RuntimeOrigin = RuntimeOrigin;
	/// The aggregated dispatch type that is available for extrinsics.
	type RuntimeCall = RuntimeCall;
	/// The index type for storing how many extrinsics an account has signed.
	type Index = Index;
	/// The index type for blocks.
	type BlockNumber = BlockNumber;
	/// The type for hashing blocks and tries.
	type Hash = Hash;
	/// The hashing algorithm used.
	type Hashing = BlakeTwo256;
	/// The identifier used to distinguish between accounts.
	type AccountId = AccountId;
	/// The lookup mechanism to get account ID from whatever is passed in dispatchers.
	type Lookup = IdentityLookup<AccountId>;
	/// The header type.
	type Header = generic::Header<BlockNumber, BlakeTwo256>;
	/// The ubiquitous event type.
	type RuntimeEvent = RuntimeEvent;
	/// Maximum number of block number to block hash mappings to keep (oldest pruned first).
	type BlockHashCount = BlockHashCount;
	/// The weight of database operations that the runtime can invoke.
	type DbWeight = RocksDbWeight;
	/// The weight of the overhead invoked on the block import process, independent of the
	/// extrinsics included in that block.
	/// Version of the runtime.
	type Version = Version;
	/// Converts a module to the index of the module in `construct_runtime!`.
	///
	/// This type is being generated by `construct_runtime!`.
	type PalletInfo = PalletInfo;
	/// The data to be stored in an account.
	type AccountData = pallet_balances::AccountData<Balance>;
	/// What to do if a new account is created.
	type OnNewAccount = ();
	/// What to do if an account is fully reaped from the system.
	type OnKilledAccount = ();
	/// Weight information for the extrinsics of this pallet.
	type SystemWeightInfo = weights::system::HydraWeight<Runtime>;
	type SS58Prefix = SS58Prefix;
	type OnSetCode = cumulus_pallet_parachain_system::ParachainSetCode<Self>;
	type MaxConsumers = frame_support::traits::ConstU32<16>;
}

parameter_types! {
	pub const MinimumPeriod: u64 = SLOT_DURATION / 2;
	pub const NativeAssetId : AssetId = CORE_ASSET_ID;
}
impl pallet_timestamp::Config for Runtime {
	/// A timestamp: milliseconds since the unix epoch.
	type Moment = u64;
	type OnTimestampSet = ();
	type MinimumPeriod = MinimumPeriod;
	type WeightInfo = weights::timestamp::HydraWeight<Runtime>;
}

parameter_types! {
	pub ReservedXcmpWeight: Weight = BlockWeights::get().max_block / 4;
	pub ReservedDmpWeight: Weight = BlockWeights::get().max_block / 4;
}

impl cumulus_pallet_parachain_system::Config for Runtime {
	type RuntimeEvent = RuntimeEvent;
	type OnSystemEvent = pallet_relaychain_info::OnValidationDataHandler<Runtime>;
	type SelfParaId = ParachainInfo;
	type OutboundXcmpMessageSource = XcmpQueue;
	type DmpMessageHandler = DmpQueue;
	type ReservedDmpWeight = ReservedDmpWeight;
	type XcmpMessageHandler = XcmpQueue;
	type ReservedXcmpWeight = ReservedXcmpWeight;
	type CheckAssociatedRelayNumber = cumulus_pallet_parachain_system::RelayNumberStrictlyIncreases;
}

parameter_types! {
	pub const MaxAuthorities: u32 = 50;
}

impl pallet_aura::Config for Runtime {
	type AuthorityId = AuraId;
	type MaxAuthorities = MaxAuthorities;
	type DisabledValidators = ();
}

impl parachain_info::Config for Runtime {}

impl cumulus_pallet_aura_ext::Config for Runtime {}

impl pallet_authorship::Config for Runtime {
	type FindAuthor = pallet_session::FindAccountFromAuthorIndex<Self, Aura>;
	type EventHandler = (CollatorSelection,);
}

parameter_types! {
	pub const PotId: PalletId = PalletId(*b"PotStake");
	pub const MaxCandidates: u32 = 0;
	pub const MinCandidates: u32 = 0;
	pub const MaxInvulnerables: u32 = 50;
}

impl pallet_collator_selection::Config for Runtime {
	type RuntimeEvent = RuntimeEvent;
	type Currency = Balances;
	type UpdateOrigin = MoreThanHalfCouncil;
	type PotId = PotId;
	type MaxCandidates = MaxCandidates;
	type MinCandidates = MinCandidates;
	type MaxInvulnerables = MaxInvulnerables;
	// should be a multiple of session or things will get inconsistent
	type KickThreshold = Period;
	type ValidatorId = <Self as frame_system::Config>::AccountId;
	type ValidatorIdOf = pallet_collator_selection::IdentityCollator;
	type ValidatorRegistration = Session;
	type WeightInfo = weights::collator_selection::HydraWeight<Runtime>;
}

parameter_types! {
	pub const Period: u32 = 4 * HOURS;
	pub const Offset: u32 = 0;
}

impl pallet_session::Config for Runtime {
	type RuntimeEvent = RuntimeEvent;
	type ValidatorId = <Self as frame_system::Config>::AccountId;
	// we don't have stash and controller, thus we don't need the convert as well.
	type ValidatorIdOf = pallet_collator_selection::IdentityCollator;
	type ShouldEndSession = pallet_session::PeriodicSessions<Period, Offset>;
	type NextSessionRotation = pallet_session::PeriodicSessions<Period, Offset>;
	// We wrap the session manager to give out rewards.
	type SessionManager = CollatorRewards;
	// Essentially just Aura, but lets be pedantic.
	type SessionHandler = <opaque::SessionKeys as sp_runtime::traits::OpaqueKeys>::KeyTypeIdProviders;
	type Keys = opaque::SessionKeys;
	type WeightInfo = ();
}

impl pallet_utility::Config for Runtime {
	type RuntimeEvent = RuntimeEvent;
	type RuntimeCall = RuntimeCall;
	type PalletsOrigin = OriginCaller;
	type WeightInfo = weights::utility::HydraWeight<Runtime>;
}

parameter_types! {
	pub const BasicDeposit: Balance = 5 * DOLLARS;
	pub const FieldDeposit: Balance = DOLLARS;
	pub const SubAccountDeposit: Balance = 5 * DOLLARS;
	pub const MaxSubAccounts: u32 = 100;
	pub const MaxAdditionalFields: u32 = 100;
	pub const MaxRegistrars: u32 = 20;
}

impl pallet_identity::Config for Runtime {
	type RuntimeEvent = RuntimeEvent;
	type Currency = Balances;
	type BasicDeposit = BasicDeposit;
	type FieldDeposit = FieldDeposit;
	type SubAccountDeposit = SubAccountDeposit;
	type MaxSubAccounts = MaxSubAccounts;
	type MaxAdditionalFields = MaxAdditionalFields;
	type MaxRegistrars = MaxRegistrars;
	type Slashed = Treasury;
	type ForceOrigin = MoreThanHalfCouncil;
	type RegistrarOrigin = MoreThanHalfCouncil;
	type WeightInfo = weights::identity::HydraWeight<Runtime>;
}

/// The type used to represent the kinds of proxying allowed.
#[derive(Copy, Clone, Eq, PartialEq, Ord, PartialOrd, Encode, Decode, RuntimeDebug, MaxEncodedLen, TypeInfo)]
pub enum ProxyType {
	Any,
	CancelProxy,
	Governance,
	Transfer,
	Liquidity,
	LiquidityMining,
}
impl Default for ProxyType {
	fn default() -> Self {
		Self::Any
	}
}

impl InstanceFilter<RuntimeCall> for ProxyType {
	fn filter(&self, c: &RuntimeCall) -> bool {
		match self {
			ProxyType::Any => true,
			ProxyType::CancelProxy => matches!(c, RuntimeCall::Proxy(pallet_proxy::Call::reject_announcement { .. })),
			ProxyType::Governance => matches!(
				c,
				RuntimeCall::Democracy(..)
					| RuntimeCall::Council(..)
					| RuntimeCall::TechnicalCommittee(..)
					| RuntimeCall::Elections(..)
					| RuntimeCall::Treasury(..)
					| RuntimeCall::Tips(..)
					| RuntimeCall::Utility(..)
			),
			// Transfer group doesn't include cross-chain transfers
			ProxyType::Transfer => matches!(
				c,
				RuntimeCall::Balances(..) | RuntimeCall::Currencies(..) | RuntimeCall::Tokens(..)
			),
			ProxyType::Liquidity => matches!(
				c,
				RuntimeCall::Omnipool(pallet_omnipool::Call::add_liquidity { .. })
					| RuntimeCall::Omnipool(pallet_omnipool::Call::remove_liquidity { .. })
			),
			ProxyType::LiquidityMining => matches!(
				c,
				RuntimeCall::OmnipoolLiquidityMining(pallet_omnipool_liquidity_mining::Call::deposit_shares { .. })
					| RuntimeCall::OmnipoolLiquidityMining(
						pallet_omnipool_liquidity_mining::Call::redeposit_shares { .. }
					) | RuntimeCall::OmnipoolLiquidityMining(pallet_omnipool_liquidity_mining::Call::claim_rewards { .. })
					| RuntimeCall::OmnipoolLiquidityMining(
						pallet_omnipool_liquidity_mining::Call::withdraw_shares { .. }
					)
			),
		}
	}
	fn is_superset(&self, o: &Self) -> bool {
		match (self, o) {
			(x, y) if x == y => true,
			(ProxyType::Any, _) => true,
			(_, ProxyType::Any) => false,
			_ => false,
		}
	}
}

parameter_types! {
	pub ProxyDepositBase: Balance = deposit(1, 8);
	pub ProxyDepositFactor: Balance = deposit(0, 33);
	pub const MaxProxies: u16 = 32;
	pub AnnouncementDepositBase: Balance = deposit(1, 8);
	pub AnnouncementDepositFactor: Balance = deposit(0, 66);
	pub const MaxPending: u16 = 32;
}

impl pallet_proxy::Config for Runtime {
	type RuntimeEvent = RuntimeEvent;
	type RuntimeCall = RuntimeCall;
	type Currency = Balances;
	type ProxyType = ProxyType;
	type ProxyDepositBase = ProxyDepositBase;
	type ProxyDepositFactor = ProxyDepositFactor;
	type MaxProxies = MaxProxies;
	type WeightInfo = weights::proxy::HydraWeight<Runtime>;
	type MaxPending = MaxPending;
	type CallHasher = BlakeTwo256;
	type AnnouncementDepositBase = AnnouncementDepositBase;
	type AnnouncementDepositFactor = AnnouncementDepositFactor;
}

parameter_types! {
	pub DepositBase: Balance = deposit(1, 88);
	pub DepositFactor: Balance = deposit(0, 32);
	pub const MaxSignatories: u16 = 100;
}

impl pallet_multisig::Config for Runtime {
	type RuntimeEvent = RuntimeEvent;
	type RuntimeCall = RuntimeCall;
	type Currency = Balances;
	type DepositBase = DepositBase;
	type DepositFactor = DepositFactor;
	type MaxSignatories = MaxSignatories;
	type WeightInfo = ();
}

impl pallet_genesis_history::Config for Runtime {}

/// Parameterized slow adjusting fee updated based on
/// https://w3f-research.readthedocs.io/en/latest/polkadot/overview/2-token-economics.html?highlight=token%20economics#-2.-slow-adjusting-mechanism
pub type SlowAdjustingFeeUpdate<R> =
	TargetedFeeAdjustment<R, TargetBlockFullness, AdjustmentVariable, MinimumMultiplier, MaximumMultiplier>;

pub struct WeightToFee;

impl WeightToFeePolynomial for WeightToFee {
	type Balance = Balance;

	/// Handles converting a weight scalar to a fee value, based on the scale and granularity of the
	/// node's balance type.
	///
	/// This should typically create a mapping between the following ranges:
	///   - [0, MAXIMUM_BLOCK_WEIGHT]
	///   - [Balance::min, Balance::max]
	///
	/// Yet, it can be used for any other sort of change to weight-fee. Some examples being:
	///   - Setting it to `0` will essentially disable the weight fee.
	///   - Setting it to `1` will cause the literal `#[weight = x]` values to be charged.
	fn polynomial() -> WeightToFeeCoefficients<Self::Balance> {
		// extrinsic base weight (smallest non-zero weight) is mapped to 1/10 CENT
		let p = CENTS; // 1_000_000_000_000
		let q = 10 * Balance::from(ExtrinsicBaseWeight::get().ref_time()); // 7_919_840_000
		smallvec::smallvec![WeightToFeeCoefficient {
			degree: 1,
			negative: false,
			coeff_frac: Perbill::from_rational(p % q, q),
			coeff_integer: p / q, // 124
		}]
	}
}

parameter_types! {
	pub const TransactionByteFee: Balance = 10 * MILLICENTS;
	/// The portion of the `NORMAL_DISPATCH_RATIO` that we adjust the fees with. Blocks filled less
	/// than this will decrease the weight and more will increase.
	pub const TargetBlockFullness: Perquintill = Perquintill::from_percent(25);
	/// The adjustment variable of the runtime. Higher values will cause `TargetBlockFullness` to
	/// change the fees more rapidly.
	pub AdjustmentVariable: Multiplier = Multiplier::saturating_from_rational(6, 100_000);
	/// Minimum amount of the multiplier. This value cannot be too low. A test case should ensure
	/// that combined with `AdjustmentVariable`, we can recover from the minimum.
	pub MinimumMultiplier: Multiplier = Multiplier::saturating_from_rational(1, 1_000_000u128);
	/// The maximum amount of the multiplier.
	pub MaximumMultiplier: Multiplier = Multiplier::saturating_from_integer(4);
}

impl pallet_transaction_payment::Config for Runtime {
	type RuntimeEvent = RuntimeEvent;
	type OnChargeTransaction = OnChargeAssetFeeAdapter<FungibleCurrencies<Runtime>, TreasuryAccount>;
	type OperationalFeeMultiplier = ();
	type WeightToFee = WeightToFee;
	type LengthToFee = ConstantMultiplier<Balance, TransactionByteFee>;
	type FeeMultiplierUpdate = SlowAdjustingFeeUpdate<Self>;
}

impl pallet_transaction_multi_payment::Config for Runtime {
	type RuntimeEvent = RuntimeEvent;
<<<<<<< HEAD
	type AssetId = AssetId;
	type Balance = Balance;
	type AuthorityOrigin = SuperMajorityTechCommittee;
	type SpotPriceProvider = Omnipool;
=======
	type AcceptedCurrencyOrigin = SuperMajorityTechCommittee;
	type Currencies = Currencies;
	type RouteProvider = Router;
	type OraclePriceProvider = OraclePriceProvider<AssetId, EmaOracle, LRNA>;
>>>>>>> 7befae40
	type WeightInfo = weights::payment::HydraWeight<Runtime>;
	type NativeAssetId = NativeAssetId;
}

impl pallet_relaychain_info::Config for Runtime {
	type RuntimeEvent = RuntimeEvent;
	type RelaychainBlockNumberProvider = RelayChainBlockNumberProvider<Runtime>;
}

parameter_types! {
	pub const RewardPerCollator: Balance = 455_371_584_699_000; // 83333 HDX / 183 sessions
	//GalacticCouncil collators
	pub ExcludedCollators: Vec<AccountId> = vec![
		// 5G3t6yhAonQHGUEqrByWQPgP9R8fcSSL6Vujphc89ysdTpKF
		hex!["b0502e92d738d528922e8963b8a58a3c7c3b693db51b0972a6981836d67b8835"].into(),
		// 5CVBHPAjhcVVAvL3AYpa9MB6kWDwoJbBwu7q4MqbhKwNnrV4
		hex!["12aa36d6c1b055b9a7ab5d39f4fd9a9fe42912163c90e122fb7997e890a53d7e"].into(),
		// 5DFGmHjpxS6Xveg4YDw2hSp62JJ9h8oLCkeZUAoVR7hVtQ3k
		hex!["344b7693389189ad0be0c83630b02830a568f7cb0f2d4b3483bcea323cc85f70"].into(),
		// 5H178NL4DLM9DGgAgZz1kbrX2TReP3uPk7svPtsg1VcYnuXH
		hex!["da6e859211b1140369a73af533ecea4e4c0e985ad122ac4c663cc8b81d4fcd12"].into(),
		// 5Ca1iV2RNV253FzYJo12XtKJMPWCjv5CsPK9HdmwgJarD1sJ
		hex!["165a3c2eb21341bf170fd1fa728bd9a7d02b7dc3b4968a46f2b1d494ee8c2b5d"].into(),
	];
}

impl pallet_collator_rewards::Config for Runtime {
	type RuntimeEvent = RuntimeEvent;
	type Balance = Balance;
	type CurrencyId = AssetId;
	type Currency = Currencies;
	type RewardPerCollator = RewardPerCollator;
	type RewardCurrencyId = NativeAssetId;
	type ExcludedCollators = ExcludedCollators;
	// We wrap the ` SessionManager` implementation of `CollatorSelection` to get the collators that
	// we hand out rewards to.
	type SessionManager = CollatorSelection;
	type MaxCandidates = MaxInvulnerables;
}

impl pallet_transaction_pause::Config for Runtime {
	type RuntimeEvent = RuntimeEvent;
	type UpdateOrigin = SuperMajorityTechCommittee;
	type WeightInfo = weights::transaction_pause::HydraWeight<Runtime>;
}<|MERGE_RESOLUTION|>--- conflicted
+++ resolved
@@ -472,17 +472,14 @@
 
 impl pallet_transaction_multi_payment::Config for Runtime {
 	type RuntimeEvent = RuntimeEvent;
-<<<<<<< HEAD
 	type AssetId = AssetId;
 	type Balance = Balance;
 	type AuthorityOrigin = SuperMajorityTechCommittee;
 	type SpotPriceProvider = Omnipool;
-=======
 	type AcceptedCurrencyOrigin = SuperMajorityTechCommittee;
 	type Currencies = Currencies;
 	type RouteProvider = Router;
 	type OraclePriceProvider = OraclePriceProvider<AssetId, EmaOracle, LRNA>;
->>>>>>> 7befae40
 	type WeightInfo = weights::payment::HydraWeight<Runtime>;
 	type NativeAssetId = NativeAssetId;
 }
