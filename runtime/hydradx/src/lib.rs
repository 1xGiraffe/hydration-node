// This file is part of HydraDX-node.

// Copyright (C) 2020-2023  Intergalactic, Limited (GIB).
// SPDX-License-Identifier: Apache-2.0

// Licensed under the Apache License, Version 2.0 (the "License");
// you may not use this file except in compliance with the License.
// You may obtain a copy of the License at
//
//     http://www.apache.org/licenses/LICENSE-2.0
//
// Unless required by applicable law or agreed to in writing, software
// distributed under the License is distributed on an "AS IS" BASIS,
// WITHOUT WARRANTIES OR CONDITIONS OF ANY KIND, either express or implied.
// See the License for the specific language governing permissions and
// limitations under the License.

#![cfg_attr(not(feature = "std"), no_std)]
// `construct_runtime!` does a lot of recursion and requires us to increase the limit to 256.
#![recursion_limit = "512"]
#![allow(clippy::match_like_matches_macro)]
#![allow(clippy::items_after_test_module)]

// Make the WASM binary available.
#[cfg(feature = "std")]
include!(concat!(env!("OUT_DIR"), "/wasm_binary.rs"));

#[cfg(test)]
mod tests;

mod benchmarking;
pub mod weights;

pub mod apis;
mod assets;
pub mod evm;
mod governance;
mod system;
pub mod types;
pub mod xcm;

pub use assets::*;
pub use governance::*;
use pallet_asset_registry::AssetType;
use pallet_currencies_rpc_runtime_api::AccountData;
pub use system::*;
pub use xcm::*;

use codec::{Decode, Encode};
use hydradx_traits::evm::InspectEvmAccounts;
use sp_core::{ConstU128, Get, H160, H256, U256};
use sp_genesis_builder::PresetId;
use sp_runtime::{
	create_runtime_str, generic, impl_opaque_keys,
	traits::{
		AccountIdConversion, BlakeTwo256, Block as BlockT, DispatchInfoOf, Dispatchable, PostDispatchInfoOf,
		UniqueSaturatedInto,
	},
	transaction_validity::{TransactionValidity, TransactionValidityError},
	Permill,
};

use sp_std::{convert::From, prelude::*};
#[cfg(feature = "std")]
use sp_version::NativeVersion;
use sp_version::RuntimeVersion;
// A few exports that help ease life for downstream crates.
<<<<<<< HEAD
use crate::evm::precompiles::erc20_mapping::SetCodeForErc20Precompile;
use frame_support::{
	construct_runtime,
	genesis_builder_helper::{build_config, create_default_config},
	pallet_prelude::Hooks,
	parameter_types,
	weights::Weight,
};
=======
use frame_support::{construct_runtime, pallet_prelude::Hooks, weights::Weight};
>>>>>>> 298c9411
pub use hex_literal::hex;
use orml_traits::MultiCurrency;
/// Import HydraDX pallets
pub use pallet_claims;
use pallet_ethereum::{Transaction as EthereumTransaction, TransactionStatus};
use pallet_evm::{Account as EVMAccount, FeeCalculator, GasWeightMapping, Runner};
pub use pallet_genesis_history::Chain;
pub use primitives::{
	AccountId, Amount, AssetId, Balance, BlockNumber, CollectionId, Hash, Index, ItemId, Price, Signature,
};
pub use sp_consensus_aura::sr25519::AuthorityId as AuraId;

/// Opaque types. These are used by the CLI to instantiate machinery that don't need to know
/// the specifics of the runtime. They can then be made to be agnostic over specific formats
/// of data like extrinsics, allowing for them to continue syncing the network through upgrades
/// to even the core data structures.
pub mod opaque {
	use super::*;
	use sp_runtime::{
		generic,
		traits::{BlakeTwo256, Hash as HashT},
	};

	pub use sp_runtime::OpaqueExtrinsic as UncheckedExtrinsic;

	/// Opaque block header type.
	pub type Header = generic::Header<BlockNumber, BlakeTwo256>;
	/// Opaque block type.
	pub type Block = generic::Block<Header, UncheckedExtrinsic>;
	/// Opaque block identifier type.
	pub type BlockId = generic::BlockId<Block>;
	/// Opaque block hash type.
	pub type Hash = <BlakeTwo256 as HashT>::Output;
	impl_opaque_keys! {
		pub struct SessionKeys {
			pub aura: Aura,
		}
	}
}

#[sp_version::runtime_version]
pub const VERSION: RuntimeVersion = RuntimeVersion {
	spec_name: create_runtime_str!("hydradx"),
	impl_name: create_runtime_str!("hydradx"),
	authoring_version: 1,
	spec_version: 261,
	impl_version: 0,
	apis: apis::RUNTIME_API_VERSIONS,
	transaction_version: 1,
	state_version: 1,
};

/// The version information used to identify this runtime when compiled natively.
#[cfg(feature = "std")]
pub fn native_version() -> NativeVersion {
	NativeVersion {
		runtime_version: VERSION,
		can_author_with: Default::default(),
	}
}

pub fn get_all_module_accounts() -> Vec<AccountId> {
	vec![
		TreasuryPalletId::get().into_account_truncating(),
		VestingPalletId::get().into_account_truncating(),
		ReferralsPalletId::get().into_account_truncating(),
		BondsPalletId::get().into_account_truncating(),
	]
}

// Create the runtime by composing the FRAME pallets that were previously configured.
construct_runtime!(
	pub enum Runtime
	{
		System: frame_system exclude_parts { Origin } = 1,
		Timestamp: pallet_timestamp = 3,
		//NOTE: 5 - is used by Scheduler which must be after cumulus_pallet_parachain_system
		Balances: pallet_balances = 7,
		TransactionPayment: pallet_transaction_payment exclude_parts { Config } = 9,
		// due to multi payment pallet prices, this needs to be initialized at the very beginning
		MultiTransactionPayment: pallet_transaction_multi_payment = 203,
		Treasury: pallet_treasury = 11,
		Utility: pallet_utility = 13,
		Preimage: pallet_preimage = 15,
		Identity: pallet_identity = 17,
		Democracy: pallet_democracy exclude_parts { Config } = 19,
		Elections: pallet_elections_phragmen = 21,
		Council: pallet_collective::<Instance1> = 23,
		TechnicalCommittee: pallet_collective::<Instance2> = 25,
		Tips: pallet_tips = 27,
		Proxy: pallet_proxy = 29,
		Multisig: pallet_multisig = 31,
		Uniques: pallet_uniques = 32,
		StateTrieMigration: pallet_state_trie_migration = 35,

		// HydraDX related modules
		AssetRegistry: pallet_asset_registry = 51,
		Claims: pallet_claims = 53,
		GenesisHistory: pallet_genesis_history = 55,
		CollatorRewards: pallet_collator_rewards = 57,
		Omnipool: pallet_omnipool = 59,
		TransactionPause: pallet_transaction_pause = 60,
		Duster: pallet_duster = 61,
		OmnipoolWarehouseLM: warehouse_liquidity_mining::<Instance1> = 62,
		OmnipoolLiquidityMining: pallet_omnipool_liquidity_mining = 63,
		OTC: pallet_otc = 64,
		CircuitBreaker: pallet_circuit_breaker = 65,

		Router: pallet_route_executor = 67,
		DynamicFees: pallet_dynamic_fees = 68,
		Staking: pallet_staking = 69,
		Stableswap: pallet_stableswap = 70,
		Bonds: pallet_bonds = 71,
		OtcSettlements: pallet_otc_settlements = 72,
		LBP: pallet_lbp = 73,
		XYK: pallet_xyk = 74,
		Referrals: pallet_referrals = 75,

		// ORML related modules
		Tokens: orml_tokens = 77,
		Currencies: pallet_currencies = 79,
		Vesting: orml_vesting = 81,

		// Frontier and EVM pallets
		EVM: pallet_evm = 90,
		EVMChainId: pallet_evm_chain_id = 91,
		Ethereum: pallet_ethereum = 92,
		EVMAccounts: pallet_evm_accounts = 93,
		DynamicEvmFee: pallet_dynamic_evm_fee = 94,

		XYKLiquidityMining: pallet_xyk_liquidity_mining = 95,
		XYKWarehouseLM: warehouse_liquidity_mining::<Instance2> = 96,

		RelayChainInfo: pallet_relaychain_info = 201,
		//NOTE: DCA pallet should be declared before ParachainSystem pallet,
		//otherwise there is no data about relay chain parent hash
		DCA: pallet_dca = 66,
		//NOTE: Scheduler must be before ParachainSystem otherwise RelayChainBlockNumberProvider
		//will return 0 as current block number when used with Scheduler(democracy).
		Scheduler: pallet_scheduler = 5,

		// Parachain
		ParachainSystem: cumulus_pallet_parachain_system exclude_parts { Config } = 103,
		ParachainInfo: staging_parachain_info = 105,

		PolkadotXcm: pallet_xcm = 107,
		CumulusXcm: cumulus_pallet_xcm = 109,
		XcmpQueue: cumulus_pallet_xcmp_queue exclude_parts { Call } = 111,
		// 113 was used by DmpQueue which is now replaced by MessageQueue
		MessageQueue: pallet_message_queue = 114,

		// ORML XCM
		OrmlXcm: orml_xcm = 135,
		XTokens: orml_xtokens = 137,
		UnknownTokens: orml_unknown_tokens = 139,

		// Collator support
		Authorship: pallet_authorship = 161,
		CollatorSelection: pallet_collator_selection = 163,
		Session: pallet_session = 165,
		Aura: pallet_aura = 167,
		AuraExt: cumulus_pallet_aura_ext = 169,

		// Warehouse - let's allocate indices 100+ for warehouse pallets
		EmaOracle: pallet_ema_oracle = 202,
	}
);

/// The address format for describing accounts.
pub type Address = AccountId;
/// Block header type as expected by this runtime.
pub type Header = generic::Header<BlockNumber, BlakeTwo256>;
/// Block type as expected by this runtime.
pub type Block = generic::Block<Header, UncheckedExtrinsic>;
/// A Block signed with a Justification
pub type SignedBlock = generic::SignedBlock<Block>;
/// BlockId type as expected by this runtime.
pub type BlockId = generic::BlockId<Block>;
/// The SignedExtension to the basic transaction logic.
pub type SignedExtra = (
	frame_system::CheckNonZeroSender<Runtime>,
	frame_system::CheckSpecVersion<Runtime>,
	frame_system::CheckTxVersion<Runtime>,
	frame_system::CheckGenesis<Runtime>,
	frame_system::CheckEra<Runtime>,
	frame_system::CheckNonce<Runtime>,
	frame_system::CheckWeight<Runtime>,
	pallet_transaction_payment::ChargeTransactionPayment<Runtime>,
	pallet_claims::ValidateClaim<Runtime>,
	frame_metadata_hash_extension::CheckMetadataHash<Runtime>,
);
/// Unchecked extrinsic type as expected by this runtime.
pub type UncheckedExtrinsic = fp_self_contained::UncheckedExtrinsic<Address, RuntimeCall, Signature, SignedExtra>;

/// Extrinsic type that has already been checked.
pub type CheckedExtrinsic = fp_self_contained::CheckedExtrinsic<AccountId, RuntimeCall, SignedExtra, H160>;
/// Executive: handles dispatch to the various modules.
pub type Executive = frame_executive::Executive<
	Runtime,
	Block,
	frame_system::ChainContext<Runtime>,
	Runtime,
	AllPalletsWithSystem,
<<<<<<< HEAD
	(
		frame_support::migrations::RemovePallet<DmpQueuePalletName, <Runtime as frame_system::Config>::DbWeight>,
		frame_support::migrations::RemovePallet<XcmRateLimiterPalletName, <Runtime as frame_system::Config>::DbWeight>,
		cumulus_pallet_xcmp_queue::migration::v4::MigrationToV4<Runtime>,
		pallet_identity::migration::versioned::V0ToV1<Runtime, 450u64>, // We have currently 379 identities in basllisk, so limit of 450 should be enough
		SetCodeForErc20Precompile,
	),
=======
	(pallet_collator_selection::migration::v2::MigrationToV2<Runtime>,),
>>>>>>> 298c9411
>;

impl<C> frame_system::offchain::SendTransactionTypes<C> for Runtime
where
	RuntimeCall: From<C>,
{
	type OverarchingCall = RuntimeCall;
	type Extrinsic = UncheckedExtrinsic;
}

<<<<<<< HEAD
// TODO: Remove after the v1.7.2 upgrade
parameter_types! {
	pub const DmpQueuePalletName: &'static str = "DmpQueue";
	pub const XcmRateLimiterPalletName: &'static str = "XcmRateLimiter";
}

impl_runtime_apis! {
	impl sp_api::Core<Block> for Runtime {
		fn version() -> RuntimeVersion {
			VERSION
		}

		fn execute_block(block: Block) {
			Executive::execute_block(block)
		}

		fn initialize_block(header: &<Block as BlockT>::Header) {
			Executive::initialize_block(header)
		}
	}

	impl sp_api::Metadata<Block> for Runtime {
		fn metadata() -> OpaqueMetadata {
			OpaqueMetadata::new(Runtime::metadata().into())
		}

		fn metadata_at_version(version: u32) -> Option<OpaqueMetadata> {
			Runtime::metadata_at_version(version)
		}

		fn metadata_versions() -> sp_std::vec::Vec<u32> {
			Runtime::metadata_versions()
		}
	}

	impl sp_block_builder::BlockBuilder<Block> for Runtime {
		fn apply_extrinsic(extrinsic: <Block as BlockT>::Extrinsic) -> ApplyExtrinsicResult {
			Executive::apply_extrinsic(extrinsic)
		}

		fn finalize_block() -> <Block as BlockT>::Header {
			Executive::finalize_block()
		}

		fn inherent_extrinsics(data: sp_inherents::InherentData) -> Vec<<Block as BlockT>::Extrinsic> {
			data.create_extrinsics()
		}

		fn check_inherents(
			block: Block,
			data: sp_inherents::InherentData,
		) -> sp_inherents::CheckInherentsResult {
			data.check_extrinsics(&block)
		}
	}

	impl sp_transaction_pool::runtime_api::TaggedTransactionQueue<Block> for Runtime {
		fn validate_transaction(
			source: TransactionSource,
			tx: <Block as BlockT>::Extrinsic,
			block_hash: <Block as BlockT>::Hash,
		) -> TransactionValidity {
			Executive::validate_transaction(source, tx, block_hash)
		}
	}

	impl sp_offchain::OffchainWorkerApi<Block> for Runtime {
		fn offchain_worker(header: &<Block as BlockT>::Header) {
			Executive::offchain_worker(header)
		}
	}

	impl sp_session::SessionKeys<Block> for Runtime {
		fn decode_session_keys(
			encoded: Vec<u8>,
		) -> Option<Vec<(Vec<u8>, sp_core::crypto::KeyTypeId)>> {
			opaque::SessionKeys::decode_into_raw_public_keys(&encoded)
		}

		fn generate_session_keys(seed: Option<Vec<u8>>) -> Vec<u8> {
			opaque::SessionKeys::generate(seed)
		}
	}

	impl sp_consensus_aura::AuraApi<Block, AuraId> for Runtime {
		fn slot_duration() -> sp_consensus_aura::SlotDuration {
			sp_consensus_aura::SlotDuration::from_millis(Aura::slot_duration())
		}

		fn authorities() -> Vec<AuraId> {
			Aura::authorities().into_inner()
		}
	}

	impl cumulus_primitives_core::CollectCollationInfo<Block> for Runtime {
		fn collect_collation_info(header: &<Block as BlockT>::Header) -> cumulus_primitives_core::CollationInfo {
			ParachainSystem::collect_collation_info(header)
		}
	}

	#[cfg(feature = "try-runtime")]
	impl frame_try_runtime::TryRuntime<Block> for Runtime {
		fn on_runtime_upgrade(checks: frame_try_runtime::UpgradeCheckSelect) -> (Weight, Weight) {
			log::info!("try-runtime::on_runtime_upgrade.");
			let weight = Executive::try_runtime_upgrade(checks).unwrap();
			(weight, BlockWeights::get().max_block)
		}

		fn execute_block(
			block: Block,
			state_root_check: bool,
			signature_check: bool,
			select: frame_try_runtime::TryStateSelect,
		) -> Weight {
			Executive::try_execute_block(block, state_root_check, signature_check, select).unwrap()
		}
	}

	impl pallet_currencies_rpc_runtime_api::CurrenciesApi<
		Block,
		AssetId,
		AccountId,
		Balance,
	> for Runtime {
		fn account(asset_id: AssetId, who: AccountId) -> AccountData<Balance> {
			if asset_id == NativeAssetId::get() {
				let data = System::account(&who).data;
				AccountData {
					free: data.free,
					reserved: data.reserved,
					frozen: data.frozen,
				}
			} else if matches!(AssetRegistry::asset_type(asset_id), Some(AssetKind::Erc20)) {
				AccountData {
					free: Self::free_balance(asset_id, who),
					..Default::default()
				}
			} else {
				let data = Tokens::accounts(who, asset_id);
				AccountData {
					free: data.free,
					reserved: data.reserved,
					frozen: data.frozen,
				}
			}
		}

		fn accounts(who: AccountId) -> Vec<(AssetId, AccountData<Balance>)> {
			let mut result = Vec::new();

			let balance = System::account(&who).data;
			result.push((
				NativeAssetId::get(),
				AccountData {
					free: balance.free,
					reserved: balance.reserved,
					frozen: balance.frozen,
				}
			));

			result.extend(
				orml_tokens::Accounts::<Runtime>::iter_prefix(&who)
					.map(|(asset_id, data)| (
						asset_id,
						AccountData {
							free: data.free,
							reserved: data.reserved,
							frozen: data.frozen,
						}
					))
			);

			result.extend(
				pallet_asset_registry::Assets::<Runtime>::iter()
					.filter(|(_, info)| info.asset_type == AssetType::Erc20)
					.filter_map(|(asset_id, _)| {
						let free = Self::free_balance(asset_id, who.clone());
						if free > 0 {
							Some((
								asset_id,
								AccountData {
									free,
									..Default::default()
								}
							))
						} else {
							None
						}
					})
			);

			result
		}

		fn free_balance(asset_id: AssetId, who: AccountId) -> Balance {
			Currencies::free_balance(asset_id, &who)
		}
	}

	impl frame_system_rpc_runtime_api::AccountNonceApi<Block, AccountId, Index> for Runtime {
		fn account_nonce(account: AccountId) -> Index {
			System::account_nonce(account)
		}
	}

	impl pallet_transaction_payment_rpc_runtime_api::TransactionPaymentApi<Block, Balance> for Runtime {
		fn query_info(
			uxt: <Block as BlockT>::Extrinsic,
			len: u32,
		) -> pallet_transaction_payment_rpc_runtime_api::RuntimeDispatchInfo<Balance> {
			TransactionPayment::query_info(uxt, len)
		}

		fn query_fee_details(
			uxt: <Block as BlockT>::Extrinsic,
			len: u32,
		) -> pallet_transaction_payment_rpc_runtime_api::FeeDetails<Balance> {
			TransactionPayment::query_fee_details(uxt, len)
		}

		fn query_weight_to_fee(weight: Weight) -> Balance {
			TransactionPayment::weight_to_fee(weight)
		}
		fn query_length_to_fee(length: u32) -> Balance {
			TransactionPayment::length_to_fee(length)
		}
	}

	// Frontier RPC support
	impl fp_rpc::EthereumRuntimeRPCApi<Block> for Runtime {
		fn chain_id() -> u64 {
			<Runtime as pallet_evm::Config>::ChainId::get()
		}

		fn account_basic(address: H160) -> EVMAccount {
			let (account, _) = EVM::account_basic(&address);
			account
		}

		fn gas_price() -> U256 {
			let (gas_price, _) = <Runtime as pallet_evm::Config>::FeeCalculator::min_gas_price();
			gas_price
		}

		fn account_code_at(address: H160) -> Vec<u8> {
			pallet_evm::AccountCodes::<Runtime>::get(address)
		}

		fn author() -> H160 {
			<pallet_evm::Pallet<Runtime>>::find_author()
		}

		fn storage_at(address: H160, index: U256) -> H256 {
			let mut tmp = [0u8; 32];
			index.to_big_endian(&mut tmp);
			pallet_evm::AccountStorages::<Runtime>::get(address, H256::from_slice(&tmp[..]))
		}

		fn call(
			from: H160,
			to: H160,
			data: Vec<u8>,
			value: U256,
			gas_limit: U256,
			max_fee_per_gas: Option<U256>,
			max_priority_fee_per_gas: Option<U256>,
			nonce: Option<U256>,
			estimate: bool,
			access_list: Option<Vec<(H160, Vec<H256>)>>,
		) -> Result<pallet_evm::CallInfo, sp_runtime::DispatchError> {
			let mut config = <Runtime as pallet_evm::Config>::config().clone();
			config.estimate = estimate;

			let is_transactional = false;
			let validate = true;

			// Estimated encoded transaction size must be based on the heaviest transaction
			// type (EIP1559Transaction) to be compatible with all transaction types.
			let mut estimated_transaction_len = data.len() +
				// pallet ethereum index: 1
				// transact call index: 1
				// Transaction enum variant: 1
				// chain_id 8 bytes
				// nonce: 32
				// max_priority_fee_per_gas: 32
				// max_fee_per_gas: 32
				// gas_limit: 32
				// action: 21 (enum varianrt + call address)
				// value: 32
				// access_list: 1 (empty vec size)
				// 65 bytes signature
				258;

			if access_list.is_some() {
				estimated_transaction_len += access_list.encoded_size();
			}

			let gas_limit = gas_limit.min(u64::MAX.into()).low_u64();
			let without_base_extrinsic_weight = true;

			let (weight_limit, proof_size_base_cost) =
						match <Runtime as pallet_evm::Config>::GasWeightMapping::gas_to_weight(
							gas_limit,
							without_base_extrinsic_weight
						) {
							weight_limit if weight_limit.proof_size() > 0 => {
								(Some(weight_limit), Some(estimated_transaction_len as u64))
							}
							_ => (None, None),
						};

			// don't allow calling EVM RPC or Runtime API from a bound address
			if EVMAccounts::bound_account_id(from).is_some() {
				return Err(pallet_evm_accounts::Error::<Runtime>::BoundAddressCannotBeUsed.into())
			};

			<Runtime as pallet_evm::Config>::Runner::call(
				from,
				to,
				data,
				value,
				gas_limit.unique_saturated_into(),
				max_fee_per_gas,
				max_priority_fee_per_gas,
				nonce,
				access_list.unwrap_or_default(),
				is_transactional,
				validate,
				weight_limit,
				proof_size_base_cost,
				&config,
			)
			.map_err(|err| err.error.into())
		}

		fn create(
			from: H160,
			data: Vec<u8>,
			value: U256,
			gas_limit: U256,
			max_fee_per_gas: Option<U256>,
			max_priority_fee_per_gas: Option<U256>,
			nonce: Option<U256>,
			estimate: bool,
			access_list: Option<Vec<(H160, Vec<H256>)>>,
		) -> Result<pallet_evm::CreateInfo, sp_runtime::DispatchError> {
			let config = if estimate {
				let mut config = <Runtime as pallet_evm::Config>::config().clone();
				config.estimate = true;
				Some(config)
			} else {
				None
			};

			let is_transactional = false;
			let validate = true;

			// Reused approach from Moonbeam since Frontier implementation doesn't support this
			let mut estimated_transaction_len = data.len() +
				// to: 20
				// from: 20
				// value: 32
				// gas_limit: 32
				// nonce: 32
				// 1 byte transaction action variant
				// chain id 8 bytes
				// 65 bytes signature
				210;
			if max_fee_per_gas.is_some() {
				estimated_transaction_len += 32;
			}
			if max_priority_fee_per_gas.is_some() {
				estimated_transaction_len += 32;
			}
			if access_list.is_some() {
				estimated_transaction_len += access_list.encoded_size();
			}

			let gas_limit = gas_limit.min(u64::MAX.into()).low_u64();
			let without_base_extrinsic_weight = true;

			let (weight_limit, proof_size_base_cost) =
				match <Runtime as pallet_evm::Config>::GasWeightMapping::gas_to_weight(
					gas_limit,
					without_base_extrinsic_weight
				) {
					weight_limit if weight_limit.proof_size() > 0 => {
						(Some(weight_limit), Some(estimated_transaction_len as u64))
					}
					_ => (None, None),
				};

			// don't allow calling EVM RPC or Runtime API from a bound address
			if EVMAccounts::bound_account_id(from).is_some() {
				return Err(pallet_evm_accounts::Error::<Runtime>::BoundAddressCannotBeUsed.into())
				};

			// the address needs to have a permission to deploy smart contract
			if !EVMAccounts::can_deploy_contracts(from) {
				return Err(pallet_evm_accounts::Error::<Runtime>::AddressNotWhitelisted.into())
			};

			#[allow(clippy::or_fun_call)] // suggestion not helpful here
			<Runtime as pallet_evm::Config>::Runner::create(
				from,
				data,
				value,
				gas_limit.unique_saturated_into(),
				max_fee_per_gas,
				max_priority_fee_per_gas,
				nonce,
				Vec::new(),
				is_transactional,
				validate,
				weight_limit,
				proof_size_base_cost,
				config
					.as_ref()
					.unwrap_or(<Runtime as pallet_evm::Config>::config()),
				)
				.map_err(|err| err.error.into())
		}

		fn current_transaction_statuses() -> Option<Vec<TransactionStatus>> {
			pallet_ethereum::CurrentTransactionStatuses::<Runtime>::get()
		}

		fn current_block() -> Option<pallet_ethereum::Block> {
			pallet_ethereum::CurrentBlock::<Runtime>::get()
		}

		fn current_receipts() -> Option<Vec<pallet_ethereum::Receipt>> {
			pallet_ethereum::CurrentReceipts::<Runtime>::get()
		}

		fn current_all() -> (
			Option<pallet_ethereum::Block>,
			Option<Vec<pallet_ethereum::Receipt>>,
			Option<Vec<TransactionStatus>>,
		) {
			(
				pallet_ethereum::CurrentBlock::<Runtime>::get(),
				pallet_ethereum::CurrentReceipts::<Runtime>::get(),
				pallet_ethereum::CurrentTransactionStatuses::<Runtime>::get(),
			)
		}

		fn extrinsic_filter(xts: Vec<<Block as BlockT>::Extrinsic>) -> Vec<EthereumTransaction> {
			xts.into_iter()
				.filter_map(|xt| match xt.0.function {
					RuntimeCall::Ethereum(pallet_ethereum::Call::transact { transaction }) => Some(transaction),
					_ => None,
				})
				.collect::<Vec<EthereumTransaction>>()
		}

		fn elasticity() -> Option<Permill> {
			None
		}

		fn gas_limit_multiplier_support() {}

		fn pending_block(
			xts: Vec<<Block as BlockT>::Extrinsic>,
		) -> (Option<pallet_ethereum::Block>, Option<Vec<TransactionStatus>>) {
			for ext in xts.into_iter() {
				let _ = Executive::apply_extrinsic(ext);
			}

			Ethereum::on_finalize(System::block_number() + 1);

			(
				pallet_ethereum::CurrentBlock::<Runtime>::get(),
				pallet_ethereum::CurrentTransactionStatuses::<Runtime>::get()
			)
		}

		fn initialize_pending_block(header: &<Block as BlockT>::Header) {
			Executive::initialize_block(header)
		}
	}

	impl fp_rpc::ConvertTransactionRuntimeApi<Block> for Runtime {
		fn convert_transaction(transaction: EthereumTransaction) -> <Block as BlockT>::Extrinsic {
			UncheckedExtrinsic::new_unsigned(pallet_ethereum::Call::<Runtime>::transact { transaction }.into())
		}
	}

	impl pallet_evm_accounts_rpc_runtime_api::EvmAccountsApi<Block, AccountId, H160> for Runtime {
		fn evm_address(account_id: AccountId) -> H160 {
			EVMAccounts::evm_address(&account_id)
		}
		fn bound_account_id(evm_address: H160) -> Option<AccountId> {
			EVMAccounts::bound_account_id(evm_address)
		}
		fn account_id(evm_address: H160) -> AccountId {
			EVMAccounts::account_id(evm_address)
		}
	}

	#[cfg(feature = "runtime-benchmarks")]
	impl frame_benchmarking::Benchmark<Block> for Runtime {
		fn benchmark_metadata(extra: bool) -> (
			Vec<frame_benchmarking::BenchmarkList>,
			Vec<frame_support::traits::StorageInfo>,
		) {
			use frame_benchmarking::{Benchmarking, BenchmarkList};
			use frame_support::traits::StorageInfoTrait;
			use orml_benchmarking::list_benchmark as orml_list_benchmark;

			use frame_system_benchmarking::Pallet as SystemBench;
			use pallet_xcm::benchmarking::Pallet as PalletXcmExtrinsiscsBenchmark;

			let mut list = Vec::<BenchmarkList>::new();

			list_benchmarks!(list, extra);

			orml_list_benchmark!(list, extra, pallet_currencies, benchmarking::currencies);
			orml_list_benchmark!(list, extra, orml_tokens, benchmarking::tokens);
			orml_list_benchmark!(list, extra, orml_vesting, benchmarking::vesting);
			orml_list_benchmark!(list, extra, pallet_transaction_multi_payment, benchmarking::multi_payment);
			orml_list_benchmark!(list, extra, pallet_duster, benchmarking::duster);
			orml_list_benchmark!(list, extra, pallet_omnipool, benchmarking::omnipool);
			orml_list_benchmark!(list, extra, pallet_route_executor, benchmarking::route_executor);
			orml_list_benchmark!(list, extra, pallet_dca, benchmarking::dca);
			orml_list_benchmark!(list, extra, pallet_xyk, benchmarking::xyk);
			orml_list_benchmark!(list, extra, pallet_dynamic_evm_fee, benchmarking::dynamic_evm_fee);
			orml_list_benchmark!(list, extra, pallet_xyk_liquidity_mining, benchmarking::xyk_liquidity_mining);

			let storage_info = AllPalletsWithSystem::storage_info();

			(list, storage_info)
		}

		fn dispatch_benchmark(
			config: frame_benchmarking::BenchmarkConfig
		) -> Result<Vec<frame_benchmarking::BenchmarkBatch>, sp_runtime::RuntimeString> {
			use frame_benchmarking::{BenchmarkError, Benchmarking, BenchmarkBatch};
			use frame_support::traits::TrackedStorageKey;
			use orml_benchmarking::add_benchmark as orml_add_benchmark;
			use pallet_xcm::benchmarking::Pallet as PalletXcmExtrinsiscsBenchmark;
			use frame_system_benchmarking::Pallet as SystemBench;
			use cumulus_primitives_core::ParaId;

			impl frame_system_benchmarking::Config for Runtime {
				fn setup_set_code_requirements(code: &sp_std::vec::Vec<u8>) -> Result<(), BenchmarkError> {
					ParachainSystem::initialize_for_set_code_benchmark(code.len() as u32);
					Ok(())
				}

				fn verify_set_code() {
					System::assert_last_event(cumulus_pallet_parachain_system::Event::<Runtime>::ValidationFunctionStored.into());
				}
			}

			parameter_types! {
				pub const RandomParaId: ParaId = ParaId::new(22_222_222);
				pub const ExistentialDeposit: u128 = 0;
			}

			use polkadot_xcm::latest::prelude::{Location, AssetId, Fungible, Asset, Parent};

			impl pallet_xcm::benchmarking::Config for Runtime {
				fn reachable_dest() -> Option<Location> {
					Some(Parent.into())
				}

				fn teleportable_asset_and_dest() -> Option<(Asset, Location)> {
					Some((
						Asset {
							fun: Fungible(ExistentialDeposit::get()),
							id: AssetId(Parent.into())
						},
						Parent.into(),
					))
				}

				fn reserve_transferable_asset_and_dest() -> Option<(Asset, Location)> {
					// TODO: https://github.com/galacticcouncil/HydraDX-node/issues/840
					// fix it in next upgrade > 1.7.2
					None
				}
			}

			let whitelist: Vec<TrackedStorageKey> = vec![
				// Block Number
				hex!("26aa394eea5630e07c48ae0c9558cef702a5c1b19ab7a04f536c519aca4983ac").to_vec().into(),
				// Total Issuance
				hex!("c2261276cc9d1f8598ea4b6a74b15c2f57c875e4cff74148e4628f264b974c80").to_vec().into(),
				// Execution Phase
				hex!("26aa394eea5630e07c48ae0c9558cef7ff553b5a9862a516939d82b3d3d8661a").to_vec().into(),
				// Event Count
				hex!("26aa394eea5630e07c48ae0c9558cef70a98fdbe9ce6c55837576c60c7af3850").to_vec().into(),
				// System Events
				hex!("26aa394eea5630e07c48ae0c9558cef780d41e5e16056765bc8461851072c9d7").to_vec().into(),
			];

			let mut batches = Vec::<BenchmarkBatch>::new();
			let params = (&config, &whitelist);

			add_benchmarks!(params, batches);

			orml_add_benchmark!(params, batches, pallet_currencies, benchmarking::currencies);
			orml_add_benchmark!(params, batches, orml_tokens, benchmarking::tokens);
			orml_add_benchmark!(params, batches, orml_vesting, benchmarking::vesting);
			orml_add_benchmark!(params, batches, pallet_transaction_multi_payment, benchmarking::multi_payment);
			orml_add_benchmark!(params, batches, pallet_duster, benchmarking::duster);
			orml_add_benchmark!(params, batches, pallet_omnipool, benchmarking::omnipool);
			orml_add_benchmark!(params, batches, pallet_route_executor, benchmarking::route_executor);
			orml_add_benchmark!(params, batches, pallet_dca, benchmarking::dca);
			orml_add_benchmark!(params, batches, pallet_xyk, benchmarking::xyk);
			orml_add_benchmark!(params, batches, pallet_dynamic_evm_fee, benchmarking::dynamic_evm_fee);
			orml_add_benchmark!(params, batches, pallet_xyk_liquidity_mining, benchmarking::xyk_liquidity_mining);

			if batches.is_empty() { return Err("Benchmark not found for this pallet.".into()) }
			Ok(batches)
		}
	}

	impl sp_genesis_builder::GenesisBuilder<Block> for Runtime {
		fn create_default_config() -> Vec<u8> {
			create_default_config::<RuntimeGenesisConfig>()
		}

		fn build_config(config: Vec<u8>) -> sp_genesis_builder::Result {
			build_config::<RuntimeGenesisConfig>(config)
		}
	}
}

=======
>>>>>>> 298c9411
#[cfg(feature = "runtime-benchmarks")]
mod benches {
	frame_support::parameter_types! {
		pub const BenchmarkMaxBalance: crate::Balance = crate::Balance::max_value();
	}
	frame_benchmarking::define_benchmarks!(
		[pallet_lbp, LBP]
		[pallet_asset_registry, AssetRegistry]
		[pallet_omnipool_liquidity_mining, OmnipoolLiquidityMining]
		[pallet_transaction_pause, TransactionPause]
		[pallet_ema_oracle, EmaOracle]
		[pallet_circuit_breaker, CircuitBreaker]
		[pallet_bonds, Bonds]
		[pallet_stableswap, Stableswap]
		[pallet_claims, Claims]
		[pallet_staking, Staking]
		[pallet_referrals, Referrals]
		[pallet_evm_accounts, EVMAccounts]
		[pallet_otc, OTC]
		[pallet_otc_settlements, OtcSettlements]
		[pallet_state_trie_migration, StateTrieMigration]
		[frame_system, SystemBench::<Runtime>]
		[pallet_balances, Balances]
		[pallet_timestamp, Timestamp]
		[pallet_democracy, Democracy]
		[pallet_elections_phragmen, Elections]
		[pallet_treasury, Treasury]
		[pallet_scheduler, Scheduler]
		[pallet_utility, Utility]
		[pallet_tips, Tips]
		[pallet_identity, Identity]
		[pallet_collective_council, Council]
		[pallet_collective_technical_committee, TechnicalCommittee]
		[cumulus_pallet_xcmp_queue, XcmpQueue]
		[pallet_message_queue, MessageQueue]
		[pallet_preimage, Preimage]
		[pallet_multisig, Multisig]
		[pallet_proxy, Proxy]
		[cumulus_pallet_parachain_system, ParachainSystem]
		[pallet_collator_selection, CollatorSelection]
		[pallet_xcm, PalletXcmExtrinsiscsBenchmark::<Runtime>]
	);
}

struct CheckInherents;

impl cumulus_pallet_parachain_system::CheckInherents<Block> for CheckInherents {
	fn check_inherents(
		block: &Block,
		relay_state_proof: &cumulus_pallet_parachain_system::RelayChainStateProof,
	) -> sp_inherents::CheckInherentsResult {
		let relay_chain_slot = relay_state_proof
			.read_slot()
			.expect("Could not read the relay chain slot from the proof");

		let inherent_data = cumulus_primitives_timestamp::InherentDataProvider::from_relay_chain_slot_and_duration(
			relay_chain_slot,
			sp_std::time::Duration::from_secs(6),
		)
		.create_inherent_data()
		.expect("Could not create the timestamp inherent data");

		inherent_data.check_extrinsics(block)
	}
}

cumulus_pallet_parachain_system::register_validate_block! {
	Runtime = Runtime,
	BlockExecutor = cumulus_pallet_aura_ext::BlockExecutor::<Runtime, Executive>,
	CheckInherents = CheckInherents,
}

impl fp_self_contained::SelfContainedCall for RuntimeCall {
	type SignedInfo = H160;

	fn is_self_contained(&self) -> bool {
		match self {
			RuntimeCall::Ethereum(call) => call.is_self_contained(),
			_ => false,
		}
	}

	fn check_self_contained(&self) -> Option<Result<Self::SignedInfo, TransactionValidityError>> {
		match self {
			RuntimeCall::Ethereum(call) => call.check_self_contained(),
			_ => None,
		}
	}

	fn validate_self_contained(
		&self,
		info: &Self::SignedInfo,
		dispatch_info: &DispatchInfoOf<RuntimeCall>,
		len: usize,
	) -> Option<TransactionValidity> {
		match self {
			RuntimeCall::Ethereum(call) => call.validate_self_contained(info, dispatch_info, len),
			_ => None,
		}
	}

	fn pre_dispatch_self_contained(
		&self,
		info: &Self::SignedInfo,
		dispatch_info: &DispatchInfoOf<RuntimeCall>,
		len: usize,
	) -> Option<Result<(), TransactionValidityError>> {
		match self {
			RuntimeCall::Ethereum(call) => call.pre_dispatch_self_contained(info, dispatch_info, len),
			_ => None,
		}
	}

	fn apply_self_contained(
		self,
		info: Self::SignedInfo,
	) -> Option<sp_runtime::DispatchResultWithInfo<PostDispatchInfoOf<Self>>> {
		match self {
			call @ RuntimeCall::Ethereum(pallet_ethereum::Call::transact { .. }) => Some(call.dispatch(
				RuntimeOrigin::from(pallet_ethereum::RawOrigin::EthereumTransaction(info)),
			)),
			_ => None,
		}
	}
}

pub struct TransactionConverter;

impl fp_rpc::ConvertTransaction<UncheckedExtrinsic> for TransactionConverter {
	fn convert_transaction(&self, transaction: pallet_ethereum::Transaction) -> UncheckedExtrinsic {
		UncheckedExtrinsic::new_unsigned(pallet_ethereum::Call::<Runtime>::transact { transaction }.into())
	}
}

impl fp_rpc::ConvertTransaction<sp_runtime::OpaqueExtrinsic> for TransactionConverter {
	fn convert_transaction(&self, transaction: pallet_ethereum::Transaction) -> sp_runtime::OpaqueExtrinsic {
		let extrinsic =
			UncheckedExtrinsic::new_unsigned(pallet_ethereum::Call::<Runtime>::transact { transaction }.into());
		let encoded = extrinsic.encode();
		sp_runtime::OpaqueExtrinsic::decode(&mut &encoded[..]).expect("Encoded extrinsic is always valid")
	}
}<|MERGE_RESOLUTION|>--- conflicted
+++ resolved
@@ -65,18 +65,8 @@
 use sp_version::NativeVersion;
 use sp_version::RuntimeVersion;
 // A few exports that help ease life for downstream crates.
-<<<<<<< HEAD
 use crate::evm::precompiles::erc20_mapping::SetCodeForErc20Precompile;
-use frame_support::{
-	construct_runtime,
-	genesis_builder_helper::{build_config, create_default_config},
-	pallet_prelude::Hooks,
-	parameter_types,
-	weights::Weight,
-};
-=======
 use frame_support::{construct_runtime, pallet_prelude::Hooks, weights::Weight};
->>>>>>> 298c9411
 pub use hex_literal::hex;
 use orml_traits::MultiCurrency;
 /// Import HydraDX pallets
@@ -280,17 +270,10 @@
 	frame_system::ChainContext<Runtime>,
 	Runtime,
 	AllPalletsWithSystem,
-<<<<<<< HEAD
 	(
-		frame_support::migrations::RemovePallet<DmpQueuePalletName, <Runtime as frame_system::Config>::DbWeight>,
-		frame_support::migrations::RemovePallet<XcmRateLimiterPalletName, <Runtime as frame_system::Config>::DbWeight>,
-		cumulus_pallet_xcmp_queue::migration::v4::MigrationToV4<Runtime>,
-		pallet_identity::migration::versioned::V0ToV1<Runtime, 450u64>, // We have currently 379 identities in basllisk, so limit of 450 should be enough
+		pallet_collator_selection::migration::v2::MigrationToV2<Runtime>,
 		SetCodeForErc20Precompile,
 	),
-=======
-	(pallet_collator_selection::migration::v2::MigrationToV2<Runtime>,),
->>>>>>> 298c9411
 >;
 
 impl<C> frame_system::offchain::SendTransactionTypes<C> for Runtime
@@ -301,639 +284,6 @@
 	type Extrinsic = UncheckedExtrinsic;
 }
 
-<<<<<<< HEAD
-// TODO: Remove after the v1.7.2 upgrade
-parameter_types! {
-	pub const DmpQueuePalletName: &'static str = "DmpQueue";
-	pub const XcmRateLimiterPalletName: &'static str = "XcmRateLimiter";
-}
-
-impl_runtime_apis! {
-	impl sp_api::Core<Block> for Runtime {
-		fn version() -> RuntimeVersion {
-			VERSION
-		}
-
-		fn execute_block(block: Block) {
-			Executive::execute_block(block)
-		}
-
-		fn initialize_block(header: &<Block as BlockT>::Header) {
-			Executive::initialize_block(header)
-		}
-	}
-
-	impl sp_api::Metadata<Block> for Runtime {
-		fn metadata() -> OpaqueMetadata {
-			OpaqueMetadata::new(Runtime::metadata().into())
-		}
-
-		fn metadata_at_version(version: u32) -> Option<OpaqueMetadata> {
-			Runtime::metadata_at_version(version)
-		}
-
-		fn metadata_versions() -> sp_std::vec::Vec<u32> {
-			Runtime::metadata_versions()
-		}
-	}
-
-	impl sp_block_builder::BlockBuilder<Block> for Runtime {
-		fn apply_extrinsic(extrinsic: <Block as BlockT>::Extrinsic) -> ApplyExtrinsicResult {
-			Executive::apply_extrinsic(extrinsic)
-		}
-
-		fn finalize_block() -> <Block as BlockT>::Header {
-			Executive::finalize_block()
-		}
-
-		fn inherent_extrinsics(data: sp_inherents::InherentData) -> Vec<<Block as BlockT>::Extrinsic> {
-			data.create_extrinsics()
-		}
-
-		fn check_inherents(
-			block: Block,
-			data: sp_inherents::InherentData,
-		) -> sp_inherents::CheckInherentsResult {
-			data.check_extrinsics(&block)
-		}
-	}
-
-	impl sp_transaction_pool::runtime_api::TaggedTransactionQueue<Block> for Runtime {
-		fn validate_transaction(
-			source: TransactionSource,
-			tx: <Block as BlockT>::Extrinsic,
-			block_hash: <Block as BlockT>::Hash,
-		) -> TransactionValidity {
-			Executive::validate_transaction(source, tx, block_hash)
-		}
-	}
-
-	impl sp_offchain::OffchainWorkerApi<Block> for Runtime {
-		fn offchain_worker(header: &<Block as BlockT>::Header) {
-			Executive::offchain_worker(header)
-		}
-	}
-
-	impl sp_session::SessionKeys<Block> for Runtime {
-		fn decode_session_keys(
-			encoded: Vec<u8>,
-		) -> Option<Vec<(Vec<u8>, sp_core::crypto::KeyTypeId)>> {
-			opaque::SessionKeys::decode_into_raw_public_keys(&encoded)
-		}
-
-		fn generate_session_keys(seed: Option<Vec<u8>>) -> Vec<u8> {
-			opaque::SessionKeys::generate(seed)
-		}
-	}
-
-	impl sp_consensus_aura::AuraApi<Block, AuraId> for Runtime {
-		fn slot_duration() -> sp_consensus_aura::SlotDuration {
-			sp_consensus_aura::SlotDuration::from_millis(Aura::slot_duration())
-		}
-
-		fn authorities() -> Vec<AuraId> {
-			Aura::authorities().into_inner()
-		}
-	}
-
-	impl cumulus_primitives_core::CollectCollationInfo<Block> for Runtime {
-		fn collect_collation_info(header: &<Block as BlockT>::Header) -> cumulus_primitives_core::CollationInfo {
-			ParachainSystem::collect_collation_info(header)
-		}
-	}
-
-	#[cfg(feature = "try-runtime")]
-	impl frame_try_runtime::TryRuntime<Block> for Runtime {
-		fn on_runtime_upgrade(checks: frame_try_runtime::UpgradeCheckSelect) -> (Weight, Weight) {
-			log::info!("try-runtime::on_runtime_upgrade.");
-			let weight = Executive::try_runtime_upgrade(checks).unwrap();
-			(weight, BlockWeights::get().max_block)
-		}
-
-		fn execute_block(
-			block: Block,
-			state_root_check: bool,
-			signature_check: bool,
-			select: frame_try_runtime::TryStateSelect,
-		) -> Weight {
-			Executive::try_execute_block(block, state_root_check, signature_check, select).unwrap()
-		}
-	}
-
-	impl pallet_currencies_rpc_runtime_api::CurrenciesApi<
-		Block,
-		AssetId,
-		AccountId,
-		Balance,
-	> for Runtime {
-		fn account(asset_id: AssetId, who: AccountId) -> AccountData<Balance> {
-			if asset_id == NativeAssetId::get() {
-				let data = System::account(&who).data;
-				AccountData {
-					free: data.free,
-					reserved: data.reserved,
-					frozen: data.frozen,
-				}
-			} else if matches!(AssetRegistry::asset_type(asset_id), Some(AssetKind::Erc20)) {
-				AccountData {
-					free: Self::free_balance(asset_id, who),
-					..Default::default()
-				}
-			} else {
-				let data = Tokens::accounts(who, asset_id);
-				AccountData {
-					free: data.free,
-					reserved: data.reserved,
-					frozen: data.frozen,
-				}
-			}
-		}
-
-		fn accounts(who: AccountId) -> Vec<(AssetId, AccountData<Balance>)> {
-			let mut result = Vec::new();
-
-			let balance = System::account(&who).data;
-			result.push((
-				NativeAssetId::get(),
-				AccountData {
-					free: balance.free,
-					reserved: balance.reserved,
-					frozen: balance.frozen,
-				}
-			));
-
-			result.extend(
-				orml_tokens::Accounts::<Runtime>::iter_prefix(&who)
-					.map(|(asset_id, data)| (
-						asset_id,
-						AccountData {
-							free: data.free,
-							reserved: data.reserved,
-							frozen: data.frozen,
-						}
-					))
-			);
-
-			result.extend(
-				pallet_asset_registry::Assets::<Runtime>::iter()
-					.filter(|(_, info)| info.asset_type == AssetType::Erc20)
-					.filter_map(|(asset_id, _)| {
-						let free = Self::free_balance(asset_id, who.clone());
-						if free > 0 {
-							Some((
-								asset_id,
-								AccountData {
-									free,
-									..Default::default()
-								}
-							))
-						} else {
-							None
-						}
-					})
-			);
-
-			result
-		}
-
-		fn free_balance(asset_id: AssetId, who: AccountId) -> Balance {
-			Currencies::free_balance(asset_id, &who)
-		}
-	}
-
-	impl frame_system_rpc_runtime_api::AccountNonceApi<Block, AccountId, Index> for Runtime {
-		fn account_nonce(account: AccountId) -> Index {
-			System::account_nonce(account)
-		}
-	}
-
-	impl pallet_transaction_payment_rpc_runtime_api::TransactionPaymentApi<Block, Balance> for Runtime {
-		fn query_info(
-			uxt: <Block as BlockT>::Extrinsic,
-			len: u32,
-		) -> pallet_transaction_payment_rpc_runtime_api::RuntimeDispatchInfo<Balance> {
-			TransactionPayment::query_info(uxt, len)
-		}
-
-		fn query_fee_details(
-			uxt: <Block as BlockT>::Extrinsic,
-			len: u32,
-		) -> pallet_transaction_payment_rpc_runtime_api::FeeDetails<Balance> {
-			TransactionPayment::query_fee_details(uxt, len)
-		}
-
-		fn query_weight_to_fee(weight: Weight) -> Balance {
-			TransactionPayment::weight_to_fee(weight)
-		}
-		fn query_length_to_fee(length: u32) -> Balance {
-			TransactionPayment::length_to_fee(length)
-		}
-	}
-
-	// Frontier RPC support
-	impl fp_rpc::EthereumRuntimeRPCApi<Block> for Runtime {
-		fn chain_id() -> u64 {
-			<Runtime as pallet_evm::Config>::ChainId::get()
-		}
-
-		fn account_basic(address: H160) -> EVMAccount {
-			let (account, _) = EVM::account_basic(&address);
-			account
-		}
-
-		fn gas_price() -> U256 {
-			let (gas_price, _) = <Runtime as pallet_evm::Config>::FeeCalculator::min_gas_price();
-			gas_price
-		}
-
-		fn account_code_at(address: H160) -> Vec<u8> {
-			pallet_evm::AccountCodes::<Runtime>::get(address)
-		}
-
-		fn author() -> H160 {
-			<pallet_evm::Pallet<Runtime>>::find_author()
-		}
-
-		fn storage_at(address: H160, index: U256) -> H256 {
-			let mut tmp = [0u8; 32];
-			index.to_big_endian(&mut tmp);
-			pallet_evm::AccountStorages::<Runtime>::get(address, H256::from_slice(&tmp[..]))
-		}
-
-		fn call(
-			from: H160,
-			to: H160,
-			data: Vec<u8>,
-			value: U256,
-			gas_limit: U256,
-			max_fee_per_gas: Option<U256>,
-			max_priority_fee_per_gas: Option<U256>,
-			nonce: Option<U256>,
-			estimate: bool,
-			access_list: Option<Vec<(H160, Vec<H256>)>>,
-		) -> Result<pallet_evm::CallInfo, sp_runtime::DispatchError> {
-			let mut config = <Runtime as pallet_evm::Config>::config().clone();
-			config.estimate = estimate;
-
-			let is_transactional = false;
-			let validate = true;
-
-			// Estimated encoded transaction size must be based on the heaviest transaction
-			// type (EIP1559Transaction) to be compatible with all transaction types.
-			let mut estimated_transaction_len = data.len() +
-				// pallet ethereum index: 1
-				// transact call index: 1
-				// Transaction enum variant: 1
-				// chain_id 8 bytes
-				// nonce: 32
-				// max_priority_fee_per_gas: 32
-				// max_fee_per_gas: 32
-				// gas_limit: 32
-				// action: 21 (enum varianrt + call address)
-				// value: 32
-				// access_list: 1 (empty vec size)
-				// 65 bytes signature
-				258;
-
-			if access_list.is_some() {
-				estimated_transaction_len += access_list.encoded_size();
-			}
-
-			let gas_limit = gas_limit.min(u64::MAX.into()).low_u64();
-			let without_base_extrinsic_weight = true;
-
-			let (weight_limit, proof_size_base_cost) =
-						match <Runtime as pallet_evm::Config>::GasWeightMapping::gas_to_weight(
-							gas_limit,
-							without_base_extrinsic_weight
-						) {
-							weight_limit if weight_limit.proof_size() > 0 => {
-								(Some(weight_limit), Some(estimated_transaction_len as u64))
-							}
-							_ => (None, None),
-						};
-
-			// don't allow calling EVM RPC or Runtime API from a bound address
-			if EVMAccounts::bound_account_id(from).is_some() {
-				return Err(pallet_evm_accounts::Error::<Runtime>::BoundAddressCannotBeUsed.into())
-			};
-
-			<Runtime as pallet_evm::Config>::Runner::call(
-				from,
-				to,
-				data,
-				value,
-				gas_limit.unique_saturated_into(),
-				max_fee_per_gas,
-				max_priority_fee_per_gas,
-				nonce,
-				access_list.unwrap_or_default(),
-				is_transactional,
-				validate,
-				weight_limit,
-				proof_size_base_cost,
-				&config,
-			)
-			.map_err(|err| err.error.into())
-		}
-
-		fn create(
-			from: H160,
-			data: Vec<u8>,
-			value: U256,
-			gas_limit: U256,
-			max_fee_per_gas: Option<U256>,
-			max_priority_fee_per_gas: Option<U256>,
-			nonce: Option<U256>,
-			estimate: bool,
-			access_list: Option<Vec<(H160, Vec<H256>)>>,
-		) -> Result<pallet_evm::CreateInfo, sp_runtime::DispatchError> {
-			let config = if estimate {
-				let mut config = <Runtime as pallet_evm::Config>::config().clone();
-				config.estimate = true;
-				Some(config)
-			} else {
-				None
-			};
-
-			let is_transactional = false;
-			let validate = true;
-
-			// Reused approach from Moonbeam since Frontier implementation doesn't support this
-			let mut estimated_transaction_len = data.len() +
-				// to: 20
-				// from: 20
-				// value: 32
-				// gas_limit: 32
-				// nonce: 32
-				// 1 byte transaction action variant
-				// chain id 8 bytes
-				// 65 bytes signature
-				210;
-			if max_fee_per_gas.is_some() {
-				estimated_transaction_len += 32;
-			}
-			if max_priority_fee_per_gas.is_some() {
-				estimated_transaction_len += 32;
-			}
-			if access_list.is_some() {
-				estimated_transaction_len += access_list.encoded_size();
-			}
-
-			let gas_limit = gas_limit.min(u64::MAX.into()).low_u64();
-			let without_base_extrinsic_weight = true;
-
-			let (weight_limit, proof_size_base_cost) =
-				match <Runtime as pallet_evm::Config>::GasWeightMapping::gas_to_weight(
-					gas_limit,
-					without_base_extrinsic_weight
-				) {
-					weight_limit if weight_limit.proof_size() > 0 => {
-						(Some(weight_limit), Some(estimated_transaction_len as u64))
-					}
-					_ => (None, None),
-				};
-
-			// don't allow calling EVM RPC or Runtime API from a bound address
-			if EVMAccounts::bound_account_id(from).is_some() {
-				return Err(pallet_evm_accounts::Error::<Runtime>::BoundAddressCannotBeUsed.into())
-				};
-
-			// the address needs to have a permission to deploy smart contract
-			if !EVMAccounts::can_deploy_contracts(from) {
-				return Err(pallet_evm_accounts::Error::<Runtime>::AddressNotWhitelisted.into())
-			};
-
-			#[allow(clippy::or_fun_call)] // suggestion not helpful here
-			<Runtime as pallet_evm::Config>::Runner::create(
-				from,
-				data,
-				value,
-				gas_limit.unique_saturated_into(),
-				max_fee_per_gas,
-				max_priority_fee_per_gas,
-				nonce,
-				Vec::new(),
-				is_transactional,
-				validate,
-				weight_limit,
-				proof_size_base_cost,
-				config
-					.as_ref()
-					.unwrap_or(<Runtime as pallet_evm::Config>::config()),
-				)
-				.map_err(|err| err.error.into())
-		}
-
-		fn current_transaction_statuses() -> Option<Vec<TransactionStatus>> {
-			pallet_ethereum::CurrentTransactionStatuses::<Runtime>::get()
-		}
-
-		fn current_block() -> Option<pallet_ethereum::Block> {
-			pallet_ethereum::CurrentBlock::<Runtime>::get()
-		}
-
-		fn current_receipts() -> Option<Vec<pallet_ethereum::Receipt>> {
-			pallet_ethereum::CurrentReceipts::<Runtime>::get()
-		}
-
-		fn current_all() -> (
-			Option<pallet_ethereum::Block>,
-			Option<Vec<pallet_ethereum::Receipt>>,
-			Option<Vec<TransactionStatus>>,
-		) {
-			(
-				pallet_ethereum::CurrentBlock::<Runtime>::get(),
-				pallet_ethereum::CurrentReceipts::<Runtime>::get(),
-				pallet_ethereum::CurrentTransactionStatuses::<Runtime>::get(),
-			)
-		}
-
-		fn extrinsic_filter(xts: Vec<<Block as BlockT>::Extrinsic>) -> Vec<EthereumTransaction> {
-			xts.into_iter()
-				.filter_map(|xt| match xt.0.function {
-					RuntimeCall::Ethereum(pallet_ethereum::Call::transact { transaction }) => Some(transaction),
-					_ => None,
-				})
-				.collect::<Vec<EthereumTransaction>>()
-		}
-
-		fn elasticity() -> Option<Permill> {
-			None
-		}
-
-		fn gas_limit_multiplier_support() {}
-
-		fn pending_block(
-			xts: Vec<<Block as BlockT>::Extrinsic>,
-		) -> (Option<pallet_ethereum::Block>, Option<Vec<TransactionStatus>>) {
-			for ext in xts.into_iter() {
-				let _ = Executive::apply_extrinsic(ext);
-			}
-
-			Ethereum::on_finalize(System::block_number() + 1);
-
-			(
-				pallet_ethereum::CurrentBlock::<Runtime>::get(),
-				pallet_ethereum::CurrentTransactionStatuses::<Runtime>::get()
-			)
-		}
-
-		fn initialize_pending_block(header: &<Block as BlockT>::Header) {
-			Executive::initialize_block(header)
-		}
-	}
-
-	impl fp_rpc::ConvertTransactionRuntimeApi<Block> for Runtime {
-		fn convert_transaction(transaction: EthereumTransaction) -> <Block as BlockT>::Extrinsic {
-			UncheckedExtrinsic::new_unsigned(pallet_ethereum::Call::<Runtime>::transact { transaction }.into())
-		}
-	}
-
-	impl pallet_evm_accounts_rpc_runtime_api::EvmAccountsApi<Block, AccountId, H160> for Runtime {
-		fn evm_address(account_id: AccountId) -> H160 {
-			EVMAccounts::evm_address(&account_id)
-		}
-		fn bound_account_id(evm_address: H160) -> Option<AccountId> {
-			EVMAccounts::bound_account_id(evm_address)
-		}
-		fn account_id(evm_address: H160) -> AccountId {
-			EVMAccounts::account_id(evm_address)
-		}
-	}
-
-	#[cfg(feature = "runtime-benchmarks")]
-	impl frame_benchmarking::Benchmark<Block> for Runtime {
-		fn benchmark_metadata(extra: bool) -> (
-			Vec<frame_benchmarking::BenchmarkList>,
-			Vec<frame_support::traits::StorageInfo>,
-		) {
-			use frame_benchmarking::{Benchmarking, BenchmarkList};
-			use frame_support::traits::StorageInfoTrait;
-			use orml_benchmarking::list_benchmark as orml_list_benchmark;
-
-			use frame_system_benchmarking::Pallet as SystemBench;
-			use pallet_xcm::benchmarking::Pallet as PalletXcmExtrinsiscsBenchmark;
-
-			let mut list = Vec::<BenchmarkList>::new();
-
-			list_benchmarks!(list, extra);
-
-			orml_list_benchmark!(list, extra, pallet_currencies, benchmarking::currencies);
-			orml_list_benchmark!(list, extra, orml_tokens, benchmarking::tokens);
-			orml_list_benchmark!(list, extra, orml_vesting, benchmarking::vesting);
-			orml_list_benchmark!(list, extra, pallet_transaction_multi_payment, benchmarking::multi_payment);
-			orml_list_benchmark!(list, extra, pallet_duster, benchmarking::duster);
-			orml_list_benchmark!(list, extra, pallet_omnipool, benchmarking::omnipool);
-			orml_list_benchmark!(list, extra, pallet_route_executor, benchmarking::route_executor);
-			orml_list_benchmark!(list, extra, pallet_dca, benchmarking::dca);
-			orml_list_benchmark!(list, extra, pallet_xyk, benchmarking::xyk);
-			orml_list_benchmark!(list, extra, pallet_dynamic_evm_fee, benchmarking::dynamic_evm_fee);
-			orml_list_benchmark!(list, extra, pallet_xyk_liquidity_mining, benchmarking::xyk_liquidity_mining);
-
-			let storage_info = AllPalletsWithSystem::storage_info();
-
-			(list, storage_info)
-		}
-
-		fn dispatch_benchmark(
-			config: frame_benchmarking::BenchmarkConfig
-		) -> Result<Vec<frame_benchmarking::BenchmarkBatch>, sp_runtime::RuntimeString> {
-			use frame_benchmarking::{BenchmarkError, Benchmarking, BenchmarkBatch};
-			use frame_support::traits::TrackedStorageKey;
-			use orml_benchmarking::add_benchmark as orml_add_benchmark;
-			use pallet_xcm::benchmarking::Pallet as PalletXcmExtrinsiscsBenchmark;
-			use frame_system_benchmarking::Pallet as SystemBench;
-			use cumulus_primitives_core::ParaId;
-
-			impl frame_system_benchmarking::Config for Runtime {
-				fn setup_set_code_requirements(code: &sp_std::vec::Vec<u8>) -> Result<(), BenchmarkError> {
-					ParachainSystem::initialize_for_set_code_benchmark(code.len() as u32);
-					Ok(())
-				}
-
-				fn verify_set_code() {
-					System::assert_last_event(cumulus_pallet_parachain_system::Event::<Runtime>::ValidationFunctionStored.into());
-				}
-			}
-
-			parameter_types! {
-				pub const RandomParaId: ParaId = ParaId::new(22_222_222);
-				pub const ExistentialDeposit: u128 = 0;
-			}
-
-			use polkadot_xcm::latest::prelude::{Location, AssetId, Fungible, Asset, Parent};
-
-			impl pallet_xcm::benchmarking::Config for Runtime {
-				fn reachable_dest() -> Option<Location> {
-					Some(Parent.into())
-				}
-
-				fn teleportable_asset_and_dest() -> Option<(Asset, Location)> {
-					Some((
-						Asset {
-							fun: Fungible(ExistentialDeposit::get()),
-							id: AssetId(Parent.into())
-						},
-						Parent.into(),
-					))
-				}
-
-				fn reserve_transferable_asset_and_dest() -> Option<(Asset, Location)> {
-					// TODO: https://github.com/galacticcouncil/HydraDX-node/issues/840
-					// fix it in next upgrade > 1.7.2
-					None
-				}
-			}
-
-			let whitelist: Vec<TrackedStorageKey> = vec![
-				// Block Number
-				hex!("26aa394eea5630e07c48ae0c9558cef702a5c1b19ab7a04f536c519aca4983ac").to_vec().into(),
-				// Total Issuance
-				hex!("c2261276cc9d1f8598ea4b6a74b15c2f57c875e4cff74148e4628f264b974c80").to_vec().into(),
-				// Execution Phase
-				hex!("26aa394eea5630e07c48ae0c9558cef7ff553b5a9862a516939d82b3d3d8661a").to_vec().into(),
-				// Event Count
-				hex!("26aa394eea5630e07c48ae0c9558cef70a98fdbe9ce6c55837576c60c7af3850").to_vec().into(),
-				// System Events
-				hex!("26aa394eea5630e07c48ae0c9558cef780d41e5e16056765bc8461851072c9d7").to_vec().into(),
-			];
-
-			let mut batches = Vec::<BenchmarkBatch>::new();
-			let params = (&config, &whitelist);
-
-			add_benchmarks!(params, batches);
-
-			orml_add_benchmark!(params, batches, pallet_currencies, benchmarking::currencies);
-			orml_add_benchmark!(params, batches, orml_tokens, benchmarking::tokens);
-			orml_add_benchmark!(params, batches, orml_vesting, benchmarking::vesting);
-			orml_add_benchmark!(params, batches, pallet_transaction_multi_payment, benchmarking::multi_payment);
-			orml_add_benchmark!(params, batches, pallet_duster, benchmarking::duster);
-			orml_add_benchmark!(params, batches, pallet_omnipool, benchmarking::omnipool);
-			orml_add_benchmark!(params, batches, pallet_route_executor, benchmarking::route_executor);
-			orml_add_benchmark!(params, batches, pallet_dca, benchmarking::dca);
-			orml_add_benchmark!(params, batches, pallet_xyk, benchmarking::xyk);
-			orml_add_benchmark!(params, batches, pallet_dynamic_evm_fee, benchmarking::dynamic_evm_fee);
-			orml_add_benchmark!(params, batches, pallet_xyk_liquidity_mining, benchmarking::xyk_liquidity_mining);
-
-			if batches.is_empty() { return Err("Benchmark not found for this pallet.".into()) }
-			Ok(batches)
-		}
-	}
-
-	impl sp_genesis_builder::GenesisBuilder<Block> for Runtime {
-		fn create_default_config() -> Vec<u8> {
-			create_default_config::<RuntimeGenesisConfig>()
-		}
-
-		fn build_config(config: Vec<u8>) -> sp_genesis_builder::Result {
-			build_config::<RuntimeGenesisConfig>(config)
-		}
-	}
-}
-
-=======
->>>>>>> 298c9411
 #[cfg(feature = "runtime-benchmarks")]
 mod benches {
 	frame_support::parameter_types! {
