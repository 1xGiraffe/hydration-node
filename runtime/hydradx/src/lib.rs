// This file is part of HydraDX-node.

// Copyright (C) 2020-2023  Intergalactic, Limited (GIB).
// SPDX-License-Identifier: Apache-2.0

// Licensed under the Apache License, Version 2.0 (the "License");
// you may not use this file except in compliance with the License.
// You may obtain a copy of the License at
//
//     http://www.apache.org/licenses/LICENSE-2.0
//
// Unless required by applicable law or agreed to in writing, software
// distributed under the License is distributed on an "AS IS" BASIS,
// WITHOUT WARRANTIES OR CONDITIONS OF ANY KIND, either express or implied.
// See the License for the specific language governing permissions and
// limitations under the License.

#![cfg_attr(not(feature = "std"), no_std)]
// `construct_runtime!` does a lot of recursion and requires us to increase the limit to 256.
#![recursion_limit = "512"]
#![allow(clippy::match_like_matches_macro)]
#![allow(clippy::items_after_test_module)]

// Make the WASM binary available.
#[cfg(feature = "std")]
include!(concat!(env!("OUT_DIR"), "/wasm_binary.rs"));

#[cfg(test)]
mod tests;

mod benchmarking;
mod migrations;
pub mod weights;

mod assets;
pub mod evm;
mod governance;
mod system;
pub mod xcm;

pub use assets::*;
pub use governance::*;
pub use system::*;
pub use xcm::*;

use crate::sp_api_hidden_includes_construct_runtime::hidden_include::traits::Hooks;
use codec::{Decode, Encode};
use sp_api::impl_runtime_apis;
use sp_core::{ConstU128, Get, OpaqueMetadata, H160, H256, U256};
use sp_runtime::{
	create_runtime_str, generic, impl_opaque_keys,
	traits::{
		AccountIdConversion, BlakeTwo256, Block as BlockT, DispatchInfoOf, Dispatchable, PostDispatchInfoOf,
		UniqueSaturatedInto,
	},
	transaction_validity::{TransactionSource, TransactionValidity, TransactionValidityError},
	ApplyExtrinsicResult, Permill,
};

use sp_std::convert::From;
use sp_std::prelude::*;
#[cfg(feature = "std")]
use sp_version::NativeVersion;
use sp_version::RuntimeVersion;
// A few exports that help ease life for downstream crates.
use frame_support::{construct_runtime, weights::Weight};
pub use hex_literal::hex;
/// Import HydraDX pallets
pub use pallet_claims;
use pallet_ethereum::{Transaction as EthereumTransaction, TransactionStatus};
use pallet_evm::{Account as EVMAccount, FeeCalculator, GasWeightMapping, Runner};
pub use primitives::{
	AccountId, Amount, AssetId, Balance, BlockNumber, CollectionId, Hash, Index, ItemId, Price, Signature,
};
pub use sp_consensus_aura::sr25519::AuthorityId as AuraId;

/// Opaque types. These are used by the CLI to instantiate machinery that don't need to know
/// the specifics of the runtime. They can then be made to be agnostic over specific formats
/// of data like extrinsics, allowing for them to continue syncing the network through upgrades
/// to even the core data structures.
pub mod opaque {
	use super::*;
	use sp_runtime::{
		generic,
		traits::{BlakeTwo256, Hash as HashT},
	};

	pub use sp_runtime::OpaqueExtrinsic as UncheckedExtrinsic;

	/// Opaque block header type.
	pub type Header = generic::Header<BlockNumber, BlakeTwo256>;
	/// Opaque block type.
	pub type Block = generic::Block<Header, UncheckedExtrinsic>;
	/// Opaque block identifier type.
	pub type BlockId = generic::BlockId<Block>;
	/// Opaque block hash type.
	pub type Hash = <BlakeTwo256 as HashT>::Output;
	impl_opaque_keys! {
		pub struct SessionKeys {
			pub aura: Aura,
		}
	}
}

#[sp_version::runtime_version]
pub const VERSION: RuntimeVersion = RuntimeVersion {
	spec_name: create_runtime_str!("hydradx"),
	impl_name: create_runtime_str!("hydradx"),
	authoring_version: 1,
<<<<<<< HEAD
	spec_version: 196,
=======
	spec_version: 198,
>>>>>>> d77d88b8
	impl_version: 0,
	apis: RUNTIME_API_VERSIONS,
	transaction_version: 1,
	state_version: 0,
};

/// The version information used to identify this runtime when compiled natively.
#[cfg(feature = "std")]
pub fn native_version() -> NativeVersion {
	NativeVersion {
		runtime_version: VERSION,
		can_author_with: Default::default(),
	}
}

pub fn get_all_module_accounts() -> Vec<AccountId> {
	vec![
		TreasuryPalletId::get().into_account_truncating(),
		VestingPalletId::get().into_account_truncating(),
		ReferralsPalletId::get().into_account_truncating(),
	]
}

// Create the runtime by composing the FRAME pallets that were previously configured.
construct_runtime!(
	pub enum Runtime
	{
		System: frame_system exclude_parts { Origin } = 1,
		Timestamp: pallet_timestamp = 3,
		//NOTE: 5 - is used by Scheduler which must be after cumulus_pallet_parachain_system
		Balances: pallet_balances = 7,
		TransactionPayment: pallet_transaction_payment exclude_parts { Config } = 9,
		Treasury: pallet_treasury = 11,
		Utility: pallet_utility = 13,
		Preimage: pallet_preimage = 15,
		Identity: pallet_identity = 17,
		Democracy: pallet_democracy exclude_parts { Config } = 19,
		Elections: pallet_elections_phragmen = 21,
		Council: pallet_collective::<Instance1> = 23,
		TechnicalCommittee: pallet_collective::<Instance2> = 25,
		Tips: pallet_tips = 27,
		Proxy: pallet_proxy = 29,
		Multisig: pallet_multisig = 31,
		Uniques: pallet_uniques = 32,

		// HydraDX related modules
		AssetRegistry: pallet_asset_registry = 51,
		Claims: pallet_claims = 53,
		GenesisHistory: pallet_genesis_history = 55,
		CollatorRewards: pallet_collator_rewards = 57,
		Omnipool: pallet_omnipool = 59,
		TransactionPause: pallet_transaction_pause = 60,
		Duster: pallet_duster = 61,
		OmnipoolWarehouseLM: warehouse_liquidity_mining::<Instance1> = 62,
		OmnipoolLiquidityMining: pallet_omnipool_liquidity_mining = 63,
		OTC: pallet_otc = 64,
		CircuitBreaker: pallet_circuit_breaker = 65,

		Router: pallet_route_executor = 67,
		DynamicFees: pallet_dynamic_fees = 68,
		Staking: pallet_staking = 69,
		Stableswap: pallet_stableswap = 70,
		Bonds: pallet_bonds = 71,
		LBP: pallet_lbp = 73,
		XYK: pallet_xyk = 74,
<<<<<<< HEAD
		XcmRateLimiter: pallet_xcm_rate_limiter = 75,
=======
		Referrals: pallet_referrals = 75,
>>>>>>> d77d88b8

		// ORML related modules
		Tokens: orml_tokens = 77,
		Currencies: pallet_currencies = 79,
		Vesting: orml_vesting = 81,

		// Frontier
		EVM: pallet_evm = 90,
		EVMChainId: pallet_evm_chain_id = 91,
		Ethereum: pallet_ethereum = 92,

		// Parachain
		ParachainSystem: cumulus_pallet_parachain_system exclude_parts { Config } = 103,
		ParachainInfo: parachain_info = 105,

		//NOTE: Scheduler must be after ParachainSystem otherwise RelayChainBlockNumberProvider
		//will return 0 as current block number when used with Scheduler(democracy).
		Scheduler: pallet_scheduler = 5,

		//NOTE: DCA pallet should be declared after ParachainSystem pallet,
		//otherwise there is no data about relay chain parent hash
		DCA: pallet_dca = 66,

		PolkadotXcm: pallet_xcm = 107,
		CumulusXcm: cumulus_pallet_xcm = 109,
		XcmpQueue: cumulus_pallet_xcmp_queue exclude_parts { Call } = 111,
		DmpQueue: cumulus_pallet_dmp_queue = 113,

		// ORML XCM
		OrmlXcm: orml_xcm = 135,
		XTokens: orml_xtokens = 137,
		UnknownTokens: orml_unknown_tokens = 139,

		// Collator support
		Authorship: pallet_authorship = 161,
		CollatorSelection: pallet_collator_selection = 163,
		Session: pallet_session = 165,
		Aura: pallet_aura = 167,
		AuraExt: cumulus_pallet_aura_ext = 169,

		// Warehouse - let's allocate indices 100+ for warehouse pallets
		RelayChainInfo: pallet_relaychain_info = 201,
		EmaOracle: pallet_ema_oracle = 202,
		MultiTransactionPayment: pallet_transaction_multi_payment = 203,
	}
);

/// The address format for describing accounts.
pub type Address = AccountId;
/// Block header type as expected by this runtime.
pub type Header = generic::Header<BlockNumber, BlakeTwo256>;
/// Block type as expected by this runtime.
pub type Block = generic::Block<Header, UncheckedExtrinsic>;
/// A Block signed with a Justification
pub type SignedBlock = generic::SignedBlock<Block>;
/// BlockId type as expected by this runtime.
pub type BlockId = generic::BlockId<Block>;
/// The SignedExtension to the basic transaction logic.
pub type SignedExtra = (
	frame_system::CheckSpecVersion<Runtime>,
	frame_system::CheckTxVersion<Runtime>,
	frame_system::CheckGenesis<Runtime>,
	frame_system::CheckEra<Runtime>,
	frame_system::CheckNonce<Runtime>,
	frame_system::CheckWeight<Runtime>,
	pallet_transaction_payment::ChargeTransactionPayment<Runtime>,
	pallet_claims::ValidateClaim<Runtime>,
);
/// Unchecked extrinsic type as expected by this runtime.
pub type UncheckedExtrinsic = fp_self_contained::UncheckedExtrinsic<Address, RuntimeCall, Signature, SignedExtra>;

/// Extrinsic type that has already been checked.
pub type CheckedExtrinsic = fp_self_contained::CheckedExtrinsic<AccountId, RuntimeCall, SignedExtra, H160>;
/// Executive: handles dispatch to the various modules.
pub type Executive = frame_executive::Executive<
	Runtime,
	Block,
	frame_system::ChainContext<Runtime>,
	Runtime,
	AllPalletsReversedWithSystemFirst,
	(migrations::OnRuntimeUpgradeMigration,),
>;

impl_runtime_apis! {
	impl sp_api::Core<Block> for Runtime {
		fn version() -> RuntimeVersion {
			VERSION
		}

		fn execute_block(block: Block) {
			Executive::execute_block(block)
		}

		fn initialize_block(header: &<Block as BlockT>::Header) {
			Executive::initialize_block(header)
		}
	}

	impl sp_api::Metadata<Block> for Runtime {
		fn metadata() -> OpaqueMetadata {
			OpaqueMetadata::new(Runtime::metadata().into())
		}

		fn metadata_at_version(version: u32) -> Option<OpaqueMetadata> {
			Runtime::metadata_at_version(version)
		}

		fn metadata_versions() -> sp_std::vec::Vec<u32> {
			Runtime::metadata_versions()
		}
	}

	impl sp_block_builder::BlockBuilder<Block> for Runtime {
		fn apply_extrinsic(extrinsic: <Block as BlockT>::Extrinsic) -> ApplyExtrinsicResult {
			Executive::apply_extrinsic(extrinsic)
		}

		fn finalize_block() -> <Block as BlockT>::Header {
			Executive::finalize_block()
		}

		fn inherent_extrinsics(data: sp_inherents::InherentData) -> Vec<<Block as BlockT>::Extrinsic> {
			data.create_extrinsics()
		}

		fn check_inherents(
			block: Block,
			data: sp_inherents::InherentData,
		) -> sp_inherents::CheckInherentsResult {
			data.check_extrinsics(&block)
		}
	}

	impl sp_transaction_pool::runtime_api::TaggedTransactionQueue<Block> for Runtime {
		fn validate_transaction(
			source: TransactionSource,
			tx: <Block as BlockT>::Extrinsic,
			block_hash: <Block as BlockT>::Hash,
		) -> TransactionValidity {
			Executive::validate_transaction(source, tx, block_hash)
		}
	}

	impl sp_offchain::OffchainWorkerApi<Block> for Runtime {
		fn offchain_worker(header: &<Block as BlockT>::Header) {
			Executive::offchain_worker(header)
		}
	}

	impl sp_session::SessionKeys<Block> for Runtime {
		fn decode_session_keys(
			encoded: Vec<u8>,
		) -> Option<Vec<(Vec<u8>, sp_core::crypto::KeyTypeId)>> {
			opaque::SessionKeys::decode_into_raw_public_keys(&encoded)
		}

		fn generate_session_keys(seed: Option<Vec<u8>>) -> Vec<u8> {
			opaque::SessionKeys::generate(seed)
		}
	}

	impl sp_consensus_aura::AuraApi<Block, AuraId> for Runtime {
		fn slot_duration() -> sp_consensus_aura::SlotDuration {
			sp_consensus_aura::SlotDuration::from_millis(Aura::slot_duration())
		}

		fn authorities() -> Vec<AuraId> {
			Aura::authorities().into_inner()
		}
	}

	impl cumulus_primitives_core::CollectCollationInfo<Block> for Runtime {
		fn collect_collation_info(header: &<Block as BlockT>::Header) -> cumulus_primitives_core::CollationInfo {
			ParachainSystem::collect_collation_info(header)
		}
	}

	#[cfg(feature = "try-runtime")]
	impl frame_try_runtime::TryRuntime<Block> for Runtime {
		fn on_runtime_upgrade(checks: frame_try_runtime::UpgradeCheckSelect) -> (Weight, Weight) {
			log::info!("try-runtime::on_runtime_upgrade.");
			let weight = Executive::try_runtime_upgrade(checks).unwrap();
			(weight, BlockWeights::get().max_block)
		}

		fn execute_block(
			block: Block,
			state_root_check: bool,
			signature_check: bool,
			select: frame_try_runtime::TryStateSelect,
		) -> Weight {
			Executive::try_execute_block(block, state_root_check, signature_check, select).unwrap()
		}
	}


	impl frame_system_rpc_runtime_api::AccountNonceApi<Block, AccountId, Index> for Runtime {
		fn account_nonce(account: AccountId) -> Index {
			System::account_nonce(account)
		}
	}

	impl pallet_transaction_payment_rpc_runtime_api::TransactionPaymentApi<Block, Balance> for Runtime {
		fn query_info(
			uxt: <Block as BlockT>::Extrinsic,
			len: u32,
		) -> pallet_transaction_payment_rpc_runtime_api::RuntimeDispatchInfo<Balance> {
			TransactionPayment::query_info(uxt, len)
		}

		fn query_fee_details(
			uxt: <Block as BlockT>::Extrinsic,
			len: u32,
		) -> pallet_transaction_payment_rpc_runtime_api::FeeDetails<Balance> {
			TransactionPayment::query_fee_details(uxt, len)
		}

		fn query_weight_to_fee(weight: Weight) -> Balance {
			TransactionPayment::weight_to_fee(weight)
		}
		fn query_length_to_fee(length: u32) -> Balance {
			TransactionPayment::length_to_fee(length)
		}
	}

	// Frontier RPC support
	impl fp_rpc::EthereumRuntimeRPCApi<Block> for Runtime {
		fn chain_id() -> u64 {
			<Runtime as pallet_evm::Config>::ChainId::get()
		}

		fn account_basic(address: H160) -> EVMAccount {
			let (account, _) = EVM::account_basic(&address);
			account
		}

		fn gas_price() -> U256 {
			let (gas_price, _) = <Runtime as pallet_evm::Config>::FeeCalculator::min_gas_price();
			gas_price
		}

		fn account_code_at(address: H160) -> Vec<u8> {
			pallet_evm::AccountCodes::<Runtime>::get(address)
		}

		fn author() -> H160 {
			<pallet_evm::Pallet<Runtime>>::find_author()
		}

		fn storage_at(address: H160, index: U256) -> H256 {
			let mut tmp = [0u8; 32];
			index.to_big_endian(&mut tmp);
			pallet_evm::AccountStorages::<Runtime>::get(address, H256::from_slice(&tmp[..]))
		}

		fn call(
			from: H160,
			to: H160,
			data: Vec<u8>,
			value: U256,
			gas_limit: U256,
			max_fee_per_gas: Option<U256>,
			max_priority_fee_per_gas: Option<U256>,
			nonce: Option<U256>,
			estimate: bool,
			access_list: Option<Vec<(H160, Vec<H256>)>>,
		) -> Result<pallet_evm::CallInfo, sp_runtime::DispatchError> {
			let mut config = <Runtime as pallet_evm::Config>::config().clone();
			config.estimate = estimate;

			let is_transactional = false;
			let validate = true;

			// Estimated encoded transaction size must be based on the heaviest transaction
			// type (EIP1559Transaction) to be compatible with all transaction types.
			let mut estimated_transaction_len = data.len() +
				// pallet ethereum index: 1
				// transact call index: 1
				// Transaction enum variant: 1
				// chain_id 8 bytes
				// nonce: 32
				// max_priority_fee_per_gas: 32
				// max_fee_per_gas: 32
				// gas_limit: 32
				// action: 21 (enum varianrt + call address)
				// value: 32
				// access_list: 1 (empty vec size)
				// 65 bytes signature
				258;

			if access_list.is_some() {
				estimated_transaction_len += access_list.encoded_size();
			}

			let gas_limit = gas_limit.min(u64::MAX.into()).low_u64();
			let without_base_extrinsic_weight = true;

			let (weight_limit, proof_size_base_cost) =
						match <Runtime as pallet_evm::Config>::GasWeightMapping::gas_to_weight(
							gas_limit,
							without_base_extrinsic_weight
						) {
							weight_limit if weight_limit.proof_size() > 0 => {
								(Some(weight_limit), Some(estimated_transaction_len as u64))
							}
							_ => (None, None),
						};

			<Runtime as pallet_evm::Config>::Runner::call(
				from,
				to,
				data,
				value,
				gas_limit.unique_saturated_into(),
				max_fee_per_gas,
				max_priority_fee_per_gas,
				nonce,
				access_list.unwrap_or_default(),
				is_transactional,
				validate,
				weight_limit,
				proof_size_base_cost,
				&config,
			)
			.map_err(|err| err.error.into())
		}

		fn create(
			_from: H160,
			_data: Vec<u8>,
			_value: U256,
			_gas_limit: U256,
			_max_fee_per_gas: Option<U256>,
			_max_priority_fee_per_gas: Option<U256>,
			_nonce: Option<U256>,
			_estimate: bool,
			_access_list: Option<Vec<(H160, Vec<H256>)>>,
		) -> Result<pallet_evm::CreateInfo, sp_runtime::DispatchError> {
			Err(sp_runtime::DispatchError::Other(
				"Creating contracts is not currently supported",
			))
		}

		fn current_transaction_statuses() -> Option<Vec<TransactionStatus>> {
			pallet_ethereum::CurrentTransactionStatuses::<Runtime>::get()
		}

		fn current_block() -> Option<pallet_ethereum::Block> {
			pallet_ethereum::CurrentBlock::<Runtime>::get()
		}

		fn current_receipts() -> Option<Vec<pallet_ethereum::Receipt>> {
			pallet_ethereum::CurrentReceipts::<Runtime>::get()
		}

		fn current_all() -> (
			Option<pallet_ethereum::Block>,
			Option<Vec<pallet_ethereum::Receipt>>,
			Option<Vec<TransactionStatus>>,
		) {
			(
				pallet_ethereum::CurrentBlock::<Runtime>::get(),
				pallet_ethereum::CurrentReceipts::<Runtime>::get(),
				pallet_ethereum::CurrentTransactionStatuses::<Runtime>::get(),
			)
		}

		fn extrinsic_filter(xts: Vec<<Block as BlockT>::Extrinsic>) -> Vec<EthereumTransaction> {
			xts.into_iter()
				.filter_map(|xt| match xt.0.function {
					RuntimeCall::Ethereum(pallet_ethereum::Call::transact { transaction }) => Some(transaction),
					_ => None,
				})
				.collect::<Vec<EthereumTransaction>>()
		}

		fn elasticity() -> Option<Permill> {
			None
		}

		fn gas_limit_multiplier_support() {}

		fn pending_block(
			xts: Vec<<Block as BlockT>::Extrinsic>,
		) -> (Option<pallet_ethereum::Block>, Option<Vec<TransactionStatus>>) {
			for ext in xts.into_iter() {
				let _ = Executive::apply_extrinsic(ext);
			}

			Ethereum::on_finalize(System::block_number() + 1);

			(
				pallet_ethereum::CurrentBlock::<Runtime>::get(),
				pallet_ethereum::CurrentTransactionStatuses::<Runtime>::get()
			)
		}

		fn initialize_pending_block(header: &<Block as BlockT>::Header) {
			Executive::initialize_block(header)
		}
	}

	impl fp_rpc::ConvertTransactionRuntimeApi<Block> for Runtime {
		fn convert_transaction(transaction: EthereumTransaction) -> <Block as BlockT>::Extrinsic {
			UncheckedExtrinsic::new_unsigned(pallet_ethereum::Call::<Runtime>::transact { transaction }.into())
		}
	}

	#[cfg(feature = "runtime-benchmarks")]
	impl frame_benchmarking::Benchmark<Block> for Runtime {
		fn benchmark_metadata(extra: bool) -> (
			Vec<frame_benchmarking::BenchmarkList>,
			Vec<frame_support::traits::StorageInfo>,
		) {
			use frame_benchmarking::{list_benchmark, Benchmarking, BenchmarkList};
			use frame_support::traits::StorageInfoTrait;
			use orml_benchmarking::list_benchmark as orml_list_benchmark;
			use frame_system_benchmarking::Pallet as SystemBench;

			let mut list = Vec::<BenchmarkList>::new();

			list_benchmark!(list, extra, frame_system, SystemBench::<Runtime>);
			list_benchmark!(list, extra, pallet_balances, Balances);
			list_benchmark!(list, extra, pallet_collator_selection, CollatorSelection);
			list_benchmark!(list, extra, pallet_timestamp, Timestamp);
			list_benchmark!(list, extra, pallet_treasury, Treasury);
			list_benchmark!(list, extra, pallet_preimage, Preimage);
			list_benchmark!(list, extra, pallet_scheduler, Scheduler);
			list_benchmark!(list, extra, pallet_identity, Identity);
			list_benchmark!(list, extra, pallet_tips, Tips);
			list_benchmark!(list, extra, pallet_proxy, Proxy);
			list_benchmark!(list, extra, pallet_utility, Utility);
			list_benchmark!(list, extra, pallet_democracy, Democracy);
			list_benchmark!(list, extra, council, Council);
			list_benchmark!(list, extra, tech, TechnicalCommittee);
			list_benchmark!(list, extra, pallet_omnipool_liquidity_mining, OmnipoolLiquidityMining);
			list_benchmark!(list, extra, pallet_circuit_breaker, CircuitBreaker);
			list_benchmark!(list, extra, pallet_bonds, Bonds);
			list_benchmark!(list, extra, pallet_stableswap, Stableswap);

			list_benchmark!(list, extra, pallet_asset_registry, AssetRegistry);
			list_benchmark!(list, extra, pallet_claims, Claims);
			list_benchmark!(list, extra, pallet_ema_oracle, EmaOracle);
			list_benchmark!(list, extra, pallet_staking, Staking);
			list_benchmark!(list, extra, pallet_lbp, LBP);
			list_benchmark!(list, extra, pallet_xyk, XYK);
			list_benchmark!(list, extra, pallet_referrals, Referrals);

			list_benchmark!(list, extra, cumulus_pallet_xcmp_queue, XcmpQueue);
			list_benchmark!(list, extra, pallet_transaction_pause, TransactionPause);

			list_benchmark!(list, extra, pallet_otc, OTC);
			list_benchmark!(list, extra, pallet_xcm, PolkadotXcm);

			orml_list_benchmark!(list, extra, pallet_currencies, benchmarking::currencies);
			orml_list_benchmark!(list, extra, orml_tokens, benchmarking::tokens);
			orml_list_benchmark!(list, extra, orml_vesting, benchmarking::vesting);
			orml_list_benchmark!(list, extra, pallet_transaction_multi_payment, benchmarking::multi_payment);
			orml_list_benchmark!(list, extra, pallet_duster, benchmarking::duster);
			orml_list_benchmark!(list, extra, pallet_omnipool, benchmarking::omnipool);
			orml_list_benchmark!(list, extra, pallet_route_executor, benchmarking::route_executor);
			orml_list_benchmark!(list, extra, pallet_dca, benchmarking::dca);

			let storage_info = AllPalletsWithSystem::storage_info();

			(list, storage_info)
		}

		fn dispatch_benchmark(
			config: frame_benchmarking::BenchmarkConfig
		) -> Result<Vec<frame_benchmarking::BenchmarkBatch>, sp_runtime::RuntimeString> {
			use frame_benchmarking::{BenchmarkError, Benchmarking, BenchmarkBatch, add_benchmark};
			use frame_support::traits::TrackedStorageKey;
			use orml_benchmarking::add_benchmark as orml_add_benchmark;
			use frame_system_benchmarking::Pallet as SystemBench;
			impl frame_system_benchmarking::Config for Runtime {
				fn setup_set_code_requirements(code: &sp_std::vec::Vec<u8>) -> Result<(), BenchmarkError> {
					ParachainSystem::initialize_for_set_code_benchmark(code.len() as u32);
					Ok(())
				}

				fn verify_set_code() {
					System::assert_last_event(cumulus_pallet_parachain_system::Event::<Runtime>::ValidationFunctionStored.into());
				}
			}

			let whitelist: Vec<TrackedStorageKey> = vec![
				// Block Number
				hex!("26aa394eea5630e07c48ae0c9558cef702a5c1b19ab7a04f536c519aca4983ac").to_vec().into(),
				// Total Issuance
				hex!("c2261276cc9d1f8598ea4b6a74b15c2f57c875e4cff74148e4628f264b974c80").to_vec().into(),
				// Execution Phase
				hex!("26aa394eea5630e07c48ae0c9558cef7ff553b5a9862a516939d82b3d3d8661a").to_vec().into(),
				// Event Count
				hex!("26aa394eea5630e07c48ae0c9558cef70a98fdbe9ce6c55837576c60c7af3850").to_vec().into(),
				// System Events
				hex!("26aa394eea5630e07c48ae0c9558cef780d41e5e16056765bc8461851072c9d7").to_vec().into(),
			];

			let mut batches = Vec::<BenchmarkBatch>::new();
			let params = (&config, &whitelist);

			// Substrate pallets
			add_benchmark!(params, batches, frame_system, SystemBench::<Runtime>);
			add_benchmark!(params, batches, pallet_balances, Balances);
			add_benchmark!(params, batches, pallet_collator_selection, CollatorSelection);
			add_benchmark!(params, batches, pallet_timestamp, Timestamp);
			add_benchmark!(params, batches, pallet_treasury, Treasury);
			add_benchmark!(params, batches, pallet_preimage, Preimage);
			add_benchmark!(params, batches, pallet_scheduler, Scheduler);
			add_benchmark!(params, batches, pallet_identity, Identity);
			add_benchmark!(params, batches, pallet_tips, Tips);
			add_benchmark!(params, batches, pallet_proxy, Proxy);
			add_benchmark!(params, batches, pallet_utility, Utility);
			add_benchmark!(params, batches, pallet_democracy, Democracy);
			add_benchmark!(params, batches, council, Council);
			add_benchmark!(params, batches, tech, TechnicalCommittee);
			add_benchmark!(params, batches, pallet_omnipool_liquidity_mining, OmnipoolLiquidityMining);
			add_benchmark!(params, batches, pallet_circuit_breaker, CircuitBreaker);
			add_benchmark!(params, batches, pallet_asset_registry, AssetRegistry);
			add_benchmark!(params, batches, pallet_claims, Claims);
			add_benchmark!(params, batches, pallet_ema_oracle, EmaOracle);
			add_benchmark!(params, batches, pallet_bonds, Bonds);
			add_benchmark!(params, batches, pallet_staking, Staking);
			add_benchmark!(params, batches, pallet_lbp, LBP);
			add_benchmark!(params, batches, pallet_xyk, XYK);
			add_benchmark!(params, batches, pallet_stableswap, Stableswap);
			add_benchmark!(params, batches, pallet_referrals, Referrals);

			add_benchmark!(params, batches, cumulus_pallet_xcmp_queue, XcmpQueue);
			add_benchmark!(params, batches, pallet_transaction_pause, TransactionPause);

			add_benchmark!(params, batches, pallet_otc, OTC);
			add_benchmark!(params, batches, pallet_xcm, PolkadotXcm);

			orml_add_benchmark!(params, batches, pallet_currencies, benchmarking::currencies);
			orml_add_benchmark!(params, batches, orml_tokens, benchmarking::tokens);
			orml_add_benchmark!(params, batches, orml_vesting, benchmarking::vesting);
			orml_add_benchmark!(params, batches, pallet_transaction_multi_payment, benchmarking::multi_payment);
			orml_add_benchmark!(params, batches, pallet_duster, benchmarking::duster);
			orml_add_benchmark!(params, batches, pallet_omnipool, benchmarking::omnipool);
			orml_add_benchmark!(params, batches, pallet_route_executor, benchmarking::route_executor);
			orml_add_benchmark!(params, batches, pallet_dca, benchmarking::dca);

			if batches.is_empty() { return Err("Benchmark not found for this pallet.".into()) }
			Ok(batches)
		}
	}
}

struct CheckInherents;

impl cumulus_pallet_parachain_system::CheckInherents<Block> for CheckInherents {
	fn check_inherents(
		block: &Block,
		relay_state_proof: &cumulus_pallet_parachain_system::RelayChainStateProof,
	) -> sp_inherents::CheckInherentsResult {
		let relay_chain_slot = relay_state_proof
			.read_slot()
			.expect("Could not read the relay chain slot from the proof");

		let inherent_data = cumulus_primitives_timestamp::InherentDataProvider::from_relay_chain_slot_and_duration(
			relay_chain_slot,
			sp_std::time::Duration::from_secs(6),
		)
		.create_inherent_data()
		.expect("Could not create the timestamp inherent data");

		inherent_data.check_extrinsics(block)
	}
}

cumulus_pallet_parachain_system::register_validate_block! {
	Runtime = Runtime,
	BlockExecutor = cumulus_pallet_aura_ext::BlockExecutor::<Runtime, Executive>,
	CheckInherents = CheckInherents,
}

impl fp_self_contained::SelfContainedCall for RuntimeCall {
	type SignedInfo = H160;

	fn is_self_contained(&self) -> bool {
		match self {
			RuntimeCall::Ethereum(call) => call.is_self_contained(),
			_ => false,
		}
	}

	fn check_self_contained(&self) -> Option<Result<Self::SignedInfo, TransactionValidityError>> {
		match self {
			RuntimeCall::Ethereum(call) => call.check_self_contained(),
			_ => None,
		}
	}

	fn validate_self_contained(
		&self,
		info: &Self::SignedInfo,
		dispatch_info: &DispatchInfoOf<RuntimeCall>,
		len: usize,
	) -> Option<TransactionValidity> {
		match self {
			RuntimeCall::Ethereum(call) => call.validate_self_contained(info, dispatch_info, len),
			_ => None,
		}
	}

	fn pre_dispatch_self_contained(
		&self,
		info: &Self::SignedInfo,
		dispatch_info: &DispatchInfoOf<RuntimeCall>,
		len: usize,
	) -> Option<Result<(), TransactionValidityError>> {
		match self {
			RuntimeCall::Ethereum(call) => call.pre_dispatch_self_contained(info, dispatch_info, len),
			_ => None,
		}
	}

	fn apply_self_contained(
		self,
		info: Self::SignedInfo,
	) -> Option<sp_runtime::DispatchResultWithInfo<PostDispatchInfoOf<Self>>> {
		match self {
			call @ RuntimeCall::Ethereum(pallet_ethereum::Call::transact { .. }) => Some(call.dispatch(
				RuntimeOrigin::from(pallet_ethereum::RawOrigin::EthereumTransaction(info)),
			)),
			_ => None,
		}
	}
}

pub struct TransactionConverter;

impl fp_rpc::ConvertTransaction<UncheckedExtrinsic> for TransactionConverter {
	fn convert_transaction(&self, transaction: pallet_ethereum::Transaction) -> UncheckedExtrinsic {
		UncheckedExtrinsic::new_unsigned(pallet_ethereum::Call::<Runtime>::transact { transaction }.into())
	}
}

impl fp_rpc::ConvertTransaction<sp_runtime::OpaqueExtrinsic> for TransactionConverter {
	fn convert_transaction(&self, transaction: pallet_ethereum::Transaction) -> sp_runtime::OpaqueExtrinsic {
		let extrinsic =
			UncheckedExtrinsic::new_unsigned(pallet_ethereum::Call::<Runtime>::transact { transaction }.into());
		let encoded = extrinsic.encode();
		sp_runtime::OpaqueExtrinsic::decode(&mut &encoded[..]).expect("Encoded extrinsic is always valid")
	}
}<|MERGE_RESOLUTION|>--- conflicted
+++ resolved
@@ -107,11 +107,7 @@
 	spec_name: create_runtime_str!("hydradx"),
 	impl_name: create_runtime_str!("hydradx"),
 	authoring_version: 1,
-<<<<<<< HEAD
-	spec_version: 196,
-=======
 	spec_version: 198,
->>>>>>> d77d88b8
 	impl_version: 0,
 	apis: RUNTIME_API_VERSIONS,
 	transaction_version: 1,
@@ -177,11 +173,8 @@
 		Bonds: pallet_bonds = 71,
 		LBP: pallet_lbp = 73,
 		XYK: pallet_xyk = 74,
-<<<<<<< HEAD
-		XcmRateLimiter: pallet_xcm_rate_limiter = 75,
-=======
 		Referrals: pallet_referrals = 75,
->>>>>>> d77d88b8
+		XcmRateLimiter: pallet_xcm_rate_limiter = 76,
 
 		// ORML related modules
 		Tokens: orml_tokens = 77,
