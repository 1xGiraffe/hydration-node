--- conflicted
+++ resolved
@@ -1,10 +1,6 @@
 [package]
 name = "pallet-xyk-liquidity-mining"
-<<<<<<< HEAD
 version = "1.2.0"
-=======
-version = "1.1.14"
->>>>>>> 298c9411
 description = "Liquidity mining"
 authors = ["GalacticCouncil"]
 edition = "2021"
