--- conflicted
+++ resolved
@@ -149,910 +149,6 @@
 	}
 }
 
-<<<<<<< HEAD
-// The reason why there is difference between PROD and benchmark is that it is not possible
-// to set validation data in parachain system pallet in the benchmarks.
-// So for benchmarking, we mock it out and return some hardcoded parent hash
-pub struct RelayChainBlockHashProviderAdapter<Runtime>(sp_std::marker::PhantomData<Runtime>);
-
-#[cfg(not(feature = "runtime-benchmarks"))]
-impl<Runtime> RelayChainBlockHashProvider for RelayChainBlockHashProviderAdapter<Runtime>
-where
-	Runtime: cumulus_pallet_parachain_system::Config,
-{
-	fn parent_hash() -> Option<cumulus_primitives_core::relay_chain::Hash> {
-		let validation_data = cumulus_pallet_parachain_system::Pallet::<Runtime>::validation_data();
-		match validation_data {
-			Some(data) => Some(data.parent_head.hash()),
-			None => None,
-		}
-	}
-}
-
-#[cfg(feature = "runtime-benchmarks")]
-impl<Runtime> RelayChainBlockHashProvider for RelayChainBlockHashProviderAdapter<Runtime>
-where
-	Runtime: cumulus_pallet_parachain_system::Config,
-{
-	fn parent_hash() -> Option<cumulus_primitives_core::relay_chain::Hash> {
-		// We use the same hash as for integration tests
-		// so the integration tests don't fail when they are run with 'runtime-benchmark' feature
-		let hash = [
-			14, 87, 81, 192, 38, 229, 67, 178, 232, 171, 46, 176, 96, 153, 218, 161, 209, 229, 223, 71, 119, 143, 119,
-			135, 250, 171, 69, 205, 241, 47, 227, 168,
-		]
-		.into();
-		Some(hash)
-	}
-}
-
-pub struct CallFilter;
-impl Contains<RuntimeCall> for CallFilter {
-	fn contains(call: &RuntimeCall) -> bool {
-		if matches!(
-			call,
-			RuntimeCall::System(_) | RuntimeCall::Timestamp(_) | RuntimeCall::ParachainSystem(_)
-		) {
-			// always allow
-			// Note: this is done to avoid unnecessary check of paused storage.
-			return true;
-		}
-
-		if pallet_transaction_pause::PausedTransactionFilter::<Runtime>::contains(call) {
-			// if paused, dont allow!
-			return false;
-		}
-
-		// filter transfers of LRNA and omnipool assets to the omnipool account
-		if let RuntimeCall::Tokens(orml_tokens::Call::transfer { dest, currency_id, .. })
-		| RuntimeCall::Tokens(orml_tokens::Call::transfer_keep_alive { dest, currency_id, .. })
-		| RuntimeCall::Tokens(orml_tokens::Call::transfer_all { dest, currency_id, .. })
-		| RuntimeCall::Currencies(pallet_currencies::Call::transfer { dest, currency_id, .. }) = call
-		{
-			// Lookup::lookup() is not necessary thanks to IdentityLookup
-			if dest == &Omnipool::protocol_account()
-				&& (*currency_id == <Runtime as pallet_omnipool::Config>::HubAssetId::get()
-					|| Omnipool::exists(*currency_id))
-			{
-				return false;
-			}
-		}
-		// filter transfers of HDX to the omnipool account
-		if let RuntimeCall::Balances(pallet_balances::Call::transfer { dest, .. })
-		| RuntimeCall::Balances(pallet_balances::Call::transfer_keep_alive { dest, .. })
-		| RuntimeCall::Balances(pallet_balances::Call::transfer_all { dest, .. })
-		| RuntimeCall::Currencies(pallet_currencies::Call::transfer_native_currency { dest, .. }) = call
-		{
-			// Lookup::lookup() is not necessary thanks to IdentityLookup
-			if dest == &Omnipool::protocol_account() {
-				return false;
-			}
-		}
-
-		match call {
-			RuntimeCall::PolkadotXcm(_) => false,
-			RuntimeCall::OrmlXcm(_) => false,
-			RuntimeCall::Uniques(_) => false,
-			_ => true,
-		}
-	}
-}
-
-parameter_types! {
-	pub const Version: RuntimeVersion = VERSION;
-	/// Block weights base values and limits.
-	pub BlockWeights: frame_system::limits::BlockWeights = frame_system::limits::BlockWeights::builder()
-		.base_block(BlockExecutionWeight::get())
-		.for_class(DispatchClass::all(), |weights| {
-			weights.base_extrinsic = ExtrinsicBaseWeight::get();
-		})
-		.for_class(DispatchClass::Normal, |weights| {
-			weights.max_total = Some(NORMAL_DISPATCH_RATIO * MAXIMUM_BLOCK_WEIGHT);
-		})
-		.for_class(DispatchClass::Operational, |weights| {
-			weights.max_total = Some(MAXIMUM_BLOCK_WEIGHT);
-			// Operational transactions have an extra reserved space, so that they
-			// are included even if block reachd `MAXIMUM_BLOCK_WEIGHT`.
-			weights.reserved = Some(
-				MAXIMUM_BLOCK_WEIGHT - NORMAL_DISPATCH_RATIO * MAXIMUM_BLOCK_WEIGHT,
-			);
-		})
-		.avg_block_initialization(AVERAGE_ON_INITIALIZE_RATIO)
-		.build_or_panic();
-	pub ExtrinsicBaseWeight: Weight = frame_support::weights::constants::ExtrinsicBaseWeight::get();
-}
-
-// Configure FRAME pallets to include in runtime.
-
-impl frame_system::Config for Runtime {
-	/// The basic call filter to use in dispatchable.
-	type BaseCallFilter = CallFilter;
-	type BlockWeights = BlockWeights;
-	type BlockLength = BlockLength;
-	/// The ubiquitous origin type.
-	type RuntimeOrigin = RuntimeOrigin;
-	/// The aggregated dispatch type that is available for extrinsics.
-	type RuntimeCall = RuntimeCall;
-	/// The index type for storing how many extrinsics an account has signed.
-	type Index = Index;
-	/// The index type for blocks.
-	type BlockNumber = BlockNumber;
-	/// The type for hashing blocks and tries.
-	type Hash = Hash;
-	/// The hashing algorithm used.
-	type Hashing = BlakeTwo256;
-	/// The identifier used to distinguish between accounts.
-	type AccountId = AccountId;
-	/// The lookup mechanism to get account ID from whatever is passed in dispatchers.
-	type Lookup = IdentityLookup<AccountId>;
-	/// The header type.
-	type Header = generic::Header<BlockNumber, BlakeTwo256>;
-	/// The ubiquitous event type.
-	type RuntimeEvent = RuntimeEvent;
-	/// Maximum number of block number to block hash mappings to keep (oldest pruned first).
-	type BlockHashCount = BlockHashCount;
-	/// The weight of database operations that the runtime can invoke.
-	type DbWeight = RocksDbWeight;
-	/// The weight of the overhead invoked on the block import process, independent of the
-	/// extrinsics included in that block.
-	/// Version of the runtime.
-	type Version = Version;
-	/// Converts a module to the index of the module in `construct_runtime!`.
-	///
-	/// This type is being generated by `construct_runtime!`.
-	type PalletInfo = PalletInfo;
-	/// The data to be stored in an account.
-	type AccountData = pallet_balances::AccountData<Balance>;
-	/// What to do if a new account is created.
-	type OnNewAccount = ();
-	/// What to do if an account is fully reaped from the system.
-	type OnKilledAccount = ();
-	/// Weight information for the extrinsics of this pallet.
-	type SystemWeightInfo = common_runtime::weights::system::HydraWeight<Runtime>;
-	type SS58Prefix = SS58Prefix;
-	type OnSetCode = cumulus_pallet_parachain_system::ParachainSetCode<Self>;
-	type MaxConsumers = frame_support::traits::ConstU32<16>;
-}
-
-impl pallet_timestamp::Config for Runtime {
-	/// A timestamp: milliseconds since the unix epoch.
-	type Moment = u64;
-	type OnTimestampSet = ();
-	type MinimumPeriod = MinimumPeriod;
-	type WeightInfo = weights::timestamp::HydraWeight<Runtime>;
-}
-
-impl pallet_balances::Config for Runtime {
-	type MaxLocks = MaxLocks;
-	/// The type for recording an account's balance.
-	type Balance = Balance;
-	/// The ubiquitous event type.
-	type RuntimeEvent = RuntimeEvent;
-	type DustRemoval = Treasury;
-	type ExistentialDeposit = NativeExistentialDeposit;
-	type AccountStore = System;
-	type WeightInfo = weights::balances::HydraWeight<Runtime>;
-	type MaxReserves = MaxReserves;
-	type ReserveIdentifier = [u8; 8];
-}
-
-/// Parameterized slow adjusting fee updated based on
-/// https://w3f-research.readthedocs.io/en/latest/polkadot/overview/2-token-economics.html?highlight=token%20economics#-2.-slow-adjusting-mechanism
-pub type SlowAdjustingFeeUpdate<R> =
-	TargetedFeeAdjustment<R, TargetBlockFullness, AdjustmentVariable, MinimumMultiplier, MaximumMultiplier>;
-
-impl pallet_transaction_payment::Config for Runtime {
-	type RuntimeEvent = RuntimeEvent;
-	type OnChargeTransaction = TransferFees<Currencies, DepositAll<Runtime>, TreasuryAccount>;
-	type OperationalFeeMultiplier = ();
-	type WeightToFee = WeightToFee;
-	type LengthToFee = ConstantMultiplier<Balance, TransactionByteFee>;
-	type FeeMultiplierUpdate = SlowAdjustingFeeUpdate<Self>;
-}
-
-// Parachain Config
-
-parameter_types! {
-	pub ReservedXcmpWeight: Weight = BlockWeights::get().max_block / 4;
-	pub ReservedDmpWeight: Weight = BlockWeights::get().max_block / 4;
-}
-
-impl cumulus_pallet_parachain_system::Config for Runtime {
-	type RuntimeEvent = RuntimeEvent;
-	type OnSystemEvent = pallet_relaychain_info::OnValidationDataHandler<Runtime>;
-	type SelfParaId = ParachainInfo;
-	type OutboundXcmpMessageSource = XcmpQueue;
-	type DmpMessageHandler = DmpQueue;
-	type ReservedDmpWeight = ReservedDmpWeight;
-	type XcmpMessageHandler = XcmpQueue;
-	type ReservedXcmpWeight = ReservedXcmpWeight;
-	type CheckAssociatedRelayNumber = cumulus_pallet_parachain_system::RelayNumberStrictlyIncreases;
-}
-
-impl pallet_aura::Config for Runtime {
-	type AuthorityId = AuraId;
-	type MaxAuthorities = MaxAuthorities;
-	type DisabledValidators = ();
-}
-
-impl parachain_info::Config for Runtime {}
-
-impl cumulus_pallet_aura_ext::Config for Runtime {}
-
-impl pallet_treasury::Config for Runtime {
-	type PalletId = TreasuryPalletId;
-	type Currency = Balances;
-	type ApproveOrigin = TreasuryApproveOrigin;
-	type RejectOrigin = MoreThanHalfCouncil;
-	type RuntimeEvent = RuntimeEvent;
-	type OnSlash = Treasury;
-	type ProposalBond = ProposalBond;
-	type ProposalBondMinimum = ProposalBondMinimum;
-	type ProposalBondMaximum = ProposalBondMaximum;
-	type SpendPeriod = SpendPeriod;
-	type Burn = Burn;
-	type BurnDestination = ();
-	type WeightInfo = weights::treasury::HydraWeight<Runtime>;
-	type SpendFunds = ();
-	type MaxApprovals = MaxApprovals;
-	type SpendOrigin = NeverEnsureOrigin<Balance>;
-}
-
-impl pallet_authorship::Config for Runtime {
-	type FindAuthor = pallet_session::FindAccountFromAuthorIndex<Self, Aura>;
-	type EventHandler = (CollatorSelection,);
-}
-
-impl pallet_collator_selection::Config for Runtime {
-	type RuntimeEvent = RuntimeEvent;
-	type Currency = Balances;
-	type UpdateOrigin = MoreThanHalfCouncil;
-	type PotId = PotId;
-	type MaxCandidates = MaxCandidates;
-	type MinCandidates = MinCandidates;
-	type MaxInvulnerables = MaxInvulnerables;
-	// should be a multiple of session or things will get inconsistent
-	type KickThreshold = Period;
-	type ValidatorId = <Self as frame_system::Config>::AccountId;
-	type ValidatorIdOf = pallet_collator_selection::IdentityCollator;
-	type ValidatorRegistration = Session;
-	type WeightInfo = weights::collator_selection::HydraWeight<Runtime>;
-}
-
-impl pallet_session::Config for Runtime {
-	type RuntimeEvent = RuntimeEvent;
-	type ValidatorId = <Self as frame_system::Config>::AccountId;
-	// we don't have stash and controller, thus we don't need the convert as well.
-	type ValidatorIdOf = pallet_collator_selection::IdentityCollator;
-	type ShouldEndSession = pallet_session::PeriodicSessions<Period, Offset>;
-	type NextSessionRotation = pallet_session::PeriodicSessions<Period, Offset>;
-	// We wrap the session manager to give out rewards.
-	type SessionManager = CollatorRewards;
-	// Essentially just Aura, but lets be pedantic.
-	type SessionHandler = <opaque::SessionKeys as sp_runtime::traits::OpaqueKeys>::KeyTypeIdProviders;
-	type Keys = opaque::SessionKeys;
-	type WeightInfo = ();
-}
-
-impl pallet_utility::Config for Runtime {
-	type RuntimeEvent = RuntimeEvent;
-	type RuntimeCall = RuntimeCall;
-	type PalletsOrigin = OriginCaller;
-	type WeightInfo = weights::utility::HydraWeight<Runtime>;
-}
-
-impl pallet_preimage::Config for Runtime {
-	type RuntimeEvent = RuntimeEvent;
-	type WeightInfo = weights::preimage::HydraWeight<Runtime>;
-	type Currency = Balances;
-	type ManagerOrigin = EnsureRoot<AccountId>;
-	type BaseDeposit = PreimageBaseDeposit;
-	type ByteDeposit = PreimageByteDeposit;
-}
-
-/// Used the compare the privilege of an origin inside the scheduler.
-pub struct OriginPrivilegeCmp;
-
-impl PrivilegeCmp<OriginCaller> for OriginPrivilegeCmp {
-	fn cmp_privilege(left: &OriginCaller, right: &OriginCaller) -> Option<Ordering> {
-		if left == right {
-			return Some(Ordering::Equal);
-		}
-
-		match (left, right) {
-			// Root is greater than anything.
-			(OriginCaller::system(frame_system::RawOrigin::Root), _) => Some(Ordering::Greater),
-			// Check which one has more yes votes.
-			(
-				OriginCaller::Council(pallet_collective::RawOrigin::Members(l_yes_votes, l_count)),
-				OriginCaller::Council(pallet_collective::RawOrigin::Members(r_yes_votes, r_count)),
-			) => Some((l_yes_votes * r_count).cmp(&(r_yes_votes * l_count))),
-			// For every other origin we don't care, as they are not used for `ScheduleOrigin`.
-			_ => None,
-		}
-	}
-}
-
-parameter_types! {
-	pub MaximumSchedulerWeight: Weight = Perbill::from_percent(80) * BlockWeights::get().max_block;
-	pub const MaxScheduledPerBlock: u32 = 50;
-	pub const NoPreimagePostponement: Option<u32> = Some(5 * MINUTES);
-}
-impl pallet_scheduler::Config for Runtime {
-	type RuntimeEvent = RuntimeEvent;
-	type RuntimeOrigin = RuntimeOrigin;
-	type PalletsOrigin = OriginCaller;
-	type RuntimeCall = RuntimeCall;
-	type MaximumWeight = MaximumSchedulerWeight;
-	type ScheduleOrigin = MoreThanHalfCouncil;
-	type OriginPrivilegeCmp = OriginPrivilegeCmp;
-	type MaxScheduledPerBlock = MaxScheduledPerBlock;
-	type WeightInfo = weights::scheduler::HydraWeight<Runtime>;
-	type Preimages = Preimage;
-}
-
-impl pallet_identity::Config for Runtime {
-	type RuntimeEvent = RuntimeEvent;
-	type Currency = Balances;
-	type BasicDeposit = BasicDeposit;
-	type FieldDeposit = FieldDeposit;
-	type SubAccountDeposit = SubAccountDeposit;
-	type MaxSubAccounts = MaxSubAccounts;
-	type MaxAdditionalFields = MaxAdditionalFields;
-	type MaxRegistrars = MaxRegistrars;
-	type Slashed = Treasury;
-	type ForceOrigin = MoreThanHalfCouncil;
-	type RegistrarOrigin = MoreThanHalfCouncil;
-	type WeightInfo = weights::identity::HydraWeight<Runtime>;
-}
-
-impl pallet_collective::Config<CouncilCollective> for Runtime {
-	type RuntimeOrigin = RuntimeOrigin;
-	type Proposal = RuntimeCall;
-	type RuntimeEvent = RuntimeEvent;
-	type MotionDuration = CouncilMotionDuration;
-	type MaxProposals = CouncilMaxProposals;
-	type MaxMembers = CouncilMaxMembers;
-	type DefaultVote = pallet_collective::PrimeDefaultVote;
-	type WeightInfo = common_runtime::weights::council::HydraWeight<Runtime>;
-}
-
-impl pallet_collective::Config<TechnicalCollective> for Runtime {
-	type RuntimeOrigin = RuntimeOrigin;
-	type Proposal = RuntimeCall;
-	type RuntimeEvent = RuntimeEvent;
-	type MotionDuration = TechnicalMotionDuration;
-	type MaxProposals = TechnicalMaxProposals;
-	type MaxMembers = TechnicalMaxMembers;
-	type DefaultVote = pallet_collective::PrimeDefaultVote;
-	type WeightInfo = common_runtime::weights::technical_comittee::HydraWeight<Runtime>;
-}
-
-impl pallet_democracy::Config for Runtime {
-	type RuntimeEvent = RuntimeEvent;
-	type Currency = Balances;
-	type EnactmentPeriod = EnactmentPeriod;
-	type LaunchPeriod = LaunchPeriod;
-	type VotingPeriod = VotingPeriod;
-	type MinimumDeposit = MinimumDeposit;
-	/// A straight majority of the council can decide what their next motion is.
-	type ExternalOrigin = MoreThanHalfCouncil;
-	type ExternalMajorityOrigin = MoreThanHalfCouncil;
-	/// A unanimous council can have the next scheduled referendum be a straight default-carries
-	/// (NTB) vote.
-	type ExternalDefaultOrigin = AllCouncilMembers;
-	type FastTrackOrigin = MoreThanHalfTechCommittee;
-	type InstantOrigin = AllTechnicalCommitteeMembers;
-	type InstantAllowed = InstantAllowed;
-	type FastTrackVotingPeriod = FastTrackVotingPeriod;
-	// To cancel a proposal which has been passed, 2/3 of the council must agree to it.
-	type CancellationOrigin = MajorityOfCouncil;
-	// To cancel a proposal before it has been passed, the technical committee must be unanimous or
-	// Root must agree.
-	type CancelProposalOrigin = AllTechnicalCommitteeMembers;
-	type BlacklistOrigin = EnsureRoot<AccountId>;
-	// Any single technical committee member may veto a coming council proposal, however they can
-	// only do it once and it lasts only for the cooloff period.
-	type VetoOrigin = pallet_collective::EnsureMember<AccountId, TechnicalCollective>;
-	type CooloffPeriod = CooloffPeriod;
-	type Slash = Treasury;
-	type Scheduler = Scheduler;
-	type PalletsOrigin = OriginCaller;
-	type MaxVotes = MaxVotes;
-	type WeightInfo = weights::democracy::HydraWeight<Runtime>;
-	type MaxProposals = MaxProposals;
-	type VoteLockingPeriod = VoteLockingPeriod;
-	type Preimages = Preimage;
-	type MaxDeposits = ConstU32<100>;
-	type MaxBlacklisted = ConstU32<100>;
-	type DemocracyHooks = pallet_staking::integrations::democracy::StakingDemocracy<Runtime>;
-}
-
-impl pallet_elections_phragmen::Config for Runtime {
-	type RuntimeEvent = RuntimeEvent;
-	type PalletId = ElectionsPhragmenPalletId;
-	type Currency = Balances;
-	type ChangeMembers = Council;
-	type InitializeMembers = ();
-	// Set to () if defined in chain spec
-	type CurrencyToVote = U128CurrencyToVote;
-	type CandidacyBond = CandidacyBond;
-	type VotingBondBase = VotingBondBase;
-	type VotingBondFactor = VotingBondFactor;
-	type LoserCandidate = Treasury;
-	type KickedMember = Treasury;
-	type DesiredMembers = DesiredMembers;
-	type DesiredRunnersUp = DesiredRunnersUp;
-	type TermDuration = TermDuration;
-	type MaxCandidates = MaxElectionCandidates;
-	type MaxVoters = MaxElectionVoters;
-	type WeightInfo = ();
-}
-
-impl pallet_tips::Config for Runtime {
-	type RuntimeEvent = RuntimeEvent;
-	type DataDepositPerByte = DataDepositPerByte;
-	type MaximumReasonLength = MaximumReasonLength;
-	type Tippers = Elections;
-	type TipCountdown = TipCountdown;
-	type TipFindersFee = TipFindersFee;
-	type TipReportDepositBase = TipReportDepositBase;
-	type WeightInfo = common_runtime::weights::tips::HydraWeight<Runtime>;
-}
-
-/// ORML Configurations
-pub struct CurrencyHooks;
-impl MutationHooks<AccountId, AssetId, Balance> for CurrencyHooks {
-	type OnDust = Duster;
-	type OnSlash = ();
-	type PreDeposit = ();
-	type PostDeposit = ();
-	type PreTransfer = ();
-	type PostTransfer = ();
-	type OnNewTokenAccount = AddTxAssetOnAccount<Runtime>;
-	type OnKilledTokenAccount = RemoveTxAssetOnKilled<Runtime>;
-}
-
-impl orml_tokens::Config for Runtime {
-	type RuntimeEvent = RuntimeEvent;
-	type Balance = Balance;
-	type Amount = Amount;
-	type CurrencyId = AssetId;
-	type WeightInfo = weights::tokens::HydraWeight<Runtime>;
-	type ExistentialDeposits = AssetRegistry;
-	type MaxLocks = MaxLocks;
-	type DustRemovalWhitelist = DustRemovalWhitelist;
-	type MaxReserves = MaxReserves;
-	type ReserveIdentifier = [u8; 8];
-	type CurrencyHooks = CurrencyHooks;
-}
-
-pub struct RootAsVestingPallet;
-impl EnsureOrigin<RuntimeOrigin> for RootAsVestingPallet {
-	type Success = AccountId;
-
-	fn try_origin(o: RuntimeOrigin) -> Result<Self::Success, RuntimeOrigin> {
-		Into::<Result<RawOrigin<AccountId>, RuntimeOrigin>>::into(o).and_then(|o| match o {
-			RawOrigin::Root => Ok(VestingPalletId::get().into_account_truncating()),
-			r => Err(RuntimeOrigin::from(r)),
-		})
-	}
-
-	#[cfg(feature = "runtime-benchmarks")]
-	fn try_successful_origin() -> Result<RuntimeOrigin, ()> {
-		let zero_account_id = AccountId::decode(&mut sp_runtime::traits::TrailingZeroInput::zeroes())
-			.expect("infinite length input; no invalid inputs for type; qed");
-		Ok(RuntimeOrigin::from(RawOrigin::Signed(zero_account_id)))
-	}
-}
-
-impl orml_vesting::Config for Runtime {
-	type RuntimeEvent = RuntimeEvent;
-	type Currency = Balances;
-	type MinVestedTransfer = MinVestedTransfer;
-	type VestedTransferOrigin = RootAsVestingPallet;
-	type WeightInfo = weights::vesting::HydraWeight<Runtime>;
-	type MaxVestingSchedules = MaxVestingSchedules;
-	type BlockNumberProvider = RelayChainBlockNumberProvider<Runtime>;
-}
-
-impl InstanceFilter<RuntimeCall> for ProxyType {
-	fn filter(&self, c: &RuntimeCall) -> bool {
-		match self {
-			ProxyType::Any => true,
-			ProxyType::CancelProxy => matches!(c, RuntimeCall::Proxy(pallet_proxy::Call::reject_announcement { .. })),
-			ProxyType::Governance => matches!(
-				c,
-				RuntimeCall::Democracy(..)
-					| RuntimeCall::Council(..)
-					| RuntimeCall::TechnicalCommittee(..)
-					| RuntimeCall::Elections(..)
-					| RuntimeCall::Treasury(..)
-					| RuntimeCall::Tips(..)
-					| RuntimeCall::Utility(..)
-			),
-			// Transfer group doesn't include cross-chain transfers
-			ProxyType::Transfer => matches!(
-				c,
-				RuntimeCall::Balances(..) | RuntimeCall::Currencies(..) | RuntimeCall::Tokens(..)
-			),
-		}
-	}
-	fn is_superset(&self, o: &Self) -> bool {
-		match (self, o) {
-			(x, y) if x == y => true,
-			(ProxyType::Any, _) => true,
-			(_, ProxyType::Any) => false,
-			_ => false,
-		}
-	}
-}
-
-impl pallet_proxy::Config for Runtime {
-	type RuntimeEvent = RuntimeEvent;
-	type RuntimeCall = RuntimeCall;
-	type Currency = Balances;
-	type ProxyType = ProxyType;
-	type ProxyDepositBase = ProxyDepositBase;
-	type ProxyDepositFactor = ProxyDepositFactor;
-	type MaxProxies = MaxProxies;
-	type WeightInfo = weights::proxy::HydraWeight<Runtime>;
-	type MaxPending = MaxPending;
-	type CallHasher = BlakeTwo256;
-	type AnnouncementDepositBase = AnnouncementDepositBase;
-	type AnnouncementDepositFactor = AnnouncementDepositFactor;
-}
-
-impl pallet_multisig::Config for Runtime {
-	type RuntimeEvent = RuntimeEvent;
-	type RuntimeCall = RuntimeCall;
-	type Currency = Balances;
-	type DepositBase = DepositBase;
-	type DepositFactor = DepositFactor;
-	type MaxSignatories = MaxSignatories;
-	type WeightInfo = ();
-}
-
-/// HydraDX Pallets configurations
-
-impl pallet_claims::Config for Runtime {
-	type RuntimeEvent = RuntimeEvent;
-	type Currency = Balances;
-	type Prefix = ClaimMessagePrefix;
-	type WeightInfo = weights::claims::HydraWeight<Runtime>;
-	type CurrencyBalance = Balance;
-}
-
-impl pallet_genesis_history::Config for Runtime {}
-
-parameter_types! {
-	pub TreasuryAccount: AccountId = Treasury::account_id();
-}
-
-impl pallet_transaction_multi_payment::Config for Runtime {
-	type RuntimeEvent = RuntimeEvent;
-	type AcceptedCurrencyOrigin = SuperMajorityTechCommittee;
-	type Currencies = Currencies;
-	type SpotPriceProvider = Omnipool;
-	type WeightInfo = weights::payment::HydraWeight<Runtime>;
-	type WeightToFee = WeightToFee;
-	type NativeAssetId = NativeAssetId;
-}
-
-#[derive(Debug, Default, Encode, Decode, Clone, PartialEq, Eq, TypeInfo)]
-pub struct AssetLocation(pub polkadot_xcm::v3::MultiLocation);
-
-impl pallet_asset_registry::Config for Runtime {
-	type RuntimeEvent = RuntimeEvent;
-	type RegistryOrigin = SuperMajorityTechCommittee;
-	type AssetId = AssetId;
-	type Balance = Balance;
-	type AssetNativeLocation = AssetLocation;
-	type SequentialIdStartAt = SequentialIdOffset;
-	type StringLimit = RegistryStrLimit;
-	type NativeAssetId = NativeAssetId;
-	type WeightInfo = weights::registry::HydraWeight<Runtime>;
-}
-
-impl pallet_relaychain_info::Config for Runtime {
-	type RuntimeEvent = RuntimeEvent;
-	type RelaychainBlockNumberProvider = RelayChainBlockNumberProvider<Runtime>;
-}
-
-// The latest versions of the orml-currencies pallet don't emit events.
-// The infrastructure relies on the events from this pallet, so we use the latest version of
-// the pallet that contains and emit events and was updated to the polkadot version we use.
-impl pallet_currencies::Config for Runtime {
-	type RuntimeEvent = RuntimeEvent;
-	type MultiCurrency = Tokens;
-	type NativeCurrency = BasicCurrencyAdapter<Runtime, Balances, Amount, BlockNumber>;
-	type GetNativeCurrencyId = NativeAssetId;
-	type WeightInfo = weights::currencies::HydraWeight<Runtime>;
-}
-
-parameter_types! {
-	pub const RewardPerCollator: Balance = 455_371_584_699_000; // 83333 HDX / 183 sessions
-	//GalacticCouncil collators
-	pub ExcludedCollators: Vec<AccountId> = vec![
-		// 5G3t6yhAonQHGUEqrByWQPgP9R8fcSSL6Vujphc89ysdTpKF
-		hex!["b0502e92d738d528922e8963b8a58a3c7c3b693db51b0972a6981836d67b8835"].into(),
-		// 5CVBHPAjhcVVAvL3AYpa9MB6kWDwoJbBwu7q4MqbhKwNnrV4
-		hex!["12aa36d6c1b055b9a7ab5d39f4fd9a9fe42912163c90e122fb7997e890a53d7e"].into(),
-		// 5DFGmHjpxS6Xveg4YDw2hSp62JJ9h8oLCkeZUAoVR7hVtQ3k
-		hex!["344b7693389189ad0be0c83630b02830a568f7cb0f2d4b3483bcea323cc85f70"].into(),
-		// 5H178NL4DLM9DGgAgZz1kbrX2TReP3uPk7svPtsg1VcYnuXH
-		hex!["da6e859211b1140369a73af533ecea4e4c0e985ad122ac4c663cc8b81d4fcd12"].into(),
-		// 5Ca1iV2RNV253FzYJo12XtKJMPWCjv5CsPK9HdmwgJarD1sJ
-		hex!["165a3c2eb21341bf170fd1fa728bd9a7d02b7dc3b4968a46f2b1d494ee8c2b5d"].into(),
-	];
-}
-
-impl pallet_collator_rewards::Config for Runtime {
-	type RuntimeEvent = RuntimeEvent;
-	type Balance = Balance;
-	type CurrencyId = AssetId;
-	type Currency = Currencies;
-	type RewardPerCollator = RewardPerCollator;
-	type ExcludedCollators = ExcludedCollators;
-	type RewardCurrencyId = NativeAssetId;
-	// We wrap the ` SessionManager` implementation of `CollatorSelection` to get the collatrs that
-	// we hand out rewards to.
-	type SessionManager = CollatorSelection;
-}
-
-parameter_types! {
-	pub const CollectionDeposit: Balance = 0;
-	pub const ItemDeposit: Balance = 0;
-	pub const KeyLimit: u32 = 256;	// Max 256 bytes per key
-	pub const ValueLimit: u32 = 1024;	// Max 1024 bytes per value
-	pub const UniquesMetadataDepositBase: Balance = 1_000 * UNITS;
-	pub const AttributeDepositBase: Balance = UNITS;
-	pub const DepositPerByte: Balance = UNITS;
-	pub const UniquesStringLimit: u32 = 72;
-}
-
-impl pallet_uniques::Config for Runtime {
-	type RuntimeEvent = RuntimeEvent;
-	type CollectionId = CollectionId;
-	type ItemId = ItemId;
-	type Currency = Balances;
-	type ForceOrigin = MajorityOfCouncil;
-	// Standard collection creation is disallowed
-	type CreateOrigin = AsEnsureOriginWithArg<NeverEnsureOrigin<AccountId>>;
-	type Locker = ();
-	type CollectionDeposit = CollectionDeposit;
-	type ItemDeposit = ItemDeposit;
-	type MetadataDepositBase = UniquesMetadataDepositBase;
-	type AttributeDepositBase = AttributeDepositBase;
-	type DepositPerByte = DepositPerByte;
-	type StringLimit = UniquesStringLimit;
-	type KeyLimit = KeyLimit;
-	type ValueLimit = ValueLimit;
-	type WeightInfo = ();
-	#[cfg(feature = "runtime-benchmarks")]
-	type Helper = ();
-}
-
-parameter_types! {
-	pub const LRNA: AssetId = 1;
-	pub const StableAssetId: AssetId = 2;
-	pub ProtocolFee: Permill = Permill::from_rational(5u32,10000u32);
-	pub AssetFee: Permill = Permill::from_rational(25u32,10000u32);
-	pub const MinTradingLimit : Balance = 1_000_000u128;
-	pub const MinPoolLiquidity: Balance = 1_000_000u128;
-	pub const MaxInRatio: Balance = 3u128;
-	pub const MaxOutRatio: Balance = 3u128;
-	pub const OmnipoolCollectionId: CollectionId = 1337u128;
-	pub const EmaOracleSpotPriceLastBlock: OraclePeriod = OraclePeriod::LastBlock;
-	pub const EmaOracleSpotPriceShort: OraclePeriod = OraclePeriod::Short;
-	pub const OmnipoolMaxAllowedPriceDifference: Permill = Permill::from_percent(1);
-	pub MinimumWithdrawalFee: Permill = Permill::from_rational(1u32,10000);
-}
-
-impl pallet_omnipool::Config for Runtime {
-	type RuntimeEvent = RuntimeEvent;
-	type AssetId = AssetId;
-	type Currency = Currencies;
-	type AuthorityOrigin = EnsureRoot<AccountId>;
-	type TechnicalOrigin = SuperMajorityTechCommittee;
-	type AssetRegistry = AssetRegistry;
-	type HdxAssetId = NativeAssetId;
-	type HubAssetId = LRNA;
-	type StableCoinAssetId = StableAssetId;
-	type ProtocolFee = ProtocolFee;
-	type AssetFee = AssetFee;
-	type MinWithdrawalFee = MinimumWithdrawalFee;
-	type MinimumTradingLimit = MinTradingLimit;
-	type MinimumPoolLiquidity = MinPoolLiquidity;
-	type MaxInRatio = MaxInRatio;
-	type MaxOutRatio = MaxOutRatio;
-	type PositionItemId = ItemId;
-	type CollectionId = CollectionId;
-	type NFTCollectionId = OmnipoolCollectionId;
-	type NFTHandler = Uniques;
-	type WeightInfo = weights::omnipool::HydraWeight<Runtime>;
-	type OmnipoolHooks = OmnipoolHookAdapter<Self::RuntimeOrigin, LRNA, Runtime>;
-	type PriceBarrier = (
-		EnsurePriceWithin<
-			AccountId,
-			AssetId,
-			EmaOraclePriceAdapter<EmaOracleSpotPriceLastBlock, Runtime>,
-			OmnipoolMaxAllowedPriceDifference,
-			CircuitBreakerWhitelist,
-		>,
-		EnsurePriceWithin<
-			AccountId,
-			AssetId,
-			EmaOraclePriceAdapter<EmaOracleSpotPriceShort, Runtime>,
-			OmnipoolMaxAllowedPriceDifference,
-			CircuitBreakerWhitelist,
-		>,
-	);
-	type ExternalPriceOracle = EmaOraclePriceAdapter<EmaOracleSpotPriceShort, Runtime>;
-}
-
-impl pallet_transaction_pause::Config for Runtime {
-	type RuntimeEvent = RuntimeEvent;
-	type UpdateOrigin = SuperMajorityTechCommittee;
-	type WeightInfo = weights::transaction_pause::HydraWeight<Runtime>;
-}
-
-impl pallet_circuit_breaker::Config for Runtime {
-	type RuntimeEvent = RuntimeEvent;
-	type AssetId = AssetId;
-	type Balance = Balance;
-	type TechnicalOrigin = SuperMajorityTechCommittee;
-	type WhitelistedAccounts = CircuitBreakerWhitelist;
-	type DefaultMaxNetTradeVolumeLimitPerBlock = DefaultMaxNetTradeVolumeLimitPerBlock;
-	type DefaultMaxAddLiquidityLimitPerBlock = DefaultMaxLiquidityLimitPerBlock;
-	type DefaultMaxRemoveLiquidityLimitPerBlock = DefaultMaxLiquidityLimitPerBlock;
-	type OmnipoolHubAsset = LRNA;
-	type WeightInfo = weights::circuit_breaker::HydraWeight<Runtime>;
-}
-
-// constants need to be in scope to use as types
-use pallet_dca::RelayChainBlockHashProvider;
-use pallet_ema_oracle::MAX_PERIODS;
-use pallet_omnipool::traits::EnsurePriceWithin;
-use pallet_staking::SigmoidPercentage;
-
-parameter_types! {
-	pub SupportedPeriods: BoundedVec<OraclePeriod, ConstU32<MAX_PERIODS>> = BoundedVec::truncate_from(vec![
-		OraclePeriod::LastBlock, OraclePeriod::Short, OraclePeriod::TenMinutes]);
-}
-
-impl pallet_ema_oracle::Config for Runtime {
-	type RuntimeEvent = RuntimeEvent;
-	type WeightInfo = weights::ema_oracle::HydraWeight<Runtime>;
-	/// The definition of the oracle time periods currently assumes a 6 second block time.
-	/// We use the parachain blocks anyway, because we want certain guarantees over how many blocks correspond
-	/// to which smoothing factor.
-	type BlockNumberProvider = System;
-	type SupportedPeriods = SupportedPeriods;
-	/// With every asset trading against LRNA we will only have as many pairs as there will be assets, so
-	/// 20 seems a decent upper bound for the forseeable future.
-	type MaxUniqueEntries = ConstU32<20>;
-}
-
-impl pallet_duster::Config for Runtime {
-	type RuntimeEvent = RuntimeEvent;
-	type Balance = Balance;
-	type Amount = Amount;
-	type CurrencyId = AssetId;
-	type MultiCurrency = Currencies;
-	type MinCurrencyDeposits = AssetRegistry;
-	type Reward = DustingReward;
-	type NativeCurrencyId = NativeAssetId;
-	type BlacklistUpdateOrigin = SuperMajorityTechCommittee;
-	type WeightInfo = ();
-}
-
-type OmnipoolLiquidityMiningInstance = warehouse_liquidity_mining::Instance1;
-impl warehouse_liquidity_mining::Config<OmnipoolLiquidityMiningInstance> for Runtime {
-	type AssetId = AssetId;
-	type MultiCurrency = Currencies;
-	type PalletId = OmniWarehouseLMPalletId;
-	type MinTotalFarmRewards = MinTotalFarmRewards;
-	type MinPlannedYieldingPeriods = MinPlannedYieldingPeriods;
-	type BlockNumberProvider = RelayChainBlockNumberProvider<Runtime>;
-	type AmmPoolId = AssetId;
-	type MaxFarmEntriesPerDeposit = MaxEntriesPerDeposit;
-	type MaxYieldFarmsPerGlobalFarm = MaxYieldFarmsPerGlobalFarm;
-	type AssetRegistry = AssetRegistry;
-	type NonDustableWhitelistHandler = Duster;
-	type RuntimeEvent = RuntimeEvent;
-	type PriceAdjustment = adapters::PriceAdjustmentAdapter<Runtime, OmnipoolLiquidityMiningInstance>;
-}
-
-impl pallet_omnipool_liquidity_mining::Config for Runtime {
-	type RuntimeEvent = RuntimeEvent;
-	type Currency = Currencies;
-	type CreateOrigin = AllTechnicalCommitteeMembers;
-	type PalletId = OmniLMPalletId;
-	type NFTCollectionId = OmnipoolLMCollectionId;
-	type NFTHandler = Uniques;
-	type LiquidityMiningHandler = OmnipoolWarehouseLM;
-	type OracleSource = OmnipoolLMOracleSource;
-	type OraclePeriod = OmnipoolLMOraclePeriod;
-	type PriceOracle = EmaOracle;
-	type WeightInfo = common_runtime::weights::omnipool_lm::HydraWeight<Runtime>;
-}
-
-impl pallet_dca::Config for Runtime {
-	type RuntimeEvent = RuntimeEvent;
-	type Currencies = Currencies;
-	type RandomnessProvider = DCA;
-	type OraclePriceProvider = OraclePriceProviderAdapterForOmnipool<AssetId, EmaOracle, LRNA>;
-	type SpotPriceProvider = Omnipool;
-	type MaxPriceDifferenceBetweenBlocks = MaxPriceDifference;
-	type MaxSchedulePerBlock = MaxSchedulesPerBlock;
-	type NativeAssetId = NativeAssetId;
-	type MinBudgetInNativeCurrency = MinBudgetInNativeCurrency;
-	type FeeReceiver = TreasuryAccount;
-	type NamedReserveId = NamedReserveId;
-	type WeightToFee = WeightToFee;
-	type WeightInfo = weights::dca::HydraWeight<Runtime>;
-	type MaxNumberOfRetriesOnError = MaxNumberOfRetriesOnError;
-	type TechnicalOrigin = SuperMajorityTechCommittee;
-	type RelayChainBlockHashProvider = RelayChainBlockHashProviderAdapter<Runtime>;
-}
-
-parameter_types! {
-	pub const MaxNumberOfTrades: u8 = 5;
-}
-
-impl pallet_route_executor::Config for Runtime {
-	type RuntimeEvent = RuntimeEvent;
-	type AssetId = AssetId;
-	type Balance = Balance;
-	type MaxNumberOfTrades = MaxNumberOfTrades;
-	type Currency = MultiInspectAdapter<AccountId, AssetId, Balance, Balances, Tokens, NativeAssetId>;
-	type AMM = Omnipool;
-	type WeightInfo = weights::route_executor::HydraWeight<Runtime>;
-}
-
-parameter_types! {
-	pub const ExistentialDepositMultiplier: u8 = 5;
-}
-
-impl pallet_otc::Config for Runtime {
-	type AssetId = AssetId;
-	type AssetRegistry = AssetRegistry;
-	type Currency = Currencies;
-	type RuntimeEvent = RuntimeEvent;
-	type ExistentialDeposits = AssetRegistry;
-	type ExistentialDepositMultiplier = ExistentialDepositMultiplier;
-	type WeightInfo = weights::otc::HydraWeight<Runtime>;
-}
-
-impl pallet_staking::Config for Runtime {
-	type WeightInfo = ();
-	type RuntimeEvent = RuntimeEvent;
-	type AssetId = AssetId;
-	type Currency = Currencies;
-	type PeriodLength = PeriodLength;
-	type PalletId = StakingPalletId;
-	type HdxAssetId = NativeAssetId;
-	type MinStake = MinStake;
-	type TimePointsWeight = TimePointsW;
-	type ActionPointsWeight = ActionPointsW;
-	type TimePointsPerPeriod = TimePointsPerPeriod;
-	type UnclaimablePeriods = UnclaimablePeriods;
-	type CurrentStakeWeight = CurrentStakeWeight;
-	type PayablePercentage = SigmoidPercentage<PointPercentage>;
-	type BlockNumberProvider = System;
-	type PositionItemId = u128;
-	type CollectionId = u128;
-	type NFTCollectionId = ConstU128<4200>;
-	type NFTHandler = Uniques;
-	type MaxVotes = ConstU32<100>;
-	type ReferendumInfo = pallet_staking::integrations::democracy::ReferendumStatus<Runtime>;
-	type ActionMultiplier = ActionMultiplier;
-	type TechnicalOrigin = SuperMajorityTechCommittee;
-}
-
-=======
->>>>>>> 6240b97d
 // Create the runtime by composing the FRAME pallets that were previously configured.
 construct_runtime!(
 	pub enum Runtime where
