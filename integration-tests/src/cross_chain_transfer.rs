--- conflicted
+++ resolved
@@ -488,11 +488,6 @@
 	claim_asset(asset.clone(), bob_loc);
 
 	Hydra::execute_with(|| {
-<<<<<<< HEAD
-		assert_eq!(
-			hydradx_runtime::Tokens::free_balance(1, &AccountId::from(BOB)),
-			1_029_929_954_984_403 //1000 * UNITS + 30 * UNITS - fee
-=======
 		let fee = hydradx_runtime::Tokens::free_balance(LRNA, &hydradx_runtime::Treasury::account_id());
 		assert!(fee > 0, "treasury should have received fees");
 
@@ -500,7 +495,6 @@
 		assert!(
 			bob_new_lrna_balance > BOB_INITIAL_LRNA_BALANCE,
 			"Bob should have received the claimed trapped asset"
->>>>>>> c048260d
 		);
 
 		let origin = MultiLocation::new(1, X1(Junction::Parachain(ACALA_PARA_ID)));
