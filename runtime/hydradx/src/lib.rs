// This file is part of HydraDX-node.

// Copyright (C) 2020-2023  Intergalactic, Limited (GIB).
// SPDX-License-Identifier: Apache-2.0

// Licensed under the Apache License, Version 2.0 (the "License");
// you may not use this file except in compliance with the License.
// You may obtain a copy of the License at
//
//     http://www.apache.org/licenses/LICENSE-2.0
//
// Unless required by applicable law or agreed to in writing, software
// distributed under the License is distributed on an "AS IS" BASIS,
// WITHOUT WARRANTIES OR CONDITIONS OF ANY KIND, either express or implied.
// See the License for the specific language governing permissions and
// limitations under the License.

#![cfg_attr(not(feature = "std"), no_std)]
// `construct_runtime!` does a lot of recursion and requires us to increase the limit to 256.
#![recursion_limit = "512"]
#![allow(clippy::match_like_matches_macro)]
#![allow(clippy::items_after_test_module)]

// Make the WASM binary available.
#[cfg(feature = "std")]
include!(concat!(env!("OUT_DIR"), "/wasm_binary.rs"));

#[cfg(test)]
mod tests;

mod benchmarking;
pub mod weights;

mod assets;
pub mod evm;
mod governance;
mod system;
pub mod types;
pub mod xcm;

pub use assets::*;
pub use governance::*;
use pallet_asset_registry::AssetType;
use pallet_currencies_rpc_runtime_api::AccountData;
pub use system::*;
pub use xcm::*;

use codec::{Decode, Encode};
use hydradx_traits::evm::InspectEvmAccounts;
use sp_core::{ConstU128, Get, H160, H256, U256};
use sp_genesis_builder::PresetId;
use sp_runtime::{
	create_runtime_str, generic, impl_opaque_keys,
	traits::{
		AccountIdConversion, BlakeTwo256, Block as BlockT, DispatchInfoOf, Dispatchable, PostDispatchInfoOf,
		UniqueSaturatedInto,
	},
	transaction_validity::{TransactionValidity, TransactionValidityError},
	Permill,
};

use sp_std::{convert::From, prelude::*};
#[cfg(feature = "std")]
use sp_version::NativeVersion;
use sp_version::RuntimeVersion;
// A few exports that help ease life for downstream crates.
use frame_support::{construct_runtime, pallet_prelude::Hooks, weights::Weight};
pub use hex_literal::hex;
use orml_traits::MultiCurrency;
/// Import HydraDX pallets
pub use pallet_claims;
use pallet_ethereum::{Transaction as EthereumTransaction, TransactionStatus};
use pallet_evm::{Account as EVMAccount, FeeCalculator, GasWeightMapping, Runner};
pub use pallet_genesis_history::Chain;
pub use primitives::{
	AccountId, Amount, AssetId, Balance, BlockNumber, CollectionId, Hash, Index, ItemId, Price, Signature,
};
use sp_api::impl_runtime_apis;
pub use sp_consensus_aura::sr25519::AuthorityId as AuraId;

/// Opaque types. These are used by the CLI to instantiate machinery that don't need to know
/// the specifics of the runtime. They can then be made to be agnostic over specific formats
/// of data like extrinsics, allowing for them to continue syncing the network through upgrades
/// to even the core data structures.
pub mod opaque {
	use super::*;
	use sp_runtime::{
		generic,
		traits::{BlakeTwo256, Hash as HashT},
	};

	pub use sp_runtime::OpaqueExtrinsic as UncheckedExtrinsic;

	/// Opaque block header type.
	pub type Header = generic::Header<BlockNumber, BlakeTwo256>;
	/// Opaque block type.
	pub type Block = generic::Block<Header, UncheckedExtrinsic>;
	/// Opaque block identifier type.
	pub type BlockId = generic::BlockId<Block>;
	/// Opaque block hash type.
	pub type Hash = <BlakeTwo256 as HashT>::Output;
	impl_opaque_keys! {
		pub struct SessionKeys {
			pub aura: Aura,
		}
	}
}

#[sp_version::runtime_version]
pub const VERSION: RuntimeVersion = RuntimeVersion {
	spec_name: create_runtime_str!("hydradx"),
	impl_name: create_runtime_str!("hydradx"),
	authoring_version: 1,
<<<<<<< HEAD
	spec_version: 269,
=======
	spec_version: 270,
>>>>>>> b42fdcab
	impl_version: 0,
	apis: RUNTIME_API_VERSIONS,
	transaction_version: 1,
	state_version: 1,
};

/// The version information used to identify this runtime when compiled natively.
#[cfg(feature = "std")]
pub fn native_version() -> NativeVersion {
	NativeVersion {
		runtime_version: VERSION,
		can_author_with: Default::default(),
	}
}

pub fn get_all_module_accounts() -> Vec<AccountId> {
	vec![
		TreasuryPalletId::get().into_account_truncating(),
		VestingPalletId::get().into_account_truncating(),
		ReferralsPalletId::get().into_account_truncating(),
		BondsPalletId::get().into_account_truncating(),
	]
}

// Create the runtime by composing the FRAME pallets that were previously configured.
construct_runtime!(
	pub enum Runtime
	{
		System: frame_system exclude_parts { Origin } = 1,
		Timestamp: pallet_timestamp = 3,
		//NOTE: 5 - is used by Scheduler which must be after cumulus_pallet_parachain_system
		Balances: pallet_balances = 7,
		TransactionPayment: pallet_transaction_payment exclude_parts { Config } = 9,
		// due to multi payment pallet prices, this needs to be initialized at the very beginning
		MultiTransactionPayment: pallet_transaction_multi_payment = 203,
		Treasury: pallet_treasury = 11,
		Utility: pallet_utility = 13,
		Preimage: pallet_preimage = 15,
		Identity: pallet_identity = 17,
		Democracy: pallet_democracy exclude_parts { Config } = 19,
		Elections: pallet_elections_phragmen = 21,
		Council: pallet_collective::<Instance1> = 23,
		TechnicalCommittee: pallet_collective::<Instance2> = 25,
		Tips: pallet_tips = 27,
		Proxy: pallet_proxy = 29,
		Multisig: pallet_multisig = 31,
		Uniques: pallet_uniques = 32,
		StateTrieMigration: pallet_state_trie_migration = 35,

		// HydraDX related modules
		AssetRegistry: pallet_asset_registry = 51,
		Claims: pallet_claims = 53,
		GenesisHistory: pallet_genesis_history = 55,
		CollatorRewards: pallet_collator_rewards = 57,
		Omnipool: pallet_omnipool = 59,
		TransactionPause: pallet_transaction_pause = 60,
		Duster: pallet_duster = 61,
		OmnipoolWarehouseLM: warehouse_liquidity_mining::<Instance1> = 62,
		OmnipoolLiquidityMining: pallet_omnipool_liquidity_mining = 63,
		OTC: pallet_otc = 64,
		CircuitBreaker: pallet_circuit_breaker = 65,

		Router: pallet_route_executor = 67,
		DynamicFees: pallet_dynamic_fees = 68,
		Staking: pallet_staking = 69,
		Stableswap: pallet_stableswap = 70,
		Bonds: pallet_bonds = 71,
		OtcSettlements: pallet_otc_settlements = 72,
		LBP: pallet_lbp = 73,
		XYK: pallet_xyk = 74,
		Referrals: pallet_referrals = 75,

		// ORML related modules
		Tokens: orml_tokens = 77,
		Currencies: pallet_currencies = 79,
		Vesting: orml_vesting = 81,

		// Frontier and EVM pallets
		EVM: pallet_evm = 90,
		EVMChainId: pallet_evm_chain_id = 91,
		Ethereum: pallet_ethereum = 92,
		EVMAccounts: pallet_evm_accounts = 93,
		DynamicEvmFee: pallet_dynamic_evm_fee = 94,

		XYKLiquidityMining: pallet_xyk_liquidity_mining = 95,
		XYKWarehouseLM: warehouse_liquidity_mining::<Instance2> = 96,

		RelayChainInfo: pallet_relaychain_info = 201,
		//NOTE: DCA pallet should be declared before ParachainSystem pallet,
		//otherwise there is no data about relay chain parent hash
		DCA: pallet_dca = 66,
		//NOTE: Scheduler must be before ParachainSystem otherwise RelayChainBlockNumberProvider
		//will return 0 as current block number when used with Scheduler(democracy).
		Scheduler: pallet_scheduler = 5,

		// Parachain
		ParachainSystem: cumulus_pallet_parachain_system exclude_parts { Config } = 103,
		ParachainInfo: staging_parachain_info = 105,

		PolkadotXcm: pallet_xcm = 107,
		CumulusXcm: cumulus_pallet_xcm = 109,
		XcmpQueue: cumulus_pallet_xcmp_queue exclude_parts { Call } = 111,
		// 113 was used by DmpQueue which is now replaced by MessageQueue
		MessageQueue: pallet_message_queue = 114,

		// ORML XCM
		OrmlXcm: orml_xcm = 135,
		XTokens: orml_xtokens = 137,
		UnknownTokens: orml_unknown_tokens = 139,

		// Collator support
		Authorship: pallet_authorship = 161,
		CollatorSelection: pallet_collator_selection = 163,
		Session: pallet_session = 165,
		Aura: pallet_aura = 167,
		AuraExt: cumulus_pallet_aura_ext = 169,

		// Warehouse - let's allocate indices 100+ for warehouse pallets
		EmaOracle: pallet_ema_oracle = 202,
	}
);

/// The address format for describing accounts.
pub type Address = AccountId;
/// Block header type as expected by this runtime.
pub type Header = generic::Header<BlockNumber, BlakeTwo256>;
/// Block type as expected by this runtime.
pub type Block = generic::Block<Header, UncheckedExtrinsic>;
/// A Block signed with a Justification
pub type SignedBlock = generic::SignedBlock<Block>;
/// BlockId type as expected by this runtime.
pub type BlockId = generic::BlockId<Block>;
/// The SignedExtension to the basic transaction logic.
pub type SignedExtra = (
	frame_system::CheckNonZeroSender<Runtime>,
	frame_system::CheckSpecVersion<Runtime>,
	frame_system::CheckTxVersion<Runtime>,
	frame_system::CheckGenesis<Runtime>,
	frame_system::CheckEra<Runtime>,
	frame_system::CheckNonce<Runtime>,
	frame_system::CheckWeight<Runtime>,
	pallet_transaction_payment::ChargeTransactionPayment<Runtime>,
	pallet_claims::ValidateClaim<Runtime>,
	frame_metadata_hash_extension::CheckMetadataHash<Runtime>,
);
/// Unchecked extrinsic type as expected by this runtime.
pub type UncheckedExtrinsic = fp_self_contained::UncheckedExtrinsic<Address, RuntimeCall, Signature, SignedExtra>;

/// Extrinsic type that has already been checked.
pub type CheckedExtrinsic = fp_self_contained::CheckedExtrinsic<AccountId, RuntimeCall, SignedExtra, H160>;
/// Executive: handles dispatch to the various modules.
pub type Executive =
	frame_executive::Executive<Runtime, Block, frame_system::ChainContext<Runtime>, Runtime, AllPalletsWithSystem, ()>;

impl<C> frame_system::offchain::SendTransactionTypes<C> for Runtime
where
	RuntimeCall: From<C>,
{
	type OverarchingCall = RuntimeCall;
	type Extrinsic = UncheckedExtrinsic;
}

#[cfg(feature = "runtime-benchmarks")]
mod benches {
	frame_support::parameter_types! {
		pub const BenchmarkMaxBalance: crate::Balance = crate::Balance::max_value();
	}
	frame_benchmarking::define_benchmarks!(
		[pallet_lbp, LBP]
		[pallet_asset_registry, AssetRegistry]
		[pallet_omnipool_liquidity_mining, OmnipoolLiquidityMining]
		[pallet_transaction_pause, TransactionPause]
		[pallet_ema_oracle, EmaOracle]
		[pallet_circuit_breaker, CircuitBreaker]
		[pallet_bonds, Bonds]
		[pallet_stableswap, Stableswap]
		[pallet_claims, Claims]
		[pallet_staking, Staking]
		[pallet_referrals, Referrals]
		[pallet_evm_accounts, EVMAccounts]
		[pallet_otc, OTC]
		[pallet_otc_settlements, OtcSettlements]
		[pallet_state_trie_migration, StateTrieMigration]
		[frame_system, SystemBench::<Runtime>]
		[pallet_balances, Balances]
		[pallet_timestamp, Timestamp]
		[pallet_democracy, Democracy]
		[pallet_elections_phragmen, Elections]
		[pallet_treasury, Treasury]
		[pallet_scheduler, Scheduler]
		[pallet_utility, Utility]
		[pallet_tips, Tips]
		[pallet_identity, Identity]
		[pallet_collective_council, Council]
		[pallet_collective_technical_committee, TechnicalCommittee]
		[cumulus_pallet_xcmp_queue, XcmpQueue]
		[pallet_message_queue, MessageQueue]
		[pallet_preimage, Preimage]
		[pallet_multisig, Multisig]
		[pallet_proxy, Proxy]
		[cumulus_pallet_parachain_system, ParachainSystem]
		[pallet_collator_selection, CollatorSelection]
		[pallet_xcm, PalletXcmExtrinsiscsBenchmark::<Runtime>]
	);
}

struct CheckInherents;

impl cumulus_pallet_parachain_system::CheckInherents<Block> for CheckInherents {
	fn check_inherents(
		block: &Block,
		relay_state_proof: &cumulus_pallet_parachain_system::RelayChainStateProof,
	) -> sp_inherents::CheckInherentsResult {
		let relay_chain_slot = relay_state_proof
			.read_slot()
			.expect("Could not read the relay chain slot from the proof");

		let inherent_data = cumulus_primitives_timestamp::InherentDataProvider::from_relay_chain_slot_and_duration(
			relay_chain_slot,
			sp_std::time::Duration::from_secs(6),
		)
		.create_inherent_data()
		.expect("Could not create the timestamp inherent data");

		inherent_data.check_extrinsics(block)
	}
}

cumulus_pallet_parachain_system::register_validate_block! {
	Runtime = Runtime,
	BlockExecutor = cumulus_pallet_aura_ext::BlockExecutor::<Runtime, Executive>,
	CheckInherents = CheckInherents,
}

impl fp_self_contained::SelfContainedCall for RuntimeCall {
	type SignedInfo = H160;

	fn is_self_contained(&self) -> bool {
		match self {
			RuntimeCall::Ethereum(call) => call.is_self_contained(),
			_ => false,
		}
	}

	fn check_self_contained(&self) -> Option<Result<Self::SignedInfo, TransactionValidityError>> {
		match self {
			RuntimeCall::Ethereum(call) => call.check_self_contained(),
			_ => None,
		}
	}

	fn validate_self_contained(
		&self,
		info: &Self::SignedInfo,
		dispatch_info: &DispatchInfoOf<RuntimeCall>,
		len: usize,
	) -> Option<TransactionValidity> {
		match self {
			RuntimeCall::Ethereum(call) => call.validate_self_contained(info, dispatch_info, len),
			_ => None,
		}
	}

	fn pre_dispatch_self_contained(
		&self,
		info: &Self::SignedInfo,
		dispatch_info: &DispatchInfoOf<RuntimeCall>,
		len: usize,
	) -> Option<Result<(), TransactionValidityError>> {
		match self {
			RuntimeCall::Ethereum(call) => call.pre_dispatch_self_contained(info, dispatch_info, len),
			_ => None,
		}
	}

	fn apply_self_contained(
		self,
		info: Self::SignedInfo,
	) -> Option<sp_runtime::DispatchResultWithInfo<PostDispatchInfoOf<Self>>> {
		match self {
			call @ RuntimeCall::Ethereum(pallet_ethereum::Call::transact { .. }) => Some(call.dispatch(
				RuntimeOrigin::from(pallet_ethereum::RawOrigin::EthereumTransaction(info)),
			)),
			_ => None,
		}
	}
}

pub struct TransactionConverter;

impl fp_rpc::ConvertTransaction<UncheckedExtrinsic> for TransactionConverter {
	fn convert_transaction(&self, transaction: pallet_ethereum::Transaction) -> UncheckedExtrinsic {
		UncheckedExtrinsic::new_unsigned(pallet_ethereum::Call::<Runtime>::transact { transaction }.into())
	}
}

impl fp_rpc::ConvertTransaction<sp_runtime::OpaqueExtrinsic> for TransactionConverter {
	fn convert_transaction(&self, transaction: pallet_ethereum::Transaction) -> sp_runtime::OpaqueExtrinsic {
		let extrinsic =
			UncheckedExtrinsic::new_unsigned(pallet_ethereum::Call::<Runtime>::transact { transaction }.into());
		let encoded = extrinsic.encode();
		sp_runtime::OpaqueExtrinsic::decode(&mut &encoded[..]).expect("Encoded extrinsic is always valid")
	}
}

use frame_support::{
	genesis_builder_helper::{build_state, get_preset},
	sp_runtime::{
		traits::Convert, transaction_validity::TransactionSource, ApplyExtrinsicResult, ExtrinsicInclusionMode,
		FixedPointNumber,
	},
	weights::WeightToFee as _,
};
use polkadot_xcm::{IntoVersion, VersionedAssetId, VersionedAssets, VersionedLocation, VersionedXcm};
use primitives::constants::chain::CORE_ASSET_ID;
use sp_core::OpaqueMetadata;
use xcm_fee_payment_runtime_api::Error as XcmPaymentApiError;

impl_runtime_apis! {
	impl sp_api::Core<Block> for Runtime {
		fn version() -> RuntimeVersion {
			VERSION
		}

		fn execute_block(block: Block) {
			Executive::execute_block(block)
		}

		fn initialize_block(header: &<Block as BlockT>::Header) -> ExtrinsicInclusionMode {
			Executive::initialize_block(header)
		}
	}

	impl sp_api::Metadata<Block> for Runtime {
		fn metadata() -> OpaqueMetadata {
			OpaqueMetadata::new(Runtime::metadata().into())
		}

		fn metadata_at_version(version: u32) -> Option<OpaqueMetadata> {
			Runtime::metadata_at_version(version)
		}

		fn metadata_versions() -> sp_std::vec::Vec<u32> {
			Runtime::metadata_versions()
		}
	}

	impl sp_block_builder::BlockBuilder<Block> for Runtime {
		fn apply_extrinsic(extrinsic: <Block as BlockT>::Extrinsic) -> ApplyExtrinsicResult {
			Executive::apply_extrinsic(extrinsic)
		}

		fn finalize_block() -> <Block as BlockT>::Header {
			Executive::finalize_block()
		}

		fn inherent_extrinsics(data: sp_inherents::InherentData) -> Vec<<Block as BlockT>::Extrinsic> {
			data.create_extrinsics()
		}

		fn check_inherents(
			block: Block,
			data: sp_inherents::InherentData,
		) -> sp_inherents::CheckInherentsResult {
			data.check_extrinsics(&block)
		}
	}

	impl sp_transaction_pool::runtime_api::TaggedTransactionQueue<Block> for Runtime {
		fn validate_transaction(
			source: TransactionSource,
			tx: <Block as BlockT>::Extrinsic,
			block_hash: <Block as BlockT>::Hash,
		) -> TransactionValidity {
			Executive::validate_transaction(source, tx, block_hash)
		}
	}

	impl sp_offchain::OffchainWorkerApi<Block> for Runtime {
		fn offchain_worker(header: &<Block as BlockT>::Header) {
			Executive::offchain_worker(header)
		}
	}

	impl sp_session::SessionKeys<Block> for Runtime {
		fn decode_session_keys(
			encoded: Vec<u8>,
		) -> Option<Vec<(Vec<u8>, sp_core::crypto::KeyTypeId)>> {
			opaque::SessionKeys::decode_into_raw_public_keys(&encoded)
		}

		fn generate_session_keys(seed: Option<Vec<u8>>) -> Vec<u8> {
			opaque::SessionKeys::generate(seed)
		}
	}

	impl sp_consensus_aura::AuraApi<Block, AuraId> for Runtime {
		fn slot_duration() -> sp_consensus_aura::SlotDuration {
			sp_consensus_aura::SlotDuration::from_millis(Aura::slot_duration())
		}

		fn authorities() -> Vec<AuraId> {
			pallet_aura::Authorities::<Runtime>::get().into_inner()
		}
	}

	impl cumulus_primitives_core::CollectCollationInfo<Block> for Runtime {
		fn collect_collation_info(header: &<Block as BlockT>::Header) -> cumulus_primitives_core::CollationInfo {
			ParachainSystem::collect_collation_info(header)
		}
	}

	#[cfg(feature = "try-runtime")]
	impl frame_try_runtime::TryRuntime<Block> for Runtime {
		fn on_runtime_upgrade(checks: frame_try_runtime::UpgradeCheckSelect) -> (Weight, Weight) {
			log::info!("try-runtime::on_runtime_upgrade.");
			let weight = Executive::try_runtime_upgrade(checks).unwrap();
			(weight, BlockWeights::get().max_block)
		}

		fn execute_block(
			block: Block,
			state_root_check: bool,
			signature_check: bool,
			select: frame_try_runtime::TryStateSelect,
		) -> Weight {
			Executive::try_execute_block(block, state_root_check, signature_check, select).unwrap()
		}
	}

	impl pallet_currencies_rpc_runtime_api::CurrenciesApi<
		Block,
		AssetId,
		AccountId,
		Balance,
	> for Runtime {
		fn account(asset_id: AssetId, who: AccountId) -> AccountData<Balance> {
			if asset_id == NativeAssetId::get() {
				let data = System::account(&who).data;
				AccountData {
					free: data.free,
					reserved: data.reserved,
					frozen: data.frozen,
				}
			} else if matches!(AssetRegistry::asset_type(asset_id), Some(AssetKind::Erc20)) {
				AccountData {
					free: Self::free_balance(asset_id, who),
					..Default::default()
				}
			} else {
				let data = Tokens::accounts(who, asset_id);
				AccountData {
					free: data.free,
					reserved: data.reserved,
					frozen: data.frozen,
				}
			}
		}

		fn accounts(who: AccountId) -> Vec<(AssetId, AccountData<Balance>)> {
			let mut result = Vec::new();

			let balance = System::account(&who).data;
			result.push((
				NativeAssetId::get(),
				AccountData {
					free: balance.free,
					reserved: balance.reserved,
					frozen: balance.frozen,
				}
			));

			result.extend(
				orml_tokens::Accounts::<Runtime>::iter_prefix(&who)
					.map(|(asset_id, data)| (
						asset_id,
						AccountData {
							free: data.free,
							reserved: data.reserved,
							frozen: data.frozen,
						}
					))
			);

			result.extend(
				pallet_asset_registry::Assets::<Runtime>::iter()
					.filter(|(_, info)| info.asset_type == AssetType::Erc20)
					.filter_map(|(asset_id, _)| {
						let free = Self::free_balance(asset_id, who.clone());
						if free > 0 {
							Some((
								asset_id,
								AccountData {
									free,
									..Default::default()
								}
							))
						} else {
							None
						}
					})
			);

			result
		}

		fn free_balance(asset_id: AssetId, who: AccountId) -> Balance {
			Currencies::free_balance(asset_id, &who)
		}
	}

	impl frame_system_rpc_runtime_api::AccountNonceApi<Block, AccountId, Index> for Runtime {
		fn account_nonce(account: AccountId) -> Index {
			System::account_nonce(account)
		}
	}

	impl pallet_transaction_payment_rpc_runtime_api::TransactionPaymentApi<Block, Balance> for Runtime {
		fn query_info(
			uxt: <Block as BlockT>::Extrinsic,
			len: u32,
		) -> pallet_transaction_payment_rpc_runtime_api::RuntimeDispatchInfo<Balance> {
			TransactionPayment::query_info(uxt, len)
		}

		fn query_fee_details(
			uxt: <Block as BlockT>::Extrinsic,
			len: u32,
		) -> pallet_transaction_payment_rpc_runtime_api::FeeDetails<Balance> {
			TransactionPayment::query_fee_details(uxt, len)
		}

		fn query_weight_to_fee(weight: Weight) -> Balance {
			TransactionPayment::weight_to_fee(weight)
		}
		fn query_length_to_fee(length: u32) -> Balance {
			TransactionPayment::length_to_fee(length)
		}
	}

	// Frontier RPC support
	impl fp_rpc::EthereumRuntimeRPCApi<Block> for Runtime {
		fn chain_id() -> u64 {
			<Runtime as pallet_evm::Config>::ChainId::get()
		}

		fn account_basic(address: H160) -> EVMAccount {
			let (account, _) = EVM::account_basic(&address);
			account
		}

		fn gas_price() -> U256 {
			let (gas_price, _) = <Runtime as pallet_evm::Config>::FeeCalculator::min_gas_price();
			gas_price
		}

		fn account_code_at(address: H160) -> Vec<u8> {
			pallet_evm::AccountCodes::<Runtime>::get(address)
		}

		fn author() -> H160 {
			<pallet_evm::Pallet<Runtime>>::find_author()
		}

		fn storage_at(address: H160, index: U256) -> H256 {
			let mut tmp = [0u8; 32];
			index.to_big_endian(&mut tmp);
			pallet_evm::AccountStorages::<Runtime>::get(address, H256::from_slice(&tmp[..]))
		}

		fn call(
			from: H160,
			to: H160,
			data: Vec<u8>,
			value: U256,
			gas_limit: U256,
			max_fee_per_gas: Option<U256>,
			max_priority_fee_per_gas: Option<U256>,
			nonce: Option<U256>,
			estimate: bool,
			access_list: Option<Vec<(H160, Vec<H256>)>>,
		) -> Result<pallet_evm::CallInfo, sp_runtime::DispatchError> {
			let mut config = <Runtime as pallet_evm::Config>::config().clone();
			config.estimate = estimate;

			let is_transactional = false;
			let validate = true;

			// Estimated encoded transaction size must be based on the heaviest transaction
			// type (EIP1559Transaction) to be compatible with all transaction types.
			let mut estimated_transaction_len = data.len() +
				// pallet ethereum index: 1
				// transact call index: 1
				// Transaction enum variant: 1
				// chain_id 8 bytes
				// nonce: 32
				// max_priority_fee_per_gas: 32
				// max_fee_per_gas: 32
				// gas_limit: 32
				// action: 21 (enum varianrt + call address)
				// value: 32
				// access_list: 1 (empty vec size)
				// 65 bytes signature
				258;

			if access_list.is_some() {
				estimated_transaction_len += access_list.encoded_size();
			}

			let gas_limit = gas_limit.min(u64::MAX.into()).low_u64();
			let without_base_extrinsic_weight = true;

			let (weight_limit, proof_size_base_cost) =
						match <Runtime as pallet_evm::Config>::GasWeightMapping::gas_to_weight(
							gas_limit,
							without_base_extrinsic_weight
						) {
							weight_limit if weight_limit.proof_size() > 0 => {
								(Some(weight_limit), Some(estimated_transaction_len as u64))
							}
							_ => (None, None),
						};

			// don't allow calling EVM RPC or Runtime API from a bound address
			if !estimate && EVMAccounts::bound_account_id(from).is_some() {
				return Err(pallet_evm_accounts::Error::<Runtime>::BoundAddressCannotBeUsed.into())
			};

			<Runtime as pallet_evm::Config>::Runner::call(
				from,
				to,
				data,
				value,
				gas_limit.unique_saturated_into(),
				max_fee_per_gas,
				max_priority_fee_per_gas,
				nonce,
				access_list.unwrap_or_default(),
				is_transactional,
				validate,
				weight_limit,
				proof_size_base_cost,
				&config,
			)
			.map_err(|err| err.error.into())
		}

		fn create(
			from: H160,
			data: Vec<u8>,
			value: U256,
			gas_limit: U256,
			max_fee_per_gas: Option<U256>,
			max_priority_fee_per_gas: Option<U256>,
			nonce: Option<U256>,
			estimate: bool,
			access_list: Option<Vec<(H160, Vec<H256>)>>,
		) -> Result<pallet_evm::CreateInfo, sp_runtime::DispatchError> {
			let config = if estimate {
				let mut config = <Runtime as pallet_evm::Config>::config().clone();
				config.estimate = true;
				Some(config)
			} else {
				None
			};

			let is_transactional = false;
			let validate = true;

			// Reused approach from Moonbeam since Frontier implementation doesn't support this
			let mut estimated_transaction_len = data.len() +
				// to: 20
				// from: 20
				// value: 32
				// gas_limit: 32
				// nonce: 32
				// 1 byte transaction action variant
				// chain id 8 bytes
				// 65 bytes signature
				210;
			if max_fee_per_gas.is_some() {
				estimated_transaction_len += 32;
			}
			if max_priority_fee_per_gas.is_some() {
				estimated_transaction_len += 32;
			}
			if access_list.is_some() {
				estimated_transaction_len += access_list.encoded_size();
			}

			let gas_limit = gas_limit.min(u64::MAX.into()).low_u64();
			let without_base_extrinsic_weight = true;

			let (weight_limit, proof_size_base_cost) =
				match <Runtime as pallet_evm::Config>::GasWeightMapping::gas_to_weight(
					gas_limit,
					without_base_extrinsic_weight
				) {
					weight_limit if weight_limit.proof_size() > 0 => {
						(Some(weight_limit), Some(estimated_transaction_len as u64))
					}
					_ => (None, None),
				};

			// don't allow calling EVM RPC or Runtime API from a bound address
			if !estimate && EVMAccounts::bound_account_id(from).is_some() {
				return Err(pallet_evm_accounts::Error::<Runtime>::BoundAddressCannotBeUsed.into())
			};

			// the address needs to have a permission to deploy smart contract
			if !EVMAccounts::can_deploy_contracts(from) {
				return Err(pallet_evm_accounts::Error::<Runtime>::AddressNotWhitelisted.into())
			};

			#[allow(clippy::or_fun_call)] // suggestion not helpful here
			<Runtime as pallet_evm::Config>::Runner::create(
				from,
				data,
				value,
				gas_limit.unique_saturated_into(),
				max_fee_per_gas,
				max_priority_fee_per_gas,
				nonce,
				Vec::new(),
				is_transactional,
				validate,
				weight_limit,
				proof_size_base_cost,
				config
					.as_ref()
					.unwrap_or(<Runtime as pallet_evm::Config>::config()),
				)
				.map_err(|err| err.error.into())
		}

		fn current_transaction_statuses() -> Option<Vec<TransactionStatus>> {
			pallet_ethereum::CurrentTransactionStatuses::<Runtime>::get()
		}

		fn current_block() -> Option<pallet_ethereum::Block> {
			pallet_ethereum::CurrentBlock::<Runtime>::get()
		}

		fn current_receipts() -> Option<Vec<pallet_ethereum::Receipt>> {
			pallet_ethereum::CurrentReceipts::<Runtime>::get()
		}

		fn current_all() -> (
			Option<pallet_ethereum::Block>,
			Option<Vec<pallet_ethereum::Receipt>>,
			Option<Vec<TransactionStatus>>,
		) {
			(
				pallet_ethereum::CurrentBlock::<Runtime>::get(),
				pallet_ethereum::CurrentReceipts::<Runtime>::get(),
				pallet_ethereum::CurrentTransactionStatuses::<Runtime>::get(),
			)
		}

		fn extrinsic_filter(xts: Vec<<Block as BlockT>::Extrinsic>) -> Vec<EthereumTransaction> {
			xts.into_iter()
				.filter_map(|xt| match xt.0.function {
					RuntimeCall::Ethereum(pallet_ethereum::Call::transact { transaction }) => Some(transaction),
					_ => None,
				})
				.collect::<Vec<EthereumTransaction>>()
		}

		fn elasticity() -> Option<Permill> {
			None
		}

		fn gas_limit_multiplier_support() {}

		fn pending_block(
			xts: Vec<<Block as BlockT>::Extrinsic>,
		) -> (Option<pallet_ethereum::Block>, Option<Vec<TransactionStatus>>) {
			for ext in xts.into_iter() {
				let _ = Executive::apply_extrinsic(ext);
			}

			Ethereum::on_finalize(System::block_number() + 1);

			(
				pallet_ethereum::CurrentBlock::<Runtime>::get(),
				pallet_ethereum::CurrentTransactionStatuses::<Runtime>::get()
			)
		}

		fn initialize_pending_block(header: &<Block as BlockT>::Header) {
			Executive::initialize_block(header);
		}
	}

	impl fp_rpc::ConvertTransactionRuntimeApi<Block> for Runtime {
		fn convert_transaction(transaction: EthereumTransaction) -> <Block as BlockT>::Extrinsic {
			UncheckedExtrinsic::new_unsigned(pallet_ethereum::Call::<Runtime>::transact { transaction }.into())
		}
	}

	impl pallet_evm_accounts_rpc_runtime_api::EvmAccountsApi<Block, AccountId, H160> for Runtime {
		fn evm_address(account_id: AccountId) -> H160 {
			EVMAccounts::evm_address(&account_id)
		}
		fn bound_account_id(evm_address: H160) -> Option<AccountId> {
			EVMAccounts::bound_account_id(evm_address)
		}
		fn account_id(evm_address: H160) -> AccountId {
			EVMAccounts::account_id(evm_address)
		}
	}

	impl xcm_fee_payment_runtime_api::XcmPaymentApi<Block> for Runtime {
		fn query_acceptable_payment_assets(xcm_version: polkadot_xcm::Version) -> Result<Vec<VersionedAssetId>, XcmPaymentApiError> {
			if !matches!(xcm_version, 3 | 4) {
				return Err(XcmPaymentApiError::UnhandledXcmVersion);
			}

			let mut asset_locations = vec![
		AssetLocation(polkadot_xcm::v3::MultiLocation {
				parents: 1,
				interior: [
					polkadot_xcm::v3::Junction::Parachain(ParachainInfo::get().into()),
					polkadot_xcm::v3::Junction::GeneralIndex(CORE_ASSET_ID.into()),
				]
				.into(),
			}),
			AssetLocation(polkadot_xcm::v3::MultiLocation {
				parents: 0,
				interior: [
					polkadot_xcm::v3::Junction::GeneralIndex(CORE_ASSET_ID.into()),
				]
				.into(),
			})];

			let mut asset_registry_locations: Vec<AssetLocation> = pallet_asset_registry::LocationAssets::<Runtime>::iter_keys().collect();
			asset_locations.append(&mut asset_registry_locations);

			let versioned_locations = asset_locations.iter().map(|loc| VersionedAssetId::V3(polkadot_xcm::v3::AssetId::Concrete(loc.0)));

			Ok(versioned_locations
				.filter_map(|asset| asset.into_version(xcm_version).ok())
				.collect())
		}

		fn query_weight_to_asset_fee(weight: Weight, asset: VersionedAssetId) -> Result<u128, XcmPaymentApiError> {
			let v4_xcm_asset_id = asset.into_version(4).map_err(|_| XcmPaymentApiError::VersionedConversionFailed)?;

			// get nested polkadot_xcm::AssetId type
			let xcm_asset_id: &polkadot_xcm::v4::AssetId = v4_xcm_asset_id.try_as().map_err(|_| XcmPaymentApiError::WeightNotComputable)?;

			let asset_id: AssetId = CurrencyIdConvert::convert(xcm_asset_id.clone().0).ok_or(XcmPaymentApiError::AssetNotFound)?;

			let price = MultiTransactionPayment::price(asset_id).ok_or(XcmPaymentApiError::WeightNotComputable)?;

			let fee = WeightToFee::weight_to_fee(&weight);

			let converted_fee = price.checked_mul_int(fee).ok_or(XcmPaymentApiError::WeightNotComputable)?;

			Ok(converted_fee)
		}

		fn query_xcm_weight(message: VersionedXcm<()>) -> Result<Weight, XcmPaymentApiError> {
			PolkadotXcm::query_xcm_weight(message)
		}

		fn query_delivery_fees(destination: VersionedLocation, message: VersionedXcm<()>) -> Result<VersionedAssets, XcmPaymentApiError> {
			PolkadotXcm::query_delivery_fees(destination, message)
		}
	}

	#[cfg(feature = "runtime-benchmarks")]
	impl frame_benchmarking::Benchmark<Block> for Runtime {
		fn benchmark_metadata(extra: bool) -> (
			Vec<frame_benchmarking::BenchmarkList>,
			Vec<frame_support::traits::StorageInfo>,
		) {
			use frame_benchmarking::{Benchmarking, BenchmarkList};
			use frame_support::traits::StorageInfoTrait;
			use orml_benchmarking::list_benchmark as orml_list_benchmark;

			use frame_system_benchmarking::Pallet as SystemBench;
			use pallet_xcm::benchmarking::Pallet as PalletXcmExtrinsiscsBenchmark;

			let mut list = Vec::<BenchmarkList>::new();

			list_benchmarks!(list, extra);

			orml_list_benchmark!(list, extra, pallet_currencies, benchmarking::currencies);
			orml_list_benchmark!(list, extra, orml_tokens, benchmarking::tokens);
			orml_list_benchmark!(list, extra, orml_vesting, benchmarking::vesting);
			orml_list_benchmark!(list, extra, pallet_transaction_multi_payment, benchmarking::multi_payment);
			orml_list_benchmark!(list, extra, pallet_duster, benchmarking::duster);
			orml_list_benchmark!(list, extra, pallet_omnipool, benchmarking::omnipool);
			orml_list_benchmark!(list, extra, pallet_route_executor, benchmarking::route_executor);
			orml_list_benchmark!(list, extra, pallet_dca, benchmarking::dca);
			orml_list_benchmark!(list, extra, pallet_xyk, benchmarking::xyk);
			orml_list_benchmark!(list, extra, pallet_dynamic_evm_fee, benchmarking::dynamic_evm_fee);
			orml_list_benchmark!(list, extra, pallet_xyk_liquidity_mining, benchmarking::xyk_liquidity_mining);

			let storage_info = AllPalletsWithSystem::storage_info();

			(list, storage_info)
		}

		fn dispatch_benchmark(
			config: frame_benchmarking::BenchmarkConfig
		) -> Result<Vec<frame_benchmarking::BenchmarkBatch>, sp_runtime::RuntimeString> {
			use frame_benchmarking::{BenchmarkError, Benchmarking, BenchmarkBatch};
			use frame_support::traits::TrackedStorageKey;
			use orml_benchmarking::add_benchmark as orml_add_benchmark;
			use pallet_xcm::benchmarking::Pallet as PalletXcmExtrinsiscsBenchmark;
			use frame_system_benchmarking::Pallet as SystemBench;
			use cumulus_primitives_core::ParaId;
			use primitives::constants::chain::CORE_ASSET_ID;
			use sp_std::sync::Arc;

			impl frame_system_benchmarking::Config for Runtime {
				fn setup_set_code_requirements(code: &sp_std::vec::Vec<u8>) -> Result<(), BenchmarkError> {
					ParachainSystem::initialize_for_set_code_benchmark(code.len() as u32);
					Ok(())
				}

				fn verify_set_code() {
					System::assert_last_event(cumulus_pallet_parachain_system::Event::<Runtime>::ValidationFunctionStored.into());
				}
			}

			frame_support::parameter_types! {
				pub const RandomParaId: ParaId = ParaId::new(22_222_222);
				pub const ExistentialDeposit: u128 = 1_000_000_000_000;
				pub AssetLocation: Location = Location::new(0, cumulus_primitives_core::Junctions::X1(
					Arc::new([
						cumulus_primitives_core::Junction::GeneralIndex(CORE_ASSET_ID.into())
						])
				));
			}

			use polkadot_xcm::latest::prelude::{Location, AssetId, Fungible, Asset, Assets, Parent, ParentThen, Parachain};

			impl pallet_xcm::benchmarking::Config for Runtime {
				type DeliveryHelper = ();

				fn reachable_dest() -> Option<Location> {
					Some(Parent.into())
				}

				fn teleportable_asset_and_dest() -> Option<(Asset, Location)> {
					None
				}

				fn reserve_transferable_asset_and_dest() -> Option<(Asset, Location)> {
					ParachainSystem::open_outbound_hrmp_channel_for_benchmarks_or_tests(
								RandomParaId::get()
							);

					Some((
						Asset {
							fun: Fungible(ExistentialDeposit::get()),
							id: AssetId(AssetLocation::get())
						},
						ParentThen(Parachain(RandomParaId::get().into()).into()).into(),
					))
				}

				fn set_up_complex_asset_transfer() -> Option<(Assets, u32, Location, Box<dyn FnOnce()>)> {
					ParachainSystem::open_outbound_hrmp_channel_for_benchmarks_or_tests(
								RandomParaId::get()
							);

					let destination = ParentThen(Parachain(RandomParaId::get().into()).into()).into();

					let fee_asset: Asset = (
						   AssetLocation::get(),
						   ExistentialDeposit::get(),
					 ).into();

					let who = frame_benchmarking::whitelisted_caller();
					let balance = 10 * ExistentialDeposit::get();
					let _ = <Balances as frame_support::traits::Currency<_>>::make_free_balance_be(&who, balance );

					assert_eq!(Balances::free_balance(&who), balance);

					let transfer_asset: Asset = (
						   AssetLocation::get(),
						   ExistentialDeposit::get(),
					 ).into();

					let assets: Assets = vec![fee_asset.clone(), transfer_asset].into();

					let fee_index: u32 = 0;

					let verify: Box<dyn FnOnce()> = Box::new(move || {
						assert!(Balances::free_balance(&who) <= balance - ExistentialDeposit::get());
					});

					Some((assets, fee_index, destination, verify))
			   }

				fn get_asset() -> Asset {
					Asset {
						id: AssetId(Location::here()),
						fun: Fungible(ExistentialDeposit::get()),
					}
				}
			}

			let whitelist: Vec<TrackedStorageKey> = vec![
				// Block Number
				hex!("26aa394eea5630e07c48ae0c9558cef702a5c1b19ab7a04f536c519aca4983ac").to_vec().into(),
				// Total Issuance
				hex!("c2261276cc9d1f8598ea4b6a74b15c2f57c875e4cff74148e4628f264b974c80").to_vec().into(),
				// Execution Phase
				hex!("26aa394eea5630e07c48ae0c9558cef7ff553b5a9862a516939d82b3d3d8661a").to_vec().into(),
				// Event Count
				hex!("26aa394eea5630e07c48ae0c9558cef70a98fdbe9ce6c55837576c60c7af3850").to_vec().into(),
				// System Events
				hex!("26aa394eea5630e07c48ae0c9558cef780d41e5e16056765bc8461851072c9d7").to_vec().into(),
			];

			let mut batches = Vec::<BenchmarkBatch>::new();
			let params = (&config, &whitelist);

			add_benchmarks!(params, batches);

			orml_add_benchmark!(params, batches, pallet_currencies, benchmarking::currencies);
			orml_add_benchmark!(params, batches, orml_tokens, benchmarking::tokens);
			orml_add_benchmark!(params, batches, orml_vesting, benchmarking::vesting);
			orml_add_benchmark!(params, batches, pallet_transaction_multi_payment, benchmarking::multi_payment);
			orml_add_benchmark!(params, batches, pallet_duster, benchmarking::duster);
			orml_add_benchmark!(params, batches, pallet_omnipool, benchmarking::omnipool);
			orml_add_benchmark!(params, batches, pallet_route_executor, benchmarking::route_executor);
			orml_add_benchmark!(params, batches, pallet_dca, benchmarking::dca);
			orml_add_benchmark!(params, batches, pallet_xyk, benchmarking::xyk);
			orml_add_benchmark!(params, batches, pallet_dynamic_evm_fee, benchmarking::dynamic_evm_fee);
			orml_add_benchmark!(params, batches, pallet_xyk_liquidity_mining, benchmarking::xyk_liquidity_mining);

			if batches.is_empty() { return Err("Benchmark not found for this pallet.".into()) }
			Ok(batches)
		}
	}

	impl sp_genesis_builder::GenesisBuilder<Block> for Runtime {
		fn build_state(config: Vec<u8>) -> sp_genesis_builder::Result {
			build_state::<RuntimeGenesisConfig>(config)
		}

		fn get_preset(id: &Option<PresetId>) -> Option<Vec<u8>> {
			get_preset::<RuntimeGenesisConfig>(id, |_| None)
		}

		fn preset_names() -> Vec<PresetId> {
			Default::default()
		}
	}
}<|MERGE_RESOLUTION|>--- conflicted
+++ resolved
@@ -111,11 +111,7 @@
 	spec_name: create_runtime_str!("hydradx"),
 	impl_name: create_runtime_str!("hydradx"),
 	authoring_version: 1,
-<<<<<<< HEAD
-	spec_version: 269,
-=======
 	spec_version: 270,
->>>>>>> b42fdcab
 	impl_version: 0,
 	apis: RUNTIME_API_VERSIONS,
 	transaction_version: 1,
