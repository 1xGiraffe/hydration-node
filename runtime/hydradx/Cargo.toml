[package]
name = "hydradx-runtime"
<<<<<<< HEAD
version = "259.0.0"
=======
version = "260.0.0"
>>>>>>> eddc67f3
authors = ["GalacticCouncil"]
edition = "2021"
license = "Apache 2.0"
repository = "https://github.com/galacticcouncil/HydraDX-node"

[package.metadata.docs.rs]
targets = ["x86_64-unknown-linux-gnu"]

[build-dependencies]
substrate-wasm-builder = { workspace = true }

[dependencies]
hex-literal = { workspace = true }
serde = { features = ["derive"], optional = true, version = "1.0.136" }
codec = { workspace = true }
scale-info = { version = "2.3.1", default-features = false, features = ["derive"] }
smallvec = "1.9.0"
log = { workspace = true }
num_enum = { workspace = true }
evm = { workspace = true, features = ["with-codec"] }

# local dependencies
primitives = { workspace = true }
pallet-claims = { workspace = true }
pallet-genesis-history = { workspace = true }
pallet-omnipool = { workspace = true }
pallet-circuit-breaker = { workspace = true }
pallet-omnipool-liquidity-mining = { workspace = true }
pallet-dca = { workspace = true }
hydra-dx-math = { workspace = true }
pallet-dynamic-fees = { workspace = true }
pallet-dynamic-evm-fee = { workspace = true }
pallet-stableswap = { workspace = true }
pallet-bonds = { workspace = true }
pallet-lbp = { workspace = true }
pallet-xyk = { workspace = true }
pallet-referrals = { workspace = true }
pallet-evm-accounts = { workspace = true }
pallet-evm-accounts-rpc-runtime-api = { workspace = true }
pallet-xyk-liquidity-mining = { workspace = true }

# pallets
pallet-bags-list = { workspace = true }
pallet-balances = { workspace = true }
pallet-transaction-payment = { workspace = true }
pallet-transaction-payment-rpc-runtime-api = { workspace = true }
pallet-treasury = { workspace = true }
pallet-utility = { workspace = true }
pallet-aura = { workspace = true }
pallet-session = { workspace = true }
pallet-timestamp = { workspace = true }
pallet-preimage = { workspace = true }
pallet-scheduler = { workspace = true }
pallet-identity = { workspace = true }
pallet-collective = { workspace = true }
pallet-tips = { workspace = true }
pallet-proxy = { workspace = true }
pallet-multisig = { workspace = true }
pallet-democracy = { workspace = true }
pallet-elections-phragmen = { workspace = true }
pallet-uniques = { workspace = true }
pallet-message-queue = { workspace = true }
pallet-state-trie-migration = { workspace = true }

# Warehouse dependencies
hydradx-adapters = { workspace = true }
hydradx-traits = { workspace = true }
pallet-relaychain-info = { workspace = true }
pallet-transaction-multi-payment = { workspace = true, features = ["evm"] }
pallet-asset-registry = { workspace = true }
pallet-collator-rewards = { workspace = true }
pallet-currencies = { workspace = true }
pallet-currencies-rpc-runtime-api = { workspace = true }
pallet-ema-oracle = { workspace = true }
pallet-transaction-pause = { workspace = true }
pallet-duster = { workspace = true }
warehouse-liquidity-mining = { workspace = true }
pallet-otc = { workspace = true }
pallet-otc-settlements = { workspace = true }
pallet-route-executor = { workspace = true }
pallet-staking = { workspace = true }

# ORML dependencies
orml-tokens = { workspace = true }
orml-traits = { workspace = true }
orml-vesting = { workspace = true }
orml-benchmarking = { workspace = true, optional = true }

# orml XCM support
orml-xtokens = { workspace = true }
orml-xcm-support = { workspace = true }
orml-unknown-tokens = { workspace = true }
orml-xcm = { workspace = true }

# collator support
pallet-collator-selection = { workspace = true }
pallet-authorship = { workspace = true }

# Cumulus dependencies
cumulus-pallet-aura-ext = { workspace = true }
cumulus-pallet-parachain-system = { workspace = true }
cumulus-pallet-xcm = { workspace = true }
cumulus-pallet-xcmp-queue = { workspace = true }
cumulus-primitives-core = { workspace = true }
cumulus-primitives-utility = { workspace = true }
cumulus-primitives-parachain-inherent = { workspace = true }
cumulus-primitives-timestamp = { workspace = true }
staging-parachain-info = { workspace = true }
parachains-common = { workspace = true }

# Polkadot dependencies
polkadot-parachain = { workspace = true }
pallet-xcm = { workspace = true }
polkadot-xcm = { workspace = true }
xcm-executor = { workspace = true }
xcm-builder = { workspace = true }
polkadot-runtime-common = { workspace = true }

# Substrate dependencies
frame-benchmarking = { workspace = true, optional = true }
frame-executive = { workspace = true }
frame-support = { workspace = true }
frame-system = { workspace = true }
frame-system-benchmarking = { workspace = true, optional = true }
frame-system-rpc-runtime-api = { workspace = true }
frame-try-runtime = { workspace = true, optional = true }
frame-metadata-hash-extension = { workspace = true }
sp-api = { workspace = true }
sp-block-builder = { workspace = true }
sp-genesis-builder = { workspace = true }
sp-consensus-aura = { workspace = true }
sp-core = { workspace = true }
sp-inherents = { workspace = true }
sp-externalities = { workspace = true }
sp-offchain = { workspace = true }
sp-runtime = { workspace = true }
sp-session = { workspace = true }
sp-std = { workspace = true }
sp-staking = { workspace = true }
sp-transaction-pool = { workspace = true }
sp-version = { workspace = true }
sp-trie = { workspace = true }
sp-io = { workspace = true }
primitive-types = { workspace = true }

# Frontier
fp-rpc = { workspace = true }
fp-evm = { workspace = true }
fp-self-contained = { workspace = true, features = ["serde"] }
pallet-ethereum = { workspace = true }
pallet-evm = { workspace = true }
pallet-evm-chain-id = { workspace = true }
pallet-evm-precompile-dispatch = { workspace = true }
pallet-evm-precompile-simple = { workspace = true }
pallet-evm-precompile-modexp = { workspace = true }
pallet-evm-precompile-bn128 = { workspace = true }
pallet-evm-precompile-blake2 = { workspace = true }
pallet-evm-precompile-call-permit = { workspace = true }
precompile-utils = { workspace = true }
module-evm-utility-macro = { workspace = true }
ethabi = { workspace = true }
hex = { workspace = true }
serde_json = { version = "1.0.117", default-features = false }

[features]
default = ["std"]
runtime-benchmarks = [
    "frame-benchmarking",
    "frame-support/runtime-benchmarks",
    "frame-system-benchmarking/runtime-benchmarks",
    "frame-system/runtime-benchmarks",
    "orml-benchmarking",
    "hydradx-adapters/runtime-benchmarks",
    "pallet-xcm/runtime-benchmarks",
    "xcm-builder/runtime-benchmarks",
    "pallet-balances/runtime-benchmarks",
    "pallet-collator-selection/runtime-benchmarks",
    "pallet-timestamp/runtime-benchmarks",
    "pallet-treasury/runtime-benchmarks",
    "pallet-preimage/runtime-benchmarks",
    "pallet-scheduler/runtime-benchmarks",
    "pallet-claims/runtime-benchmarks",
    "pallet-identity/runtime-benchmarks",
    "pallet-collective/runtime-benchmarks",
    "pallet-transaction-pause/runtime-benchmarks",
    "pallet-tips/runtime-benchmarks",
    "pallet-proxy/runtime-benchmarks",
    "pallet-multisig/runtime-benchmarks",
    "pallet-utility/runtime-benchmarks",
    "pallet-democracy/runtime-benchmarks",
    "pallet-asset-registry/runtime-benchmarks",
    "sp-runtime/runtime-benchmarks",
    "cumulus-pallet-parachain-system/runtime-benchmarks",
    "cumulus-pallet-xcmp-queue/runtime-benchmarks",
    "pallet-uniques/runtime-benchmarks",
    "pallet-omnipool/runtime-benchmarks",
    "pallet-circuit-breaker/runtime-benchmarks",
    "pallet-ema-oracle/runtime-benchmarks",
    "pallet-duster/runtime-benchmarks",
    "pallet-omnipool-liquidity-mining/runtime-benchmarks",
    "pallet-otc/runtime-benchmarks",
    "pallet-otc-settlements/runtime-benchmarks",
    "pallet-dca/runtime-benchmarks",
    "pallet-route-executor/runtime-benchmarks",
    "pallet-ethereum/runtime-benchmarks",
    "pallet-evm/runtime-benchmarks",
    "pallet-staking/runtime-benchmarks",
    "pallet-bonds/runtime-benchmarks",
    "pallet-stableswap/runtime-benchmarks",
    "pallet-lbp/runtime-benchmarks",
    "pallet-xyk/runtime-benchmarks",
    "pallet-elections-phragmen/runtime-benchmarks",
    "pallet-referrals/runtime-benchmarks",
    "pallet-evm-accounts/runtime-benchmarks",
    "pallet-message-queue/runtime-benchmarks",
    "pallet-state-trie-migration/runtime-benchmarks",
]
std = [
    "codec/std",
    "serde",
    "scale-info/std",
    "frame-executive/std",
    "frame-support/std",
    "frame-system/std",
    "frame-system-rpc-runtime-api/std",
    "frame-try-runtime/std",
    "frame-metadata-hash-extension/std",
    "cumulus-pallet-parachain-system/std",
    "cumulus-pallet-aura-ext/std",
    "cumulus-primitives-core/std",
    "cumulus-primitives-utility/std",
    "cumulus-pallet-xcm/std",
    "cumulus-pallet-xcmp-queue/std",
    "staging-parachain-info/std",
    "pallet-xcm/std",
    "polkadot-xcm/std",
    "xcm-executor/std",
    "xcm-builder/std",
    "orml-tokens/std",
    "orml-traits/std",
    "orml-vesting/std",
    "orml-xtokens/std",
    "orml-xcm-support/std",
    "orml-xcm/std",
    "orml-unknown-tokens/std",
    "orml-benchmarking/std",
    "pallet-aura/std",
    "pallet-balances/std",
    "pallet-session/std",
    "pallet-timestamp/std",
    "pallet-preimage/std",
    "pallet-scheduler/std",
    "pallet-identity/std",
    "pallet-collective/std",
    "pallet-tips/std",
    "pallet-proxy/std",
    "pallet-multisig/std",
    "pallet-transaction-payment/std",
    "pallet-transaction-payment-rpc-runtime-api/std",
    "pallet-democracy/std",
    "pallet-elections-phragmen/std",
    "pallet-claims/std",
    "pallet-treasury/std",
    "pallet-collator-selection/std",
    "pallet-authorship/std",
    "pallet-utility/std",
    "pallet-uniques/std",
    "hydradx-adapters/std",
    "hydradx-traits/std",
    "pallet-transaction-multi-payment/std",
    "pallet-genesis-history/std",
    "pallet-asset-registry/std",
    "pallet-currencies/std",
    "pallet-currencies-rpc-runtime-api/std",
    "pallet-omnipool/std",
    "pallet-circuit-breaker/std",
    "pallet-transaction-pause/std",
    "pallet-dca/std",
    "pallet-ema-oracle/std",
    "pallet-otc/std",
    "pallet-otc-settlements/std",
    "pallet-route-executor/std",
    "pallet-omnipool-liquidity-mining/std",
    "pallet-dynamic-fees/std",
    "pallet-staking/std",
    "pallet-bonds/std",
    "pallet-stableswap/std",
    "pallet-lbp/std",
    "pallet-xyk/std",
    "pallet-duster/std",
    "warehouse-liquidity-mining/std",
    "sp-api/std",
    "sp-block-builder/std",
    "sp-genesis-builder/std",
    "sp-consensus-aura/std",
    "sp-core/std",
    "sp-io/std",
    "sp-inherents/std",
    "sp-externalities/std",
    "sp-offchain/std",
    "sp-runtime/std",
    "sp-session/std",
    "sp-std/std",
    "sp-trie/std",
    "sp-transaction-pool/std",
    "sp-version/std",
    "fp-rpc/std",
    "fp-self-contained/std",
    "pallet-ethereum/std",
    "pallet-dynamic-evm-fee/std",
    "pallet-evm/std",
    "pallet-evm-chain-id/std",
    "pallet-evm-precompile-dispatch/std",
    "pallet-evm-precompile-simple/std",
    "pallet-evm-precompile-modexp/std",
    "pallet-evm-precompile-bn128/std",
    "pallet-evm-precompile-blake2/std",
    "pallet-evm-precompile-call-permit/std",
    "pallet-xyk/std",
    "pallet-referrals/std",
    "pallet-evm-accounts/std",
    "pallet-evm-accounts-rpc-runtime-api/std",
    "pallet-xyk-liquidity-mining/std",
    "parachains-common/std",
    "polkadot-runtime-common/std",
    "pallet-state-trie-migration/std",
]
try-runtime = [
    "frame-try-runtime",
    "frame-executive/try-runtime",
    "frame-system/try-runtime",
    "pallet-currencies/try-runtime",
    "orml-tokens/try-runtime",
    "orml-vesting/try-runtime",
    "orml-xtokens/try-runtime",
    "orml-xcm/try-runtime",
    "orml-unknown-tokens/try-runtime",
    "cumulus-pallet-parachain-system/try-runtime",
    "cumulus-pallet-aura-ext/try-runtime",
    "cumulus-pallet-xcm/try-runtime",
    "cumulus-pallet-xcmp-queue/try-runtime",
    "staging-parachain-info/try-runtime",
    "pallet-aura/try-runtime",
    "pallet-bags-list/try-runtime",
    "pallet-balances/try-runtime",
    "pallet-elections-phragmen/try-runtime",
    "pallet-session/try-runtime",
    "pallet-timestamp/try-runtime",
    "pallet-transaction-payment/try-runtime",
    "pallet-transaction-pause/try-runtime",
    "pallet-ema-oracle/try-runtime",
    "pallet-utility/try-runtime",
    "pallet-treasury/try-runtime",
    "pallet-collective/try-runtime",
    "pallet-democracy/try-runtime",
    "pallet-proxy/try-runtime",
    "pallet-multisig/try-runtime",
    "pallet-scheduler/try-runtime",
    "pallet-tips/try-runtime",
    "pallet-collator-selection/try-runtime",
    "pallet-authorship/try-runtime",
    "pallet-uniques/try-runtime",
    "pallet-preimage/try-runtime",
    "pallet-identity/try-runtime",
    "pallet-xcm/try-runtime",
    "pallet-asset-registry/try-runtime",
    "pallet-transaction-multi-payment/try-runtime",
    "pallet-relaychain-info/try-runtime",
    "pallet-omnipool/try-runtime",
    "pallet-dca/try-runtime",
    "pallet-collator-rewards/try-runtime",
    "pallet-genesis-history/try-runtime",
    "pallet-claims/try-runtime",
    "pallet-duster/try-runtime",
    "warehouse-liquidity-mining/try-runtime",
    "pallet-omnipool-liquidity-mining/try-runtime",
    "pallet-circuit-breaker/try-runtime",
    "pallet-otc/try-runtime",
    "pallet-otc-settlements/try-runtime",
    "pallet-route-executor/try-runtime",
    "pallet-dynamic-fees/try-runtime",
    "pallet-staking/try-runtime",
    "pallet-bonds/try-runtime",
    "pallet-stableswap/try-runtime",
    "pallet-lbp/try-runtime",
    "pallet-xyk/try-runtime",
    "fp-self-contained/try-runtime",
    "pallet-ethereum/try-runtime",
    "pallet-dynamic-evm-fee/try-runtime",
    "pallet-evm/try-runtime",
    "pallet-evm-chain-id/try-runtime",
    "pallet-xyk/try-runtime",
    "pallet-referrals/try-runtime",
    "pallet-evm-accounts/try-runtime",
    "pallet-xyk-liquidity-mining/try-runtime",
    "pallet-message-queue/try-runtime",
    "pallet-state-trie-migration/try-runtime",
]

metadata-hash = [
    "substrate-wasm-builder/metadata-hash",
]<|MERGE_RESOLUTION|>--- conflicted
+++ resolved
@@ -1,10 +1,6 @@
 [package]
 name = "hydradx-runtime"
-<<<<<<< HEAD
-version = "259.0.0"
-=======
 version = "260.0.0"
->>>>>>> eddc67f3
 authors = ["GalacticCouncil"]
 edition = "2021"
 license = "Apache 2.0"
