[package]
name = 'pallet-dca'
version = "1.1.7"
description = 'A pallet to manage DCA scheduling'
authors = ['GalacticCouncil']
edition = '2021'
license = 'Apache 2.0'
repository = "https://github.com/galacticcouncil/warehouse/tree/master/route-executor"

[dependencies]

log = { version = "0.4.17", default-features = false }
rand = { version = "0.8.4", default-features = false }

# parity
scale-info = { version = "2.3.1", default-features = false, features = ["derive"] }
codec = { default-features = false, features = ["derive"], package = "parity-scale-codec", version = "3.4.0" }

# primitives
sp-runtime = { workspace = true }
sp-std = { workspace = true }

# FRAME
frame-support = { workspace = true }
frame-system = { workspace = true }

#cumumlus
cumulus-primitives-core = { workspace = true }
cumulus-pallet-parachain-system ={ workspace = true }

# HydraDX dependencies
pallet-omnipool = { workspace = true }
hydradx-traits = { workspace = true }
hydradx-adapters = { workspace = true }
pallet-relaychain-info = { workspace = true }
pallet-ema-oracle =  { workspace = true }
pallet-stableswap =  { workspace = true }
pallet-route-executor =  { workspace = true }

hydra-dx-math = { workspace = true }

# ORML dependencies
orml-traits = { workspace = true }

# Optional imports for benchmarking
frame-benchmarking = { workspace = true, optional = true }
frame-system-benchmarking = { workspace = true, optional = true }
sp-core = { workspace = true, optional = true }
sp-io = { workspace = true, optional = true }

primitives = {  default-features = false }


[dev-dependencies]
smallvec = "1.9.0"
pallet-balances = { workspace = true }
pallet-currencies = { workspace = true }
lazy_static = { features = ["spin_no_std"], version = "1.4.0", default-features = false }
sp-api = { workspace = true }
sp-tracing = { workspace = true }
orml-tokens = { workspace = true }
proptest = "1.0.0"
pretty_assertions = "1.2.1"
test-utils = { workspace = true }
test-case = "2.2.2"
primitive-types = { version = "0.12.0", default-features = false }

[features]
default = ['std']
std = [
  'codec/std',
  'frame-support/std',
  'frame-system/std',
  'sp-runtime/std',
  'sp-std/std',
  'sp-core/std',
  'sp-io/std',
  "scale-info/std",
  "orml-tokens/std",
  "hydradx-traits/std",
  "hydradx-adapters/std",
  "pallet-relaychain-info/std",
  "orml-tokens/std",
  "pallet-omnipool/std",
  "pallet-stableswap/std",
  "pallet-ema-oracle/std",
  "pallet-route-executor/std",
  "frame-benchmarking/std",

]

runtime-benchmarks = [
<<<<<<< HEAD
  "frame-benchmarking/runtime-benchmarks",
  "sp-core",
  "sp-io",

=======
  "frame-benchmarking",
  "frame-support/runtime-benchmarks",
  "frame-system/runtime-benchmarks",
  "hydradx-adapters/runtime-benchmarks",
>>>>>>> 3d2f6e87
]
try-runtime = ["frame-support/try-runtime"]<|MERGE_RESOLUTION|>--- conflicted
+++ resolved
@@ -48,7 +48,7 @@
 sp-core = { workspace = true, optional = true }
 sp-io = { workspace = true, optional = true }
 
-primitives = {  default-features = false }
+primitives = { path="../../primitives", default-features = false }
 
 
 [dev-dependencies]
@@ -86,20 +86,12 @@
   "pallet-ema-oracle/std",
   "pallet-route-executor/std",
   "frame-benchmarking/std",
-
 ]
 
 runtime-benchmarks = [
-<<<<<<< HEAD
-  "frame-benchmarking/runtime-benchmarks",
-  "sp-core",
-  "sp-io",
-
-=======
   "frame-benchmarking",
   "frame-support/runtime-benchmarks",
   "frame-system/runtime-benchmarks",
   "hydradx-adapters/runtime-benchmarks",
->>>>>>> 3d2f6e87
 ]
 try-runtime = ["frame-support/try-runtime"]