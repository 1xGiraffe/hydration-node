--- conflicted
+++ resolved
@@ -1,27 +1,16 @@
 [package]
 name = "primitives"
-<<<<<<< HEAD
 version = "6.1.0"
-=======
-version = "6.0.4"
->>>>>>> 298c9411
 authors = ["GalacticCouncil"]
 edition = "2021"
 repository = "https://github.com/galacticcouncil/HydraDX-node"
 
 [dependencies]
 codec = { workspace = true }
-<<<<<<< HEAD
-scale-info = { version = "2.3.1", default-features = false, features = ["derive"] }
-serde = { features = ["derive"], optional = true, version = "1.0.136" }
-hex-literal = { workspace = true }
-static_assertions = "1.1.0"
-=======
 scale-info = { workspace = true }
 serde = { workspace = true, optional = true }
 hex-literal = { workspace = true }
 static_assertions = { workspace = true }
->>>>>>> 298c9411
 
 # Substrate dependencies
 frame-support = { workspace = true }
