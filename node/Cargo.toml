--- conflicted
+++ resolved
@@ -1,15 +1,4 @@
 [package]
-<<<<<<< HEAD
-authors = ['GalacticCouncil']
-build = 'build.rs'
-description = 'Hydra DX'
-edition = '2021'
-homepage = 'https://github.com/galacticcouncil/hydradx-node'
-license = 'Apache 2.0'
-name = 'hydra-dx'
-repository = 'https://github.com/galacticcouncil/hydradx-node'
-version = '6.4.0'
-=======
 name = "hydradx"
 version = "7.1.0"
 description = "HydraDX node"
@@ -18,7 +7,6 @@
 license = "Apache 2.0"
 repository = "https://github.com/galacticcouncil/HydraDX-node"
 build = "build.rs"
->>>>>>> 4b070cdb
 
 [[bin]]
 name = "hydradx"
@@ -30,19 +18,6 @@
 hydra-dx-build-script-utils = { path = "../utils/build-script-utils" }
 
 [dependencies]
-<<<<<<< HEAD
-jsonrpc-core = '18.0.0'
-serde_json = "1.0.61"
-structopt = '0.3.8'
-futures = '0.3.4'
-hex-literal = "0.3.1"
-
-# local dependencies
-common-runtime = {path = '../runtime/common'}
-hydra-dx-runtime = {path = '../runtime/hydra-dx'}
-testing-hydra-dx-runtime = {path = '../runtime/testing-hydra-dx'}
-primitives = {path = '../primitives'}
-=======
 codec = { package = "parity-scale-codec", version = "2.3.1" }
 hex-literal = "0.3.1"
 jsonrpc-core = "18.0.0"
@@ -56,37 +31,19 @@
 hydradx-runtime = { path = "../runtime/hydradx" }
 testing-hydradx-runtime = { path = "../runtime/testing-hydradx" }
 primitives = { path = "../primitives" }
->>>>>>> 4b070cdb
 
 # Substrate dependencies
 frame-benchmarking = { git = "https://github.com/paritytech/substrate", branch = "polkadot-v0.9.16" }
 frame-benchmarking-cli = { git = "https://github.com/paritytech/substrate", branch = "polkadot-v0.9.16", optional = true }
 pallet-transaction-payment-rpc = { git = "https://github.com/paritytech/substrate", branch = "polkadot-v0.9.16" }
-<<<<<<< HEAD
-sc-authority-discovery= { git = "https://github.com/paritytech/substrate", branch = "polkadot-v0.9.16" }
-=======
->>>>>>> 4b070cdb
 sc-basic-authorship = { git = "https://github.com/paritytech/substrate", branch = "polkadot-v0.9.16" }
 sc-chain-spec = { git = "https://github.com/paritytech/substrate", branch = "polkadot-v0.9.16" }
 sc-cli = { git = "https://github.com/paritytech/substrate", branch = "polkadot-v0.9.16", features = ["wasmtime"] }
 sc-client-api = { git = "https://github.com/paritytech/substrate", branch = "polkadot-v0.9.16" }
-<<<<<<< HEAD
-sc-client-db = { git = "https://github.com/paritytech/substrate", branch = "polkadot-v0.9.16" }
-sc-consensus = { git = "https://github.com/paritytech/substrate", branch = "polkadot-v0.9.16" }
-sc-consensus-babe = { git = "https://github.com/paritytech/substrate", branch = "polkadot-v0.9.16" }
-sc-consensus-babe-rpc = { git = "https://github.com/paritytech/substrate", branch = "polkadot-v0.9.16" }
-sc-consensus-epochs= { git = "https://github.com/paritytech/substrate", branch = "polkadot-v0.9.16" }
-sc-consensus-slots = { git = "https://github.com/paritytech/substrate", branch = "polkadot-v0.9.16" }
-sc-consensus-uncles = { git = "https://github.com/paritytech/substrate", branch = "polkadot-v0.9.16" }
-sc-executor = { git = "https://github.com/paritytech/substrate", branch = "polkadot-v0.9.16", features = ["wasmtime"] }
-sc-finality-grandpa = { git = "https://github.com/paritytech/substrate", branch = "polkadot-v0.9.16" }
-sc-finality-grandpa-rpc = { git = "https://github.com/paritytech/substrate", branch = "polkadot-v0.9.16" }
-=======
 sc-consensus = { git = "https://github.com/paritytech/substrate", branch = "polkadot-v0.9.16" }
 sc-consensus-aura = { git = "https://github.com/paritytech/substrate", branch = "polkadot-v0.9.16" }
 sc-executor = { git = "https://github.com/paritytech/substrate", branch = "polkadot-v0.9.16", features = ["wasmtime"] }
 sc-finality-grandpa = { git = "https://github.com/paritytech/substrate", branch = "polkadot-v0.9.16" }
->>>>>>> 4b070cdb
 sc-keystore = { git = "https://github.com/paritytech/substrate", branch = "polkadot-v0.9.16" }
 sc-rpc = { git = "https://github.com/paritytech/substrate", branch = "polkadot-v0.9.16" }
 sc-rpc-api = { git = "https://github.com/paritytech/substrate", branch = "polkadot-v0.9.16" }
@@ -99,10 +56,7 @@
 sp-block-builder = { git = "https://github.com/paritytech/substrate", branch = "polkadot-v0.9.16" }
 sp-blockchain = { git = "https://github.com/paritytech/substrate", branch = "polkadot-v0.9.16" }
 sp-consensus = { git = "https://github.com/paritytech/substrate", branch = "polkadot-v0.9.16" }
-<<<<<<< HEAD
-=======
 sp-consensus-aura = { git = "https://github.com/paritytech/substrate", branch = "polkadot-v0.9.16" }
->>>>>>> 4b070cdb
 sp-consensus-babe = { git = "https://github.com/paritytech/substrate", branch = "polkadot-v0.9.16" }
 sp-core = { git = "https://github.com/paritytech/substrate", branch = "polkadot-v0.9.16" }
 sp-finality-grandpa = { git = "https://github.com/paritytech/substrate", branch = "polkadot-v0.9.16" }
@@ -119,16 +73,6 @@
 sp-offchain = { git = "https://github.com/paritytech/substrate", branch = "polkadot-v0.9.16" }
 substrate-prometheus-endpoint = { git = "https://github.com/paritytech/substrate", branch = "polkadot-v0.9.16" }
 pallet-grandpa = { git = "https://github.com/paritytech/substrate", branch = "polkadot-v0.9.16" }
-<<<<<<< HEAD
-pallet-im-online= { git = "https://github.com/paritytech/substrate", branch = "polkadot-v0.9.16" }
-pallet-staking= { git = "https://github.com/paritytech/substrate", branch = "polkadot-v0.9.16" }
-frame-system-rpc-runtime-api = { git = "https://github.com/paritytech/substrate", branch = "polkadot-v0.9.16" }
-pallet-transaction-payment-rpc-runtime-api = { git = "https://github.com/paritytech/substrate", branch = "polkadot-v0.9.16" }
-sp-authority-discovery = { git = "https://github.com/paritytech/substrate", branch = "polkadot-v0.9.16" }
-sp-authorship= { git = "https://github.com/paritytech/substrate", branch = "polkadot-v0.9.16" }
-frame-try-runtime = { git = "https://github.com/paritytech/substrate", branch = "polkadot-v0.9.16", optional = true }
-try-runtime-cli = { git = "https://github.com/paritytech/substrate", branch = "polkadot-v0.9.16", optional = true }
-=======
 frame-system-rpc-runtime-api = { git = "https://github.com/paritytech/substrate", branch = "polkadot-v0.9.16" }
 pallet-transaction-payment-rpc-runtime-api = { git = "https://github.com/paritytech/substrate", branch = "polkadot-v0.9.16" }
 sp-authority-discovery = { git = "https://github.com/paritytech/substrate", branch = "polkadot-v0.9.16" }
@@ -153,23 +97,12 @@
 polkadot-parachain = { git = "https://github.com/paritytech/polkadot", branch = "release-v0.9.16" }
 polkadot-primitives = { git = "https://github.com/paritytech/polkadot", branch = "release-v0.9.16" }
 polkadot-service = { git = "https://github.com/paritytech/polkadot", branch = "release-v0.9.16" }
->>>>>>> 4b070cdb
 
 [features]
 default = [
   "frame-benchmarking-cli",
 ]
 runtime-benchmarks = [
-<<<<<<< HEAD
-  'hydra-dx-runtime/runtime-benchmarks',
-  'testing-hydra-dx-runtime/runtime-benchmarks',
-  "frame-benchmarking-cli",
-]
-try-runtime = [
-  'hydra-dx-runtime/try-runtime',
-  'try-runtime-cli',
-]
-=======
   "hydradx-runtime/runtime-benchmarks",
   "testing-hydradx-runtime/runtime-benchmarks",
   "frame-benchmarking-cli",
@@ -182,4 +115,3 @@
     "hydradx-runtime/try-runtime",
     "try-runtime-cli",
 ]
->>>>>>> 4b070cdb
