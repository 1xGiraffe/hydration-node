--- conflicted
+++ resolved
@@ -42,13 +42,8 @@
 sp-api = { workspace = true }
 orml-traits = { workspace = true }
 orml-tokens = { workspace = true, features = ["std"] }
-<<<<<<< HEAD
-proptest = "1.0.0"
-pretty_assertions = "1.2.1"
-=======
 proptest = { workspace = true }
 pretty_assertions = { workspace = true }
->>>>>>> 298c9411
 test-utils = { workspace = true }
 parking_lot = { workspace = true }
 
