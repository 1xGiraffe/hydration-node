--- conflicted
+++ resolved
@@ -94,11 +94,7 @@
 	spec_name: create_runtime_str!("hydradx"),
 	impl_name: create_runtime_str!("hydradx"),
 	authoring_version: 1,
-<<<<<<< HEAD
-	spec_version: 168,
-=======
-	spec_version: 170,
->>>>>>> 07f3d0f0
+	spec_version: 171,
 	impl_version: 0,
 	apis: RUNTIME_API_VERSIONS,
 	transaction_version: 1,
