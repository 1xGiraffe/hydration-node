--- conflicted
+++ resolved
@@ -1,6 +1,6 @@
 [package]
 name = "pallet-omnipool"
-version = "1.5.2"
+version = "1.5.1"
 authors = ['GalacticCouncil']
 edition = "2021"
 license = "Apache-2.0"
@@ -29,11 +29,7 @@
 orml-traits = { git = "https://github.com/open-web3-stack/open-runtime-module-library", branch = "polkadot-v0.9.29", default-features = false }
 
 # Warehouse
-<<<<<<< HEAD
-hydradx-traits = { git = "https://github.com/galacticcouncil/warehouse", rev = "f860ef8ee4c9e44a53743188f38e258299f330b8", default-features = false }
-=======
 hydradx-traits = { git = "https://github.com/galacticcouncil/warehouse", rev = "ab68c9af316d84adfd649fc5735705daf0ba9a48", default-features = false }
->>>>>>> 17f80e16
 
 hydra-dx-math = { git = "https://github.com/galacticcouncil/HydraDX-math", rev = "2d7f86ffae242fc855bc833dd22df2d8dc5d03df", default-features = false }
 
