// This file is part of HydraDX-node.

// Copyright (C) 2020-2021  Intergalactic, Limited (GIB).
// SPDX-License-Identifier: Apache-2.0

// Licensed under the Apache License, Version 2.0 (the "License");
// you may not use this file except in compliance with the License.
// You may obtain a copy of the License at
//
//     http://www.apache.org/licenses/LICENSE-2.0
//
// Unless required by applicable law or agreed to in writing, software
// distributed under the License is distributed on an "AS IS" BASIS,
// WITHOUT WARRANTIES OR CONDITIONS OF ANY KIND, either express or implied.
// See the License for the specific language governing permissions and
// limitations under the License.

#![cfg_attr(not(feature = "std"), no_std)]
// `construct_runtime!` does a lot of recursion and requires us to increase the limit to 256.
#![recursion_limit = "256"]

// Make the WASM binary available.
#[cfg(feature = "std")]
include!(concat!(env!("OUT_DIR"), "/wasm_binary.rs"));

use codec::{Decode, Encode};
use frame_system::{EnsureRoot, RawOrigin};
use scale_info::TypeInfo;
use sp_api::impl_runtime_apis;
use sp_core::OpaqueMetadata;
use sp_runtime::{
	create_runtime_str, generic, impl_opaque_keys,
	traits::{AccountIdConversion, BlakeTwo256, Block as BlockT, IdentityLookup},
	transaction_validity::{TransactionSource, TransactionValidity},
	ApplyExtrinsicResult, Perbill,
};
use sp_std::cmp::Ordering;
use sp_std::convert::From;
use sp_std::prelude::*;
#[cfg(feature = "std")]
use sp_version::NativeVersion;
use sp_version::RuntimeVersion;

// A few exports that help ease life for downstream crates.
<<<<<<< HEAD
=======
use frame_support::traits::{Contains, OnUnbalanced};
>>>>>>> 28a75348
use frame_support::{
	construct_runtime, parameter_types,
	traits::{Contains, EnsureOrigin, Get, InstanceFilter, PrivilegeCmp, U128CurrencyToVote},
	weights::{
		constants::{BlockExecutionWeight, RocksDbWeight},
		DispatchClass, Weight, WeightToFeeCoefficient, WeightToFeeCoefficients, WeightToFeePolynomial,
	},
};
use hydradx_traits::pools::SpotPriceProvider;
use pallet_transaction_payment::TargetedFeeAdjustment;
use primitives::Price;
pub use sp_consensus_aura::sr25519::AuthorityId as AuraId;
use sp_runtime::traits::BlockNumberProvider;

pub use common_runtime::*;
use orml_currencies::BasicCurrencyAdapter;
use pallet_transaction_multi_payment::MultiCurrencyAdapter;

mod benchmarking;
mod xcm;

#[cfg(test)]
mod mock;
#[cfg(test)]
mod tests;

pub use hex_literal::hex;
/// Import HydraDX pallets
pub use pallet_claims;
pub use pallet_genesis_history;

pub const GALACTIC_COUNCIL_ACCOUNT: [u8; 32] = hex!["8eaf04151687736326c9fea17e25fc5287613693c912909cb226aa4794f26a48"];

/// Opaque types. These are used by the CLI to instantiate machinery that don't need to know
/// the specifics of the runtime. They can then be made to be agnostic over specific formats
/// of data like extrinsics, allowing for them to continue syncing the network through upgrades
/// to even the core data structures.
pub mod opaque {
	use super::*;

	pub use sp_runtime::OpaqueExtrinsic as UncheckedExtrinsic;

	/// Opaque block header type.
	pub type Header = generic::Header<BlockNumber, BlakeTwo256>;
	/// Opaque block type.
	pub type Block = generic::Block<Header, UncheckedExtrinsic>;
	/// Opaque block identifier type.
	pub type BlockId = generic::BlockId<Block>;
	impl_opaque_keys! {
		pub struct SessionKeys {
			pub aura: Aura,
			pub collator_rewards: CollatorRewards,
		}
	}
}

#[sp_version::runtime_version]
pub const VERSION: RuntimeVersion = RuntimeVersion {
	spec_name: create_runtime_str!("hydradx"),
	impl_name: create_runtime_str!("hydradx"),
	authoring_version: 1,
	spec_version: 104,
	impl_version: 0,
	apis: RUNTIME_API_VERSIONS,
	transaction_version: 1,
	state_version: 0,
};

/// The version information used to identify this runtime when compiled natively.
#[cfg(feature = "std")]
pub fn native_version() -> NativeVersion {
	NativeVersion {
		runtime_version: VERSION,
		can_author_with: Default::default(),
	}
}

pub struct BaseFilter;

impl Contains<Call> for BaseFilter {
	fn contains(call: &Call) -> bool {
		matches!(
			call,
			Call::System(_)
				| Call::Timestamp(_)
				| Call::Scheduler(_)
				| Call::Treasury(_)
				| Call::Utility(_)
				| Call::Preimage(_)
				| Call::Identity(_)
				| Call::Democracy(_)
				| Call::Elections(_)
				| Call::Council(_)
				| Call::TechnicalCommittee(_)
				| Call::Tips(_) | Call::Proxy(_)
				| Call::AssetRegistry(_)
				| Call::Claims(_)
				| Call::ParachainSystem(_)
				| Call::Authorship(_)
				| Call::CollatorSelection(_)
				| Call::Session(_)
				| Call::Sudo(_)
		)
	}
}

use smallvec::smallvec;

pub struct WeightToFee;

impl WeightToFeePolynomial for WeightToFee {
	type Balance = Balance;

	/// Handles converting a weight scalar to a fee value, based on the scale and granularity of the
	/// node's balance type.
	///
	/// This should typically create a mapping between the following ranges:
	///   - [0, MAXIMUM_BLOCK_WEIGHT]
	///   - [Balance::min, Balance::max]
	///
	/// Yet, it can be used for any other sort of change to weight-fee. Some examples being:
	///   - Setting it to `0` will essentially disable the weight fee.
	///   - Setting it to `1` will cause the literal `#[weight = x]` values to be charged.
	fn polynomial() -> WeightToFeeCoefficients<Self::Balance> {
		// extrinsic base weight (smallest non-zero weight) is mapped to 1/10 CENT
		let p = CENTS; // 1_000_000_000_000
		let q = 10 * Balance::from(ExtrinsicBaseWeight::get()); // 7_919_840_000
		smallvec![WeightToFeeCoefficient {
			degree: 1,
			negative: false,
			coeff_frac: Perbill::from_rational(p % q, q),
			coeff_integer: p / q, // 124
		}]
	}
}

// Relay chain Block number provider.
// Reason why the implementation is different for benchmarks is that it is not possible
// to set or change the block number in a benchmark using parachain system pallet.
// That's why we revert to using the system pallet in the benchmark.
pub struct RelayChainBlockNumberProvider<T>(sp_std::marker::PhantomData<T>);

#[cfg(not(feature = "runtime-benchmarks"))]
impl<T: cumulus_pallet_parachain_system::Config> BlockNumberProvider for RelayChainBlockNumberProvider<T> {
	type BlockNumber = BlockNumber;

	fn current_block_number() -> Self::BlockNumber {
		let maybe_data = cumulus_pallet_parachain_system::Pallet::<T>::validation_data();

		if let Some(data) = maybe_data {
			data.relay_parent_number
		} else {
			Self::BlockNumber::default()
		}
	}
}

#[cfg(feature = "runtime-benchmarks")]
impl<T: frame_system::Config> BlockNumberProvider for RelayChainBlockNumberProvider<T> {
	type BlockNumber = <T as frame_system::Config>::BlockNumber;

	fn current_block_number() -> Self::BlockNumber {
		frame_system::Pallet::<T>::current_block_number()
	}
}

pub struct TransfersDisabled;
impl Contains<Call> for TransfersDisabled {
	fn contains(call: &Call) -> bool {
		#[allow(clippy::match_like_matches_macro)]
		match call {
			Call::Balances(_) => false,
			_ => true,
		}
	}
}

parameter_types! {
	pub const Version: RuntimeVersion = VERSION;
	/// Block weights base values and limits.
	pub BlockWeights: frame_system::limits::BlockWeights = frame_system::limits::BlockWeights::builder()
		.base_block(BlockExecutionWeight::get())
		.for_class(DispatchClass::all(), |weights| {
			weights.base_extrinsic = ExtrinsicBaseWeight::get();
		})
		.for_class(DispatchClass::Normal, |weights| {
			weights.max_total = Some(NORMAL_DISPATCH_RATIO * MAXIMUM_BLOCK_WEIGHT);
		})
		.for_class(DispatchClass::Operational, |weights| {
			weights.max_total = Some(MAXIMUM_BLOCK_WEIGHT);
			// Operational transactions have an extra reserved space, so that they
			// are included even if block reachd `MAXIMUM_BLOCK_WEIGHT`.
			weights.reserved = Some(
				MAXIMUM_BLOCK_WEIGHT - NORMAL_DISPATCH_RATIO * MAXIMUM_BLOCK_WEIGHT,
			);
		})
		.avg_block_initialization(AVERAGE_ON_INITIALIZE_RATIO)
		.build_or_panic();
	pub ExtrinsicBaseWeight: Weight = frame_support::weights::constants::ExtrinsicBaseWeight::get();
}

// Configure FRAME pallets to include in runtime.

impl frame_system::Config for Runtime {
	/// The basic call filter to use in dispatchable.
<<<<<<< HEAD
	type BaseCallFilter = BaseFilter;
=======
	type BaseCallFilter = TransfersDisabled;
	type BlockWeights = BlockWeights;
	type BlockLength = BlockLength;
>>>>>>> 28a75348
	/// The ubiquitous origin type.
	type Origin = Origin;
	/// The aggregated dispatch type that is available for extrinsics.
	type Call = Call;
	/// The index type for storing how many extrinsics an account has signed.
	type Index = Index;
	/// The index type for blocks.
	type BlockNumber = BlockNumber;
	/// The type for hashing blocks and tries.
	type Hash = Hash;
	/// The hashing algorithm used.
	type Hashing = BlakeTwo256;
	/// The identifier used to distinguish between accounts.
	type AccountId = AccountId;
	/// The lookup mechanism to get account ID from whatever is passed in dispatchers.
	type Lookup = IdentityLookup<AccountId>;
	/// The header type.
	type Header = generic::Header<BlockNumber, BlakeTwo256>;
	/// The ubiquitous event type.
	type Event = Event;
	/// Maximum number of block number to block hash mappings to keep (oldest pruned first).
	type BlockWeights = BlockWeights;
	type BlockLength = BlockLength;
	type BlockHashCount = BlockHashCount;
	/// The weight of database operations that the runtime can invoke.
	type DbWeight = RocksDbWeight;
	/// The weight of the overhead invoked on the block import process, independent of the
	/// extrinsics included in that block.
	/// Version of the runtime.
	type Version = Version;
	/// Converts a module to the index of the module in `construct_runtime!`.
	///
	/// This type is being generated by `construct_runtime!`.
	type PalletInfo = PalletInfo;
	/// The data to be stored in an account.
	type AccountData = pallet_balances::AccountData<Balance>;
	/// What to do if a new account is created.
	type OnNewAccount = ();
	/// What to do if an account is fully reaped from the system.
	type OnKilledAccount = ();
	/// Weight information for the extrinsics of this pallet.
	type SystemWeightInfo = common_runtime::weights::system::HydraWeight<Runtime>;
	type SS58Prefix = SS58Prefix;
	type OnSetCode = cumulus_pallet_parachain_system::ParachainSetCode<Self>;
	type MaxConsumers = frame_support::traits::ConstU32<16>;
}

impl pallet_timestamp::Config for Runtime {
	/// A timestamp: milliseconds since the unix epoch.
	type Moment = u64;
	type OnTimestampSet = ();
	type MinimumPeriod = MinimumPeriod;
	type WeightInfo = weights::timestamp::HydraWeight<Runtime>;
}

impl pallet_balances::Config for Runtime {
	type MaxLocks = MaxLocks;
	/// The type for recording an account's balance.
	type Balance = Balance;
	/// The ubiquitous event type.
	type Event = Event;
	type DustRemoval = Treasury;
	type ExistentialDeposit = NativeExistentialDeposit;
	type AccountStore = System;
	type WeightInfo = weights::balances::HydraWeight<Runtime>;
	type MaxReserves = MaxReserves;
	type ReserveIdentifier = [u8; 8];
}

/// Parameterized slow adjusting fee updated based on
/// https://w3f-research.readthedocs.io/en/latest/polkadot/overview/2-token-economics.html?highlight=token%20economics#-2.-slow-adjusting-mechanism
pub type SlowAdjustingFeeUpdate<R> =
	TargetedFeeAdjustment<R, TargetBlockFullness, AdjustmentVariable, MinimumMultiplier>;

impl pallet_transaction_payment::Config for Runtime {
	type OnChargeTransaction = MultiCurrencyAdapter<Balances, (), MultiTransactionPayment>;
	type TransactionByteFee = TransactionByteFee;
	type OperationalFeeMultiplier = ();
	type WeightToFee = WeightToFee;
	type FeeMultiplierUpdate = SlowAdjustingFeeUpdate<Self>;
}

impl pallet_sudo::Config for Runtime {
	type Event = Event;
	type Call = Call;
}

// Parachain Config

parameter_types! {
	pub ReservedXcmpWeight: Weight = BlockWeights::get().max_block / 4;
	pub ReservedDmpWeight: Weight = BlockWeights::get().max_block / 4;
}

impl cumulus_pallet_parachain_system::Config for Runtime {
	type Event = Event;
	type OnSystemEvent = pallet_relaychain_info::OnValidationDataHandler<Runtime>;
	type SelfParaId = ParachainInfo;
	type OutboundXcmpMessageSource = XcmpQueue;
	type DmpMessageHandler = DmpQueue;
	type ReservedDmpWeight = ReservedDmpWeight;
	type XcmpMessageHandler = XcmpQueue;
	type ReservedXcmpWeight = ReservedXcmpWeight;
}

impl pallet_aura::Config for Runtime {
	type AuthorityId = AuraId;
	type MaxAuthorities = MaxAuthorities;
	type DisabledValidators = ();
}

impl parachain_info::Config for Runtime {}

impl cumulus_pallet_aura_ext::Config for Runtime {}

impl pallet_treasury::Config for Runtime {
	type PalletId = TreasuryPalletId;
	type Currency = Balances;
	type ApproveOrigin = TreasuryApproveOrigin;
	type RejectOrigin = MoreThanHalfCouncil;
	type Event = Event;
	type OnSlash = Treasury;
	type ProposalBond = ProposalBond;
	type ProposalBondMinimum = ProposalBondMinimum;
	type ProposalBondMaximum = ProposalBondMaximum;
	type SpendPeriod = SpendPeriod;
	type Burn = Burn;
	type BurnDestination = ();
	type WeightInfo = weights::treasury::HydraWeight<Runtime>;
	type SpendFunds = ();
	type MaxApprovals = MaxApprovals;
}

impl pallet_authorship::Config for Runtime {
	type FindAuthor = pallet_session::FindAccountFromAuthorIndex<Self, Aura>;
	type UncleGenerations = UncleGenerations;
	type FilterUncle = ();
	type EventHandler = (CollatorSelection,);
}

impl pallet_collator_selection::Config for Runtime {
	type Event = Event;
	type Currency = Balances;
	type UpdateOrigin = MoreThanHalfCouncil;
	type PotId = PotId;
	type MaxCandidates = MaxCandidates;
	type MinCandidates = MinCandidates;
	type MaxInvulnerables = MaxInvulnerables;
	// should be a multiple of session or things will get inconsistent
	type KickThreshold = Period;
	type ValidatorId = <Self as frame_system::Config>::AccountId;
	type ValidatorIdOf = pallet_collator_selection::IdentityCollator;
	type ValidatorRegistration = Session;
	type WeightInfo = weights::collator_selection::HydraWeight<Runtime>;
}

impl pallet_session::Config for Runtime {
	type Event = Event;
	type ValidatorId = <Self as frame_system::Config>::AccountId;
	// we don't have stash and controller, thus we don't need the convert as well.
	type ValidatorIdOf = pallet_collator_selection::IdentityCollator;
	type ShouldEndSession = pallet_session::PeriodicSessions<Period, Offset>;
	type NextSessionRotation = pallet_session::PeriodicSessions<Period, Offset>;
	type SessionManager = CollatorSelection;
	// Essentially just Aura, but lets be pedantic.
	type SessionHandler = <opaque::SessionKeys as sp_runtime::traits::OpaqueKeys>::KeyTypeIdProviders;
	type Keys = opaque::SessionKeys;
	type WeightInfo = ();
}

impl pallet_utility::Config for Runtime {
	type Event = Event;
	type Call = Call;
	type PalletsOrigin = OriginCaller;
	type WeightInfo = weights::utility::HydraWeight<Runtime>;
}

impl pallet_preimage::Config for Runtime {
	type Event = Event;
	type WeightInfo = weights::preimage::HydraWeight<Runtime>;
	type Currency = Balances;
	type ManagerOrigin = EnsureRoot<AccountId>;
	type MaxSize = PreimageMaxSize;
	type BaseDeposit = PreimageBaseDeposit;
	type ByteDeposit = PreimageByteDeposit;
}

/// Used the compare the privilege of an origin inside the scheduler.
pub struct OriginPrivilegeCmp;

impl PrivilegeCmp<OriginCaller> for OriginPrivilegeCmp {
	fn cmp_privilege(left: &OriginCaller, right: &OriginCaller) -> Option<Ordering> {
		if left == right {
			return Some(Ordering::Equal);
		}

		match (left, right) {
			// Root is greater than anything.
			(OriginCaller::system(frame_system::RawOrigin::Root), _) => Some(Ordering::Greater),
			// Check which one has more yes votes.
			(
				OriginCaller::Council(pallet_collective::RawOrigin::Members(l_yes_votes, l_count)),
				OriginCaller::Council(pallet_collective::RawOrigin::Members(r_yes_votes, r_count)),
			) => Some((l_yes_votes * r_count).cmp(&(r_yes_votes * l_count))),
			// For every other origin we don't care, as they are not used for `ScheduleOrigin`.
			_ => None,
		}
	}
}

parameter_types! {
	pub MaximumSchedulerWeight: Weight = Perbill::from_percent(80) * BlockWeights::get().max_block;
	pub const MaxScheduledPerBlock: u32 = 50;
	pub const NoPreimagePostponement: Option<u32> = Some(5 * MINUTES);
}
impl pallet_scheduler::Config for Runtime {
	type Event = Event;
	type Origin = Origin;
	type PalletsOrigin = OriginCaller;
	type Call = Call;
	type MaximumWeight = MaximumSchedulerWeight;
	type ScheduleOrigin = MoreThanHalfCouncil;
	type OriginPrivilegeCmp = OriginPrivilegeCmp;
	type MaxScheduledPerBlock = MaxScheduledPerBlock;
	type WeightInfo = weights::scheduler::HydraWeight<Runtime>;
	type PreimageProvider = Preimage;
	type NoPreimagePostponement = NoPreimagePostponement;
}

impl pallet_identity::Config for Runtime {
	type Event = Event;
	type Currency = Balances;
	type BasicDeposit = BasicDeposit;
	type FieldDeposit = FieldDeposit;
	type SubAccountDeposit = SubAccountDeposit;
	type MaxSubAccounts = MaxSubAccounts;
	type MaxAdditionalFields = MaxAdditionalFields;
	type MaxRegistrars = MaxRegistrars;
	type Slashed = Treasury;
	type ForceOrigin = MoreThanHalfCouncil;
	type RegistrarOrigin = MoreThanHalfCouncil;
	type WeightInfo = weights::identity::HydraWeight<Runtime>;
}

impl pallet_collective::Config<CouncilCollective> for Runtime {
	type Origin = Origin;
	type Proposal = Call;
	type Event = Event;
	type MotionDuration = CouncilMotionDuration;
	type MaxProposals = CouncilMaxProposals;
	type MaxMembers = CouncilMaxMembers;
	type DefaultVote = pallet_collective::PrimeDefaultVote;
	type WeightInfo = common_runtime::weights::council::HydraWeight<Runtime>;
}

impl pallet_collective::Config<TechnicalCollective> for Runtime {
	type Origin = Origin;
	type Proposal = Call;
	type Event = Event;
	type MotionDuration = TechnicalMotionDuration;
	type MaxProposals = TechnicalMaxProposals;
	type MaxMembers = TechnicalMaxMembers;
	type DefaultVote = pallet_collective::PrimeDefaultVote;
	type WeightInfo = common_runtime::weights::technical_comittee::HydraWeight<Runtime>;
}

impl pallet_democracy::Config for Runtime {
	type Proposal = Call;
	type Event = Event;
	type Currency = Balances;
	type EnactmentPeriod = EnactmentPeriod;
	type LaunchPeriod = LaunchPeriod;
	type VotingPeriod = VotingPeriod;
	type MinimumDeposit = MinimumDeposit;
	/// A straight majority of the council can decide what their next motion is.
	type ExternalOrigin = MoreThanHalfCouncil;
	type ExternalMajorityOrigin = MoreThanHalfCouncil;
	/// A unanimous council can have the next scheduled referendum be a straight default-carries
	/// (NTB) vote.
	type ExternalDefaultOrigin = AllCouncilMembers;
	type FastTrackOrigin = MoreThanHalfTechCommittee;
	type InstantOrigin = AllTechnicalCommitteeMembers;
	type InstantAllowed = InstantAllowed;
	type FastTrackVotingPeriod = FastTrackVotingPeriod;
	// To cancel a proposal which has been passed, 2/3 of the council must agree to it.
	type CancellationOrigin = MajorityOfCouncil;
	// To cancel a proposal before it has been passed, the technical committee must be unanimous or
	// Root must agree.
	type CancelProposalOrigin = AllTechnicalCommitteeMembers;
	type BlacklistOrigin = EnsureRoot<AccountId>;
	// Any single technical committee member may veto a coming council proposal, however they can
	// only do it once and it lasts only for the cooloff period.
	type VetoOrigin = pallet_collective::EnsureMember<AccountId, TechnicalCollective>;
	type CooloffPeriod = CooloffPeriod;
	type PreimageByteDeposit = PreimageByteDeposit;
	type OperationalPreimageOrigin = pallet_collective::EnsureMember<AccountId, CouncilCollective>;
	type Slash = Treasury;
	type Scheduler = Scheduler;
	type PalletsOrigin = OriginCaller;
	type MaxVotes = MaxVotes;
	type WeightInfo = weights::democracy::HydraWeight<Runtime>;
	type MaxProposals = MaxProposals;
	type VoteLockingPeriod = EnactmentPeriod;
}

impl pallet_elections_phragmen::Config for Runtime {
	type Event = Event;
	type PalletId = ElectionsPhragmenPalletId;
	type Currency = Balances;
	type ChangeMembers = Council;
	type InitializeMembers = ();
	// Set to () if defined in chain spec
	type CurrencyToVote = U128CurrencyToVote;
	type CandidacyBond = CandidacyBond;
	type VotingBondBase = VotingBondBase;
	type VotingBondFactor = VotingBondFactor;
	type LoserCandidate = Treasury;
	type KickedMember = Treasury;
	type DesiredMembers = DesiredMembers;
	type DesiredRunnersUp = DesiredRunnersUp;
	type TermDuration = TermDuration;
	type WeightInfo = ();
}

impl pallet_tips::Config for Runtime {
	type Event = Event;
	type DataDepositPerByte = DataDepositPerByte;
	type MaximumReasonLength = MaximumReasonLength;
	type Tippers = Elections;
	type TipCountdown = TipCountdown;
	type TipFindersFee = TipFindersFee;
	type TipReportDepositBase = TipReportDepositBase;
	type WeightInfo = ();
}

/// ORML Configurations

impl orml_tokens::Config for Runtime {
	type Event = Event;
	type Balance = Balance;
	type Amount = Amount;
	type CurrencyId = AssetId;
	type WeightInfo = weights::tokens::HydraWeight<Runtime>;
	type ExistentialDeposits = AssetRegistry;
	type OnDust = ();
	type MaxLocks = MaxLocks;
	type DustRemovalWhitelist = DustRemovalWhitelist;
}

impl orml_currencies::Config for Runtime {
	type Event = Event;
	type MultiCurrency = Tokens;
	type NativeCurrency = BasicCurrencyAdapter<Runtime, Balances, Amount, BlockNumber>;
	type GetNativeCurrencyId = NativeAssetId;
	type WeightInfo = weights::currencies::HydraWeight<Runtime>;
}

pub struct GalacticCouncilOrVestingOrRoot;

impl EnsureOrigin<Origin> for GalacticCouncilOrVestingOrRoot {
	type Success = AccountId;

	fn try_origin(o: Origin) -> Result<Self::Success, Origin> {
		Into::<Result<RawOrigin<AccountId>, Origin>>::into(o).and_then(|o| match o {
			RawOrigin::Signed(caller) => {
				if caller == GALACTIC_COUNCIL_ACCOUNT.into() || caller == VestingPalletId::get().into_account() {
					Ok(caller)
				} else {
					Err(Origin::from(Some(caller)))
				}
			}
			RawOrigin::Root => Ok(GALACTIC_COUNCIL_ACCOUNT.into()),
			r => Err(Origin::from(r)),
		})
	}

	#[cfg(feature = "runtime-benchmarks")]
	fn successful_origin() -> Origin {
		Origin::from(RawOrigin::Signed(Default::default()))
	}
}

impl orml_vesting::Config for Runtime {
	type Event = Event;
	type Currency = Balances;
	type MinVestedTransfer = MinVestedTransfer;
	type VestedTransferOrigin = GalacticCouncilOrVestingOrRoot;
	type WeightInfo = weights::vesting::HydraWeight<Runtime>;
	type MaxVestingSchedules = MaxVestingSchedules;
	type BlockNumberProvider = RelayChainBlockNumberProvider<Runtime>;
}

impl InstanceFilter<Call> for ProxyType {
	fn filter(&self, c: &Call) -> bool {
		match self {
			ProxyType::Any => true,
			ProxyType::CancelProxy => matches!(c, Call::Proxy(pallet_proxy::Call::reject_announcement { .. })),
			ProxyType::Governance => matches!(
				c,
				Call::Democracy(..)
					| Call::Council(..) | Call::TechnicalCommittee(..)
					| Call::Elections(..)
					| Call::Treasury(..) | Call::Tips(..)
					| Call::Utility(..)
			),
			// Transfer group doesn't include cross-chain transfers
			ProxyType::Transfer => matches!(c, Call::Balances(..) | Call::Currencies(..) | Call::Tokens(..)),
		}
	}
	fn is_superset(&self, o: &Self) -> bool {
		match (self, o) {
			(x, y) if x == y => true,
			(ProxyType::Any, _) => true,
			(_, ProxyType::Any) => false,
			_ => false,
		}
	}
}

impl pallet_proxy::Config for Runtime {
	type Event = Event;
	type Call = Call;
	type Currency = Balances;
	type ProxyType = ProxyType;
	type ProxyDepositBase = ProxyDepositBase;
	type ProxyDepositFactor = ProxyDepositFactor;
	type MaxProxies = MaxProxies;
	type WeightInfo = weights::proxy::HydraWeight<Runtime>;
	type MaxPending = MaxPending;
	type CallHasher = BlakeTwo256;
	type AnnouncementDepositBase = AnnouncementDepositBase;
	type AnnouncementDepositFactor = AnnouncementDepositFactor;
}

/// HydraDX Pallets configurations

impl pallet_claims::Config for Runtime {
	type Event = Event;
	type Currency = Balances;
	type Prefix = ClaimMessagePrefix;
	type WeightInfo = weights::claims::HydraWeight<Runtime>;
	type CurrencyBalance = Balance;
}

impl pallet_genesis_history::Config for Runtime {}

pub struct NoSpotPriceProvider;

impl SpotPriceProvider<AssetId> for NoSpotPriceProvider {
	type Price = Price;

	fn pair_exists(_asset_a: AssetId, _asset_b: AssetId) -> bool {
		false
	}

	fn spot_price(_asset_a: AssetId, _asset_b: AssetId) -> Option<Self::Price> {
		None
	}
}

impl pallet_transaction_multi_payment::Config for Runtime {
	type Event = Event;
	type AcceptedCurrencyOrigin = EnsureSuperMajorityTechCommittee;
	type Currencies = Currencies;
	type SpotPriceProvider = NoSpotPriceProvider;
	type WeightInfo = weights::transaction_multi_payment::HydraWeight<Runtime>;
	type WithdrawFeeForSetCurrency = MultiPaymentCurrencySetFee;
	type WeightToFee = WeightToFee;
	type NativeAssetId = NativeAssetId;
}

#[derive(Debug, Encode, Decode, Clone, PartialEq, Eq, TypeInfo)]
pub struct AssetLocation(pub polkadot_xcm::v1::MultiLocation);

impl Default for AssetLocation {
	fn default() -> Self {
		AssetLocation(polkadot_xcm::v2::MultiLocation::here())
	}
}

impl pallet_asset_registry::Config for Runtime {
	type Event = Event;
	type RegistryOrigin = EnsureSuperMajorityTechCommittee;
	type AssetId = AssetId;
	type Balance = Balance;
	type AssetNativeLocation = AssetLocation;
	type StringLimit = RegistryStrLimit;
	type NativeAssetId = NativeAssetId;
	type WeightInfo = weights::asset_registry::HydraWeight<Runtime>;
}

impl pallet_relaychain_info::Config for Runtime {
	type Event = Event;
	type RelaychainBlockNumberProvider = RelayChainBlockNumberProvider<Runtime>;
}

parameter_types! {
	pub const RewardPerCollator: Balance = 455_371_584_699_000; // 83333 HDX / 183 sessions
	//GalacticCouncil collators
	pub ExcludedCollators: Vec<AccountId> = vec![
		// 5G3t6yhAonQHGUEqrByWQPgP9R8fcSSL6Vujphc89ysdTpKF
		hex!["b0502e92d738d528922e8963b8a58a3c7c3b693db51b0972a6981836d67b8835"].into(),
		// 5CVBHPAjhcVVAvL3AYpa9MB6kWDwoJbBwu7q4MqbhKwNnrV4
		hex!["12aa36d6c1b055b9a7ab5d39f4fd9a9fe42912163c90e122fb7997e890a53d7e"].into(),
		// 5DFGmHjpxS6Xveg4YDw2hSp62JJ9h8oLCkeZUAoVR7hVtQ3k
		hex!["344b7693389189ad0be0c83630b02830a568f7cb0f2d4b3483bcea323cc85f70"].into(),
		// 5H178NL4DLM9DGgAgZz1kbrX2TReP3uPk7svPtsg1VcYnuXH
		hex!["da6e859211b1140369a73af533ecea4e4c0e985ad122ac4c663cc8b81d4fcd12"].into(),
		// 5Ca1iV2RNV253FzYJo12XtKJMPWCjv5CsPK9HdmwgJarD1sJ
		hex!["165a3c2eb21341bf170fd1fa728bd9a7d02b7dc3b4968a46f2b1d494ee8c2b5d"].into(),
	];
}

impl pallet_collator_rewards::Config for Runtime {
	type Event = Event;
	type Balance = Balance;
	type CurrencyId = AssetId;
	type Currency = Currencies;
	type RewardPerCollator = RewardPerCollator;
	type ExcludedCollators = ExcludedCollators;
	type RewardCurrencyId = NativeAssetId;
	type AuthorityId = AuraId;
}

// Create the runtime by composing the FRAME pallets that were previously configured.
construct_runtime!(
	pub enum Runtime where
		Block = Block,
		NodeBlock = opaque::Block,
		UncheckedExtrinsic = UncheckedExtrinsic
	{
		System: frame_system::{Pallet, Call, Config, Storage, Event<T>} = 1,
		Timestamp: pallet_timestamp::{Pallet, Call, Storage, Inherent} = 3,
		Scheduler: pallet_scheduler::{Pallet, Call, Storage, Event<T>} = 5,
		Balances: pallet_balances::{Pallet, Call, Storage, Config<T>, Event<T>} = 7,
		TransactionPayment: pallet_transaction_payment::{Pallet, Storage} = 9,
		Treasury: pallet_treasury::{Pallet, Call, Storage, Config, Event<T>} = 11,
		Utility: pallet_utility::{Pallet, Call, Event} = 13,
		Preimage: pallet_preimage::{Pallet, Call, Storage, Event<T>} = 15,
		Identity: pallet_identity::{Pallet, Call, Storage, Event<T>} = 17,
		Democracy: pallet_democracy::{Pallet, Call, Storage, Event<T>} = 19,
		Elections: pallet_elections_phragmen::{Pallet, Call, Storage, Event<T>, Config<T>} = 21,
		Council: pallet_collective::<Instance1>::{Pallet, Call, Storage, Origin<T>, Event<T>, Config<T>} = 23,
		TechnicalCommittee: pallet_collective::<Instance2>::{Pallet, Call, Storage, Origin<T>, Event<T>, Config<T>} = 25,
		Tips: pallet_tips::{Pallet, Call, Storage, Event<T>} = 27,
		Proxy: pallet_proxy::{Pallet, Call, Storage, Event<T>} = 29,

		// HydraDX related modules
		AssetRegistry: pallet_asset_registry::{Pallet, Call, Config<T>, Storage, Event<T>} = 51,
		Claims: pallet_claims::{Pallet, Call, Storage, Event<T>, Config<T>} = 53,
		GenesisHistory: pallet_genesis_history::{Pallet, Storage, Config} = 55,
		CollatorRewards: pallet_collator_rewards::{Pallet, Storage, Event<T>} = 57,

		// ORML related modules
		Tokens: orml_tokens::{Pallet, Storage, Call, Event<T>, Config<T>} = 77,
		Currencies: orml_currencies::{Pallet, Call, Event<T>} = 79,
		Vesting: orml_vesting::{Pallet, Call, Storage, Event<T>, Config<T>} = 81,

		// Parachain
		ParachainSystem: cumulus_pallet_parachain_system::{Pallet, Call, Storage, Inherent, Event<T>, ValidateUnsigned} = 103,
		ParachainInfo: parachain_info::{Pallet, Storage, Config} = 105,
		PolkadotXcm: pallet_xcm::{Pallet, Call, Storage, Event<T>, Origin, Config} = 107,
		CumulusXcm: cumulus_pallet_xcm::{Pallet, Call, Storage, Event<T>, Origin} = 109,
		XcmpQueue: cumulus_pallet_xcmp_queue::{Pallet, Storage, Event<T>} = 111,
		DmpQueue: cumulus_pallet_dmp_queue::{Pallet, Call, Storage, Event<T>} = 113,

		// ORML XCM
		OrmlXcm: orml_xcm::{Pallet, Call, Event<T>} = 135,
		XTokens: orml_xtokens::{Pallet, Storage, Call, Event<T>} = 137,
		UnknownTokens: orml_unknown_tokens::{Pallet, Storage, Event} = 139,

		// Collator support
		Authorship: pallet_authorship::{Pallet, Call, Storage} = 161,
		CollatorSelection: pallet_collator_selection::{Pallet, Call, Storage, Event<T>, Config<T>} = 163,
		Session: pallet_session::{Pallet, Call, Storage, Event, Config<T>} = 165,
		Aura: pallet_aura::{Pallet, Config<T>} = 167,
		AuraExt: cumulus_pallet_aura_ext::{Pallet, Config} = 169,

		// Warehouse - let's allocate indices 100+ for warehouse pallets
		RelayChainInfo: pallet_relaychain_info::{Pallet, Event<T>} = 201,
		MultiTransactionPayment: pallet_transaction_multi_payment::{Pallet, Call, Config<T>, Storage, Event<T>} = 203,

		// TEMPORARY
		Sudo: pallet_sudo::{Pallet, Call, Config<T>, Storage, Event<T>} = 255, // Let's make it last one.
	}
);

/// The address format for describing accounts.
pub type Address = AccountId;
/// Block header type as expected by this runtime.
pub type Header = generic::Header<BlockNumber, BlakeTwo256>;
/// Block type as expected by this runtime.
pub type Block = generic::Block<Header, UncheckedExtrinsic>;
/// A Block signed with a Justification
pub type SignedBlock = generic::SignedBlock<Block>;
/// BlockId type as expected by this runtime.
pub type BlockId = generic::BlockId<Block>;
/// The SignedExtension to the basic transaction logic.
pub type SignedExtra = (
	frame_system::CheckSpecVersion<Runtime>,
	frame_system::CheckTxVersion<Runtime>,
	frame_system::CheckGenesis<Runtime>,
	frame_system::CheckEra<Runtime>,
	frame_system::CheckNonce<Runtime>,
	frame_system::CheckWeight<Runtime>,
	pallet_transaction_payment::ChargeTransactionPayment<Runtime>,
);
/// Unchecked extrinsic type as expected by this runtime.
pub type UncheckedExtrinsic = generic::UncheckedExtrinsic<Address, Call, Signature, SignedExtra>;
/// Extrinsic type that has already been checked.
pub type CheckedExtrinsic = generic::CheckedExtrinsic<AccountId, Call, SignedExtra>;
/// Executive: handles dispatch to the various modules.
pub type Executive = frame_executive::Executive<
	Runtime,
	Block,
	frame_system::ChainContext<Runtime>,
	Runtime,
	AllPalletsReversedWithSystemFirst,
>;

impl_runtime_apis! {
	impl sp_api::Core<Block> for Runtime {
		fn version() -> RuntimeVersion {
			VERSION
		}

		fn execute_block(block: Block) {
			Executive::execute_block(block)
		}

		fn initialize_block(header: &<Block as BlockT>::Header) {
			Executive::initialize_block(header)
		}
	}

	impl sp_api::Metadata<Block> for Runtime {
		fn metadata() -> OpaqueMetadata {
			OpaqueMetadata::new(Runtime::metadata().into())
		}
	}

	impl sp_block_builder::BlockBuilder<Block> for Runtime {
		fn apply_extrinsic(extrinsic: <Block as BlockT>::Extrinsic) -> ApplyExtrinsicResult {
			Executive::apply_extrinsic(extrinsic)
		}

		fn finalize_block() -> <Block as BlockT>::Header {
			Executive::finalize_block()
		}

		fn inherent_extrinsics(data: sp_inherents::InherentData) -> Vec<<Block as BlockT>::Extrinsic> {
			data.create_extrinsics()
		}

		fn check_inherents(
			block: Block,
			data: sp_inherents::InherentData,
		) -> sp_inherents::CheckInherentsResult {
			data.check_extrinsics(&block)
		}
	}

	impl sp_transaction_pool::runtime_api::TaggedTransactionQueue<Block> for Runtime {
		fn validate_transaction(
			source: TransactionSource,
			tx: <Block as BlockT>::Extrinsic,
			block_hash: <Block as BlockT>::Hash,
		) -> TransactionValidity {
			Executive::validate_transaction(source, tx, block_hash)
		}
	}

	impl sp_offchain::OffchainWorkerApi<Block> for Runtime {
		fn offchain_worker(header: &<Block as BlockT>::Header) {
			Executive::offchain_worker(header)
		}
	}

	impl sp_session::SessionKeys<Block> for Runtime {
		fn decode_session_keys(
			encoded: Vec<u8>,
		) -> Option<Vec<(Vec<u8>, sp_core::crypto::KeyTypeId)>> {
			opaque::SessionKeys::decode_into_raw_public_keys(&encoded)
		}

		fn generate_session_keys(seed: Option<Vec<u8>>) -> Vec<u8> {
			opaque::SessionKeys::generate(seed)
		}
	}

	impl sp_consensus_aura::AuraApi<Block, AuraId> for Runtime {
		fn slot_duration() -> sp_consensus_aura::SlotDuration {
			sp_consensus_aura::SlotDuration::from_millis(Aura::slot_duration())
		}

		fn authorities() -> Vec<AuraId> {
			Aura::authorities().into_inner()
		}
	}

	impl cumulus_primitives_core::CollectCollationInfo<Block> for Runtime {
		fn collect_collation_info(header: &<Block as BlockT>::Header) -> cumulus_primitives_core::CollationInfo {
			ParachainSystem::collect_collation_info(header)
		}
	}

	#[cfg(feature = "try-runtime")]
	impl frame_try_runtime::TryRuntime<Block> for Runtime {
		fn on_runtime_upgrade() -> (Weight, Weight) {
			//log::info!("try-runtime::on_runtime_upgrade.");
			let weight = Executive::try_runtime_upgrade().unwrap();
			(weight, BlockWeights::get().max_block)
		}

		fn execute_block_no_check(block: Block) -> Weight {
			Executive::execute_block_no_check(block)
		}
	}


	impl frame_system_rpc_runtime_api::AccountNonceApi<Block, AccountId, Index> for Runtime {
		fn account_nonce(account: AccountId) -> Index {
			System::account_nonce(account)
		}
	}

	impl pallet_transaction_payment_rpc_runtime_api::TransactionPaymentApi<Block, Balance> for Runtime {
		fn query_info(
			uxt: <Block as BlockT>::Extrinsic,
			len: u32,
		) -> pallet_transaction_payment_rpc_runtime_api::RuntimeDispatchInfo<Balance> {
			TransactionPayment::query_info(uxt, len)
		}

		fn query_fee_details(
			uxt: <Block as BlockT>::Extrinsic,
			len: u32,
		) -> pallet_transaction_payment_rpc_runtime_api::FeeDetails<Balance> {
			TransactionPayment::query_fee_details(uxt, len)
		}
	}

	#[cfg(feature = "runtime-benchmarks")]
	impl frame_benchmarking::Benchmark<Block> for Runtime {
		fn benchmark_metadata(extra: bool) -> (
			Vec<frame_benchmarking::BenchmarkList>,
			Vec<frame_support::traits::StorageInfo>,
		) {
			use frame_benchmarking::{list_benchmark, Benchmarking, BenchmarkList};
			use frame_support::traits::StorageInfoTrait;
			use orml_benchmarking::list_benchmark as orml_list_benchmark;
			use frame_system_benchmarking::Pallet as SystemBench;

			let mut list = Vec::<BenchmarkList>::new();

			list_benchmark!(list, extra, frame_system, SystemBench::<Runtime>);
			list_benchmark!(list, extra, pallet_balances, Balances);
			list_benchmark!(list, extra, pallet_collator_selection, CollatorSelection);
			list_benchmark!(list, extra, pallet_timestamp, Timestamp);
			list_benchmark!(list, extra, pallet_treasury, Treasury);
			list_benchmark!(list, extra, pallet_preimage, Preimage);
			list_benchmark!(list, extra, pallet_scheduler, Scheduler);
			list_benchmark!(list, extra, pallet_identity, Identity);
			list_benchmark!(list, extra, pallet_tips, Tips);
			list_benchmark!(list, extra, pallet_proxy, Proxy);
			list_benchmark!(list, extra, pallet_utility, Utility);
			list_benchmark!(list, extra, pallet_democracy, Democracy);
			list_benchmark!(list, extra, council, Council);
			list_benchmark!(list, extra, tech, TechnicalCommittee);

			list_benchmark!(list, extra, pallet_asset_registry, AssetRegistry);
			list_benchmark!(list, extra, pallet_claims, Claims);

			orml_list_benchmark!(list, extra, orml_currencies, benchmarking::currencies);
			orml_list_benchmark!(list, extra, orml_tokens, benchmarking::tokens);
			orml_list_benchmark!(list, extra, orml_vesting, benchmarking::vesting);
			orml_list_benchmark!(list, extra, pallet_transaction_multi_payment, benchmarking::multi_payment);

			let storage_info = AllPalletsWithSystem::storage_info();

			(list, storage_info)
		}

		fn dispatch_benchmark(
			config: frame_benchmarking::BenchmarkConfig
		) -> Result<Vec<frame_benchmarking::BenchmarkBatch>, sp_runtime::RuntimeString> {
			use frame_benchmarking::{Benchmarking, BenchmarkBatch, add_benchmark, TrackedStorageKey};
			use orml_benchmarking::add_benchmark as orml_add_benchmark;
			use frame_system_benchmarking::Pallet as SystemBench;
			impl frame_system_benchmarking::Config for Runtime {}

			let whitelist: Vec<TrackedStorageKey> = vec![
				// Block Number
				hex_literal::hex!("26aa394eea5630e07c48ae0c9558cef702a5c1b19ab7a04f536c519aca4983ac").to_vec().into(),
				// Total Issuance
				hex_literal::hex!("c2261276cc9d1f8598ea4b6a74b15c2f57c875e4cff74148e4628f264b974c80").to_vec().into(),
				// Execution Phase
				hex_literal::hex!("26aa394eea5630e07c48ae0c9558cef7ff553b5a9862a516939d82b3d3d8661a").to_vec().into(),
				// Event Count
				hex_literal::hex!("26aa394eea5630e07c48ae0c9558cef70a98fdbe9ce6c55837576c60c7af3850").to_vec().into(),
				// System Events
				hex_literal::hex!("26aa394eea5630e07c48ae0c9558cef780d41e5e16056765bc8461851072c9d7").to_vec().into(),
			];

			let mut batches = Vec::<BenchmarkBatch>::new();
			let params = (&config, &whitelist);

			// Substrate pallets
			add_benchmark!(params, batches, frame_system, SystemBench::<Runtime>);
			add_benchmark!(params, batches, pallet_balances, Balances);
			add_benchmark!(params, batches, pallet_collator_selection, CollatorSelection);
			add_benchmark!(params, batches, pallet_timestamp, Timestamp);
			add_benchmark!(params, batches, pallet_treasury, Treasury);
			add_benchmark!(params, batches, pallet_preimage, Preimage);
			add_benchmark!(params, batches, pallet_scheduler, Scheduler);
			add_benchmark!(params, batches, pallet_identity, Identity);
			add_benchmark!(params, batches, pallet_tips, Tips);
			add_benchmark!(params, batches, pallet_proxy, Proxy);
			add_benchmark!(params, batches, pallet_utility, Utility);
			add_benchmark!(params, batches, pallet_democracy, Democracy);
			add_benchmark!(params, batches, council, Council);
			add_benchmark!(params, batches, tech, TechnicalCommittee);

			add_benchmark!(params, batches, pallet_asset_registry, AssetRegistry);
			add_benchmark!(params, batches, pallet_claims, Claims);

			orml_add_benchmark!(params, batches, orml_currencies, benchmarking::currencies);
			orml_add_benchmark!(params, batches, orml_tokens, benchmarking::tokens);
			orml_add_benchmark!(params, batches, orml_vesting, benchmarking::vesting);
			orml_add_benchmark!(params, batches, pallet_transaction_multi_payment, benchmarking::multi_payment);

			if batches.is_empty() { return Err("Benchmark not found for this pallet.".into()) }
			Ok(batches)
		}
	}
}

struct CheckInherents;

impl cumulus_pallet_parachain_system::CheckInherents<Block> for CheckInherents {
	fn check_inherents(
		block: &Block,
		relay_state_proof: &cumulus_pallet_parachain_system::RelayChainStateProof,
	) -> sp_inherents::CheckInherentsResult {
		let relay_chain_slot = relay_state_proof
			.read_slot()
			.expect("Could not read the relay chain slot from the proof");

		let inherent_data = cumulus_primitives_timestamp::InherentDataProvider::from_relay_chain_slot_and_duration(
			relay_chain_slot,
			sp_std::time::Duration::from_secs(6),
		)
		.create_inherent_data()
		.expect("Could not create the timestamp inherent data");

		inherent_data.check_extrinsics(block)
	}
}

cumulus_pallet_parachain_system::register_validate_block! {
	Runtime = Runtime,
	BlockExecutor = cumulus_pallet_aura_ext::BlockExecutor::<Runtime, Executive>,
	CheckInherents = CheckInherents,
}<|MERGE_RESOLUTION|>--- conflicted
+++ resolved
@@ -42,10 +42,6 @@
 use sp_version::RuntimeVersion;
 
 // A few exports that help ease life for downstream crates.
-<<<<<<< HEAD
-=======
-use frame_support::traits::{Contains, OnUnbalanced};
->>>>>>> 28a75348
 use frame_support::{
 	construct_runtime, parameter_types,
 	traits::{Contains, EnsureOrigin, Get, InstanceFilter, PrivilegeCmp, U128CurrencyToVote},
@@ -120,35 +116,6 @@
 	NativeVersion {
 		runtime_version: VERSION,
 		can_author_with: Default::default(),
-	}
-}
-
-pub struct BaseFilter;
-
-impl Contains<Call> for BaseFilter {
-	fn contains(call: &Call) -> bool {
-		matches!(
-			call,
-			Call::System(_)
-				| Call::Timestamp(_)
-				| Call::Scheduler(_)
-				| Call::Treasury(_)
-				| Call::Utility(_)
-				| Call::Preimage(_)
-				| Call::Identity(_)
-				| Call::Democracy(_)
-				| Call::Elections(_)
-				| Call::Council(_)
-				| Call::TechnicalCommittee(_)
-				| Call::Tips(_) | Call::Proxy(_)
-				| Call::AssetRegistry(_)
-				| Call::Claims(_)
-				| Call::ParachainSystem(_)
-				| Call::Authorship(_)
-				| Call::CollatorSelection(_)
-				| Call::Session(_)
-				| Call::Sudo(_)
-		)
 	}
 }
 
@@ -251,13 +218,9 @@
 
 impl frame_system::Config for Runtime {
 	/// The basic call filter to use in dispatchable.
-<<<<<<< HEAD
-	type BaseCallFilter = BaseFilter;
-=======
 	type BaseCallFilter = TransfersDisabled;
 	type BlockWeights = BlockWeights;
 	type BlockLength = BlockLength;
->>>>>>> 28a75348
 	/// The ubiquitous origin type.
 	type Origin = Origin;
 	/// The aggregated dispatch type that is available for extrinsics.
@@ -279,8 +242,6 @@
 	/// The ubiquitous event type.
 	type Event = Event;
 	/// Maximum number of block number to block hash mappings to keep (oldest pruned first).
-	type BlockWeights = BlockWeights;
-	type BlockLength = BlockLength;
 	type BlockHashCount = BlockHashCount;
 	/// The weight of database operations that the runtime can invoke.
 	type DbWeight = RocksDbWeight;
