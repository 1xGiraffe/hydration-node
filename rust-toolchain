[toolchain]
<<<<<<< HEAD
channel = "nightly-2023-05-05"
components = [ "rustfmt"]
=======
channel = "nightly-2023-05-22"
components = [ "rustfmt", "clippy" ]
>>>>>>> 1c28f638
targets = [ "wasm32-unknown-unknown" ]
profile = "minimal"<|MERGE_RESOLUTION|>--- conflicted
+++ resolved
@@ -1,10 +1,5 @@
 [toolchain]
-<<<<<<< HEAD
-channel = "nightly-2023-05-05"
-components = [ "rustfmt"]
-=======
 channel = "nightly-2023-05-22"
 components = [ "rustfmt", "clippy" ]
->>>>>>> 1c28f638
 targets = [ "wasm32-unknown-unknown" ]
 profile = "minimal"