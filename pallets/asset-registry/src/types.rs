// This file is part of pallet-asset-registry.

// Copyright (C) 2020-2022  Intergalactic, Limited (GIB).
// SPDX-License-Identifier: Apache-2.0

// Licensed under the Apache License, Version 2.0 (the "License");
// you may not use this file except in compliance with the License.
// You may obtain a copy of the License at
//
//     http://www.apache.org/licenses/LICENSE-2.0
//
// Unless required by applicable law or agreed to in writing, software
// distributed under the License is distributed on an "AS IS" BASIS,
// WITHOUT WARRANTIES OR CONDITIONS OF ANY KIND, either express or implied.
// See the License for the specific language governing permissions and
// limitations under the License.

use frame_support::pallet_prelude::*;
use scale_info::TypeInfo;
use sp_std::vec::Vec;

use hydradx_traits::AssetKind;
#[cfg(feature = "std")]
use serde::{Deserialize, Serialize};

#[derive(Encode, Decode, Eq, PartialEq, Copy, Clone, RuntimeDebug, TypeInfo, MaxEncodedLen)]
#[cfg_attr(feature = "std", derive(Serialize, Deserialize))]
pub enum AssetType<AssetId> {
	Token,
	PoolShare(AssetId, AssetId), // Use XYX instead
	XYK,
	StableSwap,
	Bond,
<<<<<<< HEAD
=======
}

impl<AssetId> From<AssetKind> for AssetType<AssetId> {
	fn from(value: AssetKind) -> Self {
		match value {
			AssetKind::Token => Self::Token,
			AssetKind::XYK => Self::XYK,
			AssetKind::StableSwap => Self::StableSwap,
			AssetKind::Bond => Self::Bond,
		}
	}
>>>>>>> 07f3d0f0
}

#[derive(Encode, Decode, Eq, PartialEq, Copy, Clone, RuntimeDebug, TypeInfo, MaxEncodedLen)]
#[cfg_attr(feature = "std", derive(Serialize, Deserialize))]
pub struct AssetDetails<AssetId, Balance, BoundedString> {
	/// The name of this asset. Limited in length by `StringLimit`.
	pub name: BoundedString,

	pub asset_type: AssetType<AssetId>,

	pub existential_deposit: Balance,

	pub xcm_rate_limit: Option<Balance>,
}

#[derive(Clone, Encode, Decode, Eq, PartialEq, Default, RuntimeDebug, TypeInfo, MaxEncodedLen)]
pub struct AssetMetadata<BoundedString> {
	/// The ticker symbol for this asset. Limited in length by `StringLimit`.
	pub(super) symbol: BoundedString,
	/// The number of decimals this asset uses to represent one unit.
	pub(super) decimals: u8,
}

#[derive(Clone, Encode, Decode, Eq, PartialEq, RuntimeDebug, TypeInfo)]
#[cfg_attr(feature = "std", derive(Serialize, Deserialize))]
pub struct Metadata {
	pub(super) symbol: Vec<u8>,
	pub(super) decimals: u8,
}<|MERGE_RESOLUTION|>--- conflicted
+++ resolved
@@ -31,8 +31,6 @@
 	XYK,
 	StableSwap,
 	Bond,
-<<<<<<< HEAD
-=======
 }
 
 impl<AssetId> From<AssetKind> for AssetType<AssetId> {
@@ -44,7 +42,6 @@
 			AssetKind::Bond => Self::Bond,
 		}
 	}
->>>>>>> 07f3d0f0
 }
 
 #[derive(Encode, Decode, Eq, PartialEq, Copy, Clone, RuntimeDebug, TypeInfo, MaxEncodedLen)]
