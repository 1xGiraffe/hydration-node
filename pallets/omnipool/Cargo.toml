[package]
name = "pallet-omnipool"
<<<<<<< HEAD
version = "4.2.3"
=======
version = "4.3.0"
>>>>>>> d14172d1
authors = ['GalacticCouncil']
edition = "2021"
license = "Apache-2.0"
homepage = 'https://github.com/galacticcouncil/hydradx-node'
repository = 'https://github.com/galacticcouncil/hydradx-node'
description = "HydraDX Omnipool pallet"
readme = "README.md"

[package.metadata.docs.rs]
targets = ["x86_64-unknown-linux-gnu"]

[dependencies]
# parity
scale-info = { version = "2.3.1", default-features = false, features = ["derive"] }
codec = { default-features = false, features = ["derive"], package = "parity-scale-codec", version = "3.4.0" }

# primitives
sp-runtime = { workspace = true }
sp-std = { workspace = true }

# FRAME
frame-support = { workspace = true }
frame-system = { workspace = true }

# ORML
orml-traits = { workspace = true }

# Warehouse
hydradx-traits = { workspace = true }

hydra-dx-math = { workspace = true }

# third party
primitive-types = { version = "0.12.0", default-features = false }
bitflags = "1.3.2"
impl-trait-for-tuples = "0.2.2"
log = { version = "0.4.17", default-features = false }

# Optional imports for benchmarking
frame-benchmarking = { workspace = true, optional = true }
pallet-balances = { workspace = true, optional = true }
sp-core = { workspace = true, optional = true }
sp-io = { workspace = true, optional = true }

[dev-dependencies]
sp-core = { workspace = true }
sp-io = { workspace = true }
sp-tracing = { workspace = true }
pallet-balances = { workspace = true }
frame-benchmarking = { workspace = true }
orml-tokens = { workspace = true }
proptest = "1.0.0"
pretty_assertions = "1.2.1"

[features]
default = ["std"]
std = [
	"codec/std",
	"sp-runtime/std",
	"sp-std/std",
	"frame-support/std",
	"frame-system/std",
	"scale-info/std",
	"sp-core/std",
	"sp-io/std",
	"pallet-balances/std",
	"orml-tokens/std",
	"frame-benchmarking/std",
]
runtime-benchmarks = [
	"frame-benchmarking/runtime-benchmarks",
	"sp-core",
	"sp-io",
	"pallet-balances",
]
try-runtime = [ "frame-support/try-runtime" ]<|MERGE_RESOLUTION|>--- conflicted
+++ resolved
@@ -1,10 +1,6 @@
 [package]
 name = "pallet-omnipool"
-<<<<<<< HEAD
-version = "4.2.3"
-=======
-version = "4.3.0"
->>>>>>> d14172d1
+version = "4.3.1"
 authors = ['GalacticCouncil']
 edition = "2021"
 license = "Apache-2.0"
