--- conflicted
+++ resolved
@@ -78,9 +78,12 @@
 polkadot-parachain = { git = "https://github.com/paritytech/polkadot", branch = 'master' }
 
 [features]
-<<<<<<< HEAD
-default = []
-runtime-benchmarks = ['hack-hydra-dx-runtime/runtime-benchmarks']
+default = [
+    "frame-benchmarking-cli",
+]
+runtime-benchmarks = ['hack-hydra-dx-runtime/runtime-benchmarks',
+    "frame-benchmarking-cli",
+]
 
 [dev-dependencies]
 # Polkadot dependencies
@@ -92,12 +95,4 @@
 # Substrate dependencies
 pallet-sudo = { git = 'https://github.com/paritytech/substrate', branch = 'master' }
 substrate-test-client = { git = 'https://github.com/paritytech/substrate', branch = 'master' }
-substrate-test-runtime-client = { git = 'https://github.com/paritytech/substrate', branch = 'master' }
-=======
-default = [
-    "frame-benchmarking-cli",
-]
-runtime-benchmarks = ['hack-hydra-dx-runtime/runtime-benchmarks',
-    "frame-benchmarking-cli",
-]
->>>>>>> b8bf3fdd
+substrate-test-runtime-client = { git = 'https://github.com/paritytech/substrate', branch = 'master' }