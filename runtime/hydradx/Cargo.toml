--- conflicted
+++ resolved
@@ -1,10 +1,6 @@
 [package]
 name = "hydradx-runtime"
-<<<<<<< HEAD
-version = "168.0.0"
-=======
-version = "170.0.0"
->>>>>>> 07f3d0f0
+version = "171.0.0"
 authors = ["GalacticCouncil"]
 edition = "2021"
 license = "Apache 2.0"
