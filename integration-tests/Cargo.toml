--- conflicted
+++ resolved
@@ -1,10 +1,6 @@
 [package]
 name = "runtime-integration-tests"
-<<<<<<< HEAD
-version = "1.21.2"
-=======
-version = "1.21.3"
->>>>>>> 586453ba
+version = "1.21.4"
 description = "Integration tests"
 authors = ["GalacticCouncil"]
 edition = "2021"
