// This file is part of HydraDX-node.

// Copyright (C) 2020-2021  Intergalactic, Limited (GIB).
// SPDX-License-Identifier: Apache-2.0

// Licensed under the Apache License, Version 2.0 (the "License");
// you may not use this file except in compliance with the License.
// You may obtain a copy of the License at
//
//     http://www.apache.org/licenses/LICENSE-2.0
//
// Unless required by applicable law or agreed to in writing, software
// distributed under the License is distributed on an "AS IS" BASIS,
// WITHOUT WARRANTIES OR CONDITIONS OF ANY KIND, either express or implied.
// See the License for the specific language governing permissions and
// limitations under the License.

#![cfg_attr(not(feature = "std"), no_std)]
// `construct_runtime!` does a lot of recursion and requires us to increase the limit to 256.
#![recursion_limit = "512"]
#![allow(clippy::match_like_matches_macro)]

// Make the WASM binary available.
#[cfg(feature = "std")]
include!(concat!(env!("OUT_DIR"), "/wasm_binary.rs"));

use codec::{Decode, Encode};
use common_runtime::adapters::OmnipoolPriceProviderAdapter;
use frame_system::{EnsureRoot, RawOrigin};
use scale_info::TypeInfo;
use sp_api::impl_runtime_apis;
use sp_core::OpaqueMetadata;
use sp_runtime::{
	create_runtime_str, generic, impl_opaque_keys,
	traits::{AccountIdConversion, BlakeTwo256, Block as BlockT, IdentityLookup},
	transaction_validity::{TransactionSource, TransactionValidity},
	ApplyExtrinsicResult, DispatchError, Perbill, Permill,
};

use sp_std::cmp::Ordering;
use sp_std::convert::From;
use sp_std::prelude::*;
#[cfg(feature = "std")]
use sp_version::NativeVersion;
use sp_version::RuntimeVersion;
// A few exports that help ease life for downstream crates.
use frame_support::traits::AsEnsureOriginWithArg;
use frame_support::{
	construct_runtime,
	dispatch::DispatchClass,
	parameter_types,
	traits::{
		ConstU32, Contains, EnsureOrigin, Get, InstanceFilter, NeverEnsureOrigin, PrivilegeCmp, U128CurrencyToVote,
	},
	weights::{
		constants::{BlockExecutionWeight, RocksDbWeight},
		ConstantMultiplier, WeightToFeeCoefficient, WeightToFeeCoefficients, WeightToFeePolynomial,
	},
	BoundedVec,
};
use hydradx_traits::OraclePeriod;
use orml_traits::currency::MutationHooks;
use pallet_transaction_multi_payment::{AddTxAssetOnAccount, DepositAll, RemoveTxAssetOnKilled, TransferFees};
use pallet_transaction_payment::TargetedFeeAdjustment;
use primitives::{CollectionId, ItemId};
pub use sp_consensus_aura::sr25519::AuthorityId as AuraId;
use sp_runtime::traits::BlockNumberProvider;

use common_runtime::adapters::{EmaOraclePriceAdapter, OmnipoolHookAdapter};
pub use common_runtime::*;
use pallet_currencies::BasicCurrencyAdapter;

mod benchmarking;
mod migrations;
mod xcm;

pub use hex_literal::hex;
use hydradx_adapters::inspect::MultiInspectAdapter;
/// Import HydraDX pallets
pub use pallet_claims;
pub use pallet_genesis_history;

/// Opaque types. These are used by the CLI to instantiate machinery that don't need to know
/// the specifics of the runtime. They can then be made to be agnostic over specific formats
/// of data like extrinsics, allowing for them to continue syncing the network through upgrades
/// to even the core data structures.
pub mod opaque {
	use super::*;

	pub use sp_runtime::OpaqueExtrinsic as UncheckedExtrinsic;

	/// Opaque block header type.
	pub type Header = generic::Header<BlockNumber, BlakeTwo256>;
	/// Opaque block type.
	pub type Block = generic::Block<Header, UncheckedExtrinsic>;
	/// Opaque block identifier type.
	pub type BlockId = generic::BlockId<Block>;
	impl_opaque_keys! {
		pub struct SessionKeys {
			pub aura: Aura,
		}
	}
}

#[sp_version::runtime_version]
pub const VERSION: RuntimeVersion = RuntimeVersion {
	spec_name: create_runtime_str!("hydradx"),
	impl_name: create_runtime_str!("hydradx"),
	authoring_version: 1,
<<<<<<< HEAD
	spec_version: 149,
=======
	spec_version: 152,
>>>>>>> bdb44aba
	impl_version: 0,
	apis: RUNTIME_API_VERSIONS,
	transaction_version: 1,
	state_version: 0,
};

/// The version information used to identify this runtime when compiled natively.
#[cfg(feature = "std")]
pub fn native_version() -> NativeVersion {
	NativeVersion {
		runtime_version: VERSION,
		can_author_with: Default::default(),
	}
}

use smallvec::smallvec;

pub struct WeightToFee;

impl WeightToFeePolynomial for WeightToFee {
	type Balance = Balance;

	/// Handles converting a weight scalar to a fee value, based on the scale and granularity of the
	/// node's balance type.
	///
	/// This should typically create a mapping between the following ranges:
	///   - [0, MAXIMUM_BLOCK_WEIGHT]
	///   - [Balance::min, Balance::max]
	///
	/// Yet, it can be used for any other sort of change to weight-fee. Some examples being:
	///   - Setting it to `0` will essentially disable the weight fee.
	///   - Setting it to `1` will cause the literal `#[weight = x]` values to be charged.
	fn polynomial() -> WeightToFeeCoefficients<Self::Balance> {
		// extrinsic base weight (smallest non-zero weight) is mapped to 1/10 CENT
		let p = CENTS; // 1_000_000_000_000
		let q = 10 * Balance::from(ExtrinsicBaseWeight::get().ref_time()); // 7_919_840_000
		smallvec![WeightToFeeCoefficient {
			degree: 1,
			negative: false,
			coeff_frac: Perbill::from_rational(p % q, q),
			coeff_integer: p / q, // 124
		}]
	}
}

pub struct DustRemovalWhitelist;

impl Contains<AccountId> for DustRemovalWhitelist {
	fn contains(a: &AccountId) -> bool {
		get_all_module_accounts().contains(a) || pallet_duster::DusterWhitelist::<Runtime>::contains(a)
	}
}

// Relay chain Block number provider.
// Reason why the implementation is different for benchmarks is that it is not possible
// to set or change the block number in a benchmark using parachain system pallet.
// That's why we revert to using the system pallet in the benchmark.
pub struct RelayChainBlockNumberProvider<T>(sp_std::marker::PhantomData<T>);

#[cfg(not(feature = "runtime-benchmarks"))]
impl<T: cumulus_pallet_parachain_system::Config> BlockNumberProvider for RelayChainBlockNumberProvider<T> {
	type BlockNumber = BlockNumber;

	fn current_block_number() -> Self::BlockNumber {
		let maybe_data = cumulus_pallet_parachain_system::Pallet::<T>::validation_data();

		if let Some(data) = maybe_data {
			data.relay_parent_number
		} else {
			Self::BlockNumber::default()
		}
	}
}

#[cfg(feature = "runtime-benchmarks")]
impl<T: frame_system::Config> BlockNumberProvider for RelayChainBlockNumberProvider<T> {
	type BlockNumber = <T as frame_system::Config>::BlockNumber;

	fn current_block_number() -> Self::BlockNumber {
		frame_system::Pallet::<T>::current_block_number()
	}
}

pub struct CallFilter;
impl Contains<RuntimeCall> for CallFilter {
	fn contains(call: &RuntimeCall) -> bool {
		if matches!(
			call,
			RuntimeCall::System(_) | RuntimeCall::Timestamp(_) | RuntimeCall::ParachainSystem(_)
		) {
			// always allow
			// Note: this is done to avoid unnecessary check of paused storage.
			return true;
		}

		if pallet_transaction_pause::PausedTransactionFilter::<Runtime>::contains(call) {
			// if paused, dont allow!
			return false;
		}

		// filter transfers of LRNA and omnipool assets to the omnipool account
		if let RuntimeCall::Tokens(orml_tokens::Call::transfer { dest, currency_id, .. })
		| RuntimeCall::Tokens(orml_tokens::Call::transfer_keep_alive { dest, currency_id, .. })
		| RuntimeCall::Tokens(orml_tokens::Call::transfer_all { dest, currency_id, .. })
		| RuntimeCall::Currencies(pallet_currencies::Call::transfer { dest, currency_id, .. }) = call
		{
			// Lookup::lookup() is not necessary thanks to IdentityLookup
			if dest == &Omnipool::protocol_account()
				&& (*currency_id == <Runtime as pallet_omnipool::Config>::HubAssetId::get()
					|| Omnipool::exists(*currency_id))
			{
				return false;
			}
		}
		// filter transfers of HDX to the omnipool account
		if let RuntimeCall::Balances(pallet_balances::Call::transfer { dest, .. })
		| RuntimeCall::Balances(pallet_balances::Call::transfer_keep_alive { dest, .. })
		| RuntimeCall::Balances(pallet_balances::Call::transfer_all { dest, .. })
		| RuntimeCall::Currencies(pallet_currencies::Call::transfer_native_currency { dest, .. }) = call
		{
			// Lookup::lookup() is not necessary thanks to IdentityLookup
			if dest == &Omnipool::protocol_account() {
				return false;
			}
		}

		match call {
			RuntimeCall::PolkadotXcm(_) => false,
			RuntimeCall::OrmlXcm(_) => false,
			RuntimeCall::Uniques(_) => false,
			_ => true,
		}
	}
}

parameter_types! {
	pub const Version: RuntimeVersion = VERSION;
	/// Block weights base values and limits.
	pub BlockWeights: frame_system::limits::BlockWeights = frame_system::limits::BlockWeights::builder()
		.base_block(BlockExecutionWeight::get())
		.for_class(DispatchClass::all(), |weights| {
			weights.base_extrinsic = ExtrinsicBaseWeight::get();
		})
		.for_class(DispatchClass::Normal, |weights| {
			weights.max_total = Some(NORMAL_DISPATCH_RATIO * MAXIMUM_BLOCK_WEIGHT);
		})
		.for_class(DispatchClass::Operational, |weights| {
			weights.max_total = Some(MAXIMUM_BLOCK_WEIGHT);
			// Operational transactions have an extra reserved space, so that they
			// are included even if block reachd `MAXIMUM_BLOCK_WEIGHT`.
			weights.reserved = Some(
				MAXIMUM_BLOCK_WEIGHT - NORMAL_DISPATCH_RATIO * MAXIMUM_BLOCK_WEIGHT,
			);
		})
		.avg_block_initialization(AVERAGE_ON_INITIALIZE_RATIO)
		.build_or_panic();
	pub ExtrinsicBaseWeight: Weight = frame_support::weights::constants::ExtrinsicBaseWeight::get();
}

// Configure FRAME pallets to include in runtime.

impl frame_system::Config for Runtime {
	/// The basic call filter to use in dispatchable.
	type BaseCallFilter = CallFilter;
	type BlockWeights = BlockWeights;
	type BlockLength = BlockLength;
	/// The ubiquitous origin type.
	type RuntimeOrigin = RuntimeOrigin;
	/// The aggregated dispatch type that is available for extrinsics.
	type RuntimeCall = RuntimeCall;
	/// The index type for storing how many extrinsics an account has signed.
	type Index = Index;
	/// The index type for blocks.
	type BlockNumber = BlockNumber;
	/// The type for hashing blocks and tries.
	type Hash = Hash;
	/// The hashing algorithm used.
	type Hashing = BlakeTwo256;
	/// The identifier used to distinguish between accounts.
	type AccountId = AccountId;
	/// The lookup mechanism to get account ID from whatever is passed in dispatchers.
	type Lookup = IdentityLookup<AccountId>;
	/// The header type.
	type Header = generic::Header<BlockNumber, BlakeTwo256>;
	/// The ubiquitous event type.
	type RuntimeEvent = RuntimeEvent;
	/// Maximum number of block number to block hash mappings to keep (oldest pruned first).
	type BlockHashCount = BlockHashCount;
	/// The weight of database operations that the runtime can invoke.
	type DbWeight = RocksDbWeight;
	/// The weight of the overhead invoked on the block import process, independent of the
	/// extrinsics included in that block.
	/// Version of the runtime.
	type Version = Version;
	/// Converts a module to the index of the module in `construct_runtime!`.
	///
	/// This type is being generated by `construct_runtime!`.
	type PalletInfo = PalletInfo;
	/// The data to be stored in an account.
	type AccountData = pallet_balances::AccountData<Balance>;
	/// What to do if a new account is created.
	type OnNewAccount = ();
	/// What to do if an account is fully reaped from the system.
	type OnKilledAccount = ();
	/// Weight information for the extrinsics of this pallet.
	type SystemWeightInfo = common_runtime::weights::system::HydraWeight<Runtime>;
	type SS58Prefix = SS58Prefix;
	type OnSetCode = cumulus_pallet_parachain_system::ParachainSetCode<Self>;
	type MaxConsumers = frame_support::traits::ConstU32<16>;
}

impl pallet_timestamp::Config for Runtime {
	/// A timestamp: milliseconds since the unix epoch.
	type Moment = u64;
	type OnTimestampSet = ();
	type MinimumPeriod = MinimumPeriod;
	type WeightInfo = weights::timestamp::HydraWeight<Runtime>;
}

impl pallet_balances::Config for Runtime {
	type MaxLocks = MaxLocks;
	/// The type for recording an account's balance.
	type Balance = Balance;
	/// The ubiquitous event type.
	type RuntimeEvent = RuntimeEvent;
	type DustRemoval = Treasury;
	type ExistentialDeposit = NativeExistentialDeposit;
	type AccountStore = System;
	type WeightInfo = weights::balances::HydraWeight<Runtime>;
	type MaxReserves = MaxReserves;
	type ReserveIdentifier = [u8; 8];
}

/// Parameterized slow adjusting fee updated based on
/// https://w3f-research.readthedocs.io/en/latest/polkadot/overview/2-token-economics.html?highlight=token%20economics#-2.-slow-adjusting-mechanism
pub type SlowAdjustingFeeUpdate<R> =
	TargetedFeeAdjustment<R, TargetBlockFullness, AdjustmentVariable, MinimumMultiplier, MaximumMultiplier>;

impl pallet_transaction_payment::Config for Runtime {
	type RuntimeEvent = RuntimeEvent;
	type OnChargeTransaction = TransferFees<Currencies, DepositAll<Runtime>, TreasuryAccount>;
	type OperationalFeeMultiplier = ();
	type WeightToFee = WeightToFee;
	type LengthToFee = ConstantMultiplier<Balance, TransactionByteFee>;
	type FeeMultiplierUpdate = SlowAdjustingFeeUpdate<Self>;
}

// Parachain Config

parameter_types! {
	pub ReservedXcmpWeight: Weight = BlockWeights::get().max_block / 4;
	pub ReservedDmpWeight: Weight = BlockWeights::get().max_block / 4;
}

impl cumulus_pallet_parachain_system::Config for Runtime {
	type RuntimeEvent = RuntimeEvent;
	type OnSystemEvent = pallet_relaychain_info::OnValidationDataHandler<Runtime>;
	type SelfParaId = ParachainInfo;
	type OutboundXcmpMessageSource = XcmpQueue;
	type DmpMessageHandler = DmpQueue;
	type ReservedDmpWeight = ReservedDmpWeight;
	type XcmpMessageHandler = XcmpQueue;
	type ReservedXcmpWeight = ReservedXcmpWeight;
	type CheckAssociatedRelayNumber = cumulus_pallet_parachain_system::RelayNumberStrictlyIncreases;
}

impl pallet_aura::Config for Runtime {
	type AuthorityId = AuraId;
	type MaxAuthorities = MaxAuthorities;
	type DisabledValidators = ();
}

impl parachain_info::Config for Runtime {}

impl cumulus_pallet_aura_ext::Config for Runtime {}

impl pallet_treasury::Config for Runtime {
	type PalletId = TreasuryPalletId;
	type Currency = Balances;
	type ApproveOrigin = TreasuryApproveOrigin;
	type RejectOrigin = MoreThanHalfCouncil;
	type RuntimeEvent = RuntimeEvent;
	type OnSlash = Treasury;
	type ProposalBond = ProposalBond;
	type ProposalBondMinimum = ProposalBondMinimum;
	type ProposalBondMaximum = ProposalBondMaximum;
	type SpendPeriod = SpendPeriod;
	type Burn = Burn;
	type BurnDestination = ();
	type WeightInfo = weights::treasury::HydraWeight<Runtime>;
	type SpendFunds = ();
	type MaxApprovals = MaxApprovals;
	type SpendOrigin = NeverEnsureOrigin<Balance>;
}

impl pallet_authorship::Config for Runtime {
	type FindAuthor = pallet_session::FindAccountFromAuthorIndex<Self, Aura>;
	type EventHandler = (CollatorSelection,);
}

impl pallet_collator_selection::Config for Runtime {
	type RuntimeEvent = RuntimeEvent;
	type Currency = Balances;
	type UpdateOrigin = MoreThanHalfCouncil;
	type PotId = PotId;
	type MaxCandidates = MaxCandidates;
	type MinCandidates = MinCandidates;
	type MaxInvulnerables = MaxInvulnerables;
	// should be a multiple of session or things will get inconsistent
	type KickThreshold = Period;
	type ValidatorId = <Self as frame_system::Config>::AccountId;
	type ValidatorIdOf = pallet_collator_selection::IdentityCollator;
	type ValidatorRegistration = Session;
	type WeightInfo = weights::collator_selection::HydraWeight<Runtime>;
}

impl pallet_session::Config for Runtime {
	type RuntimeEvent = RuntimeEvent;
	type ValidatorId = <Self as frame_system::Config>::AccountId;
	// we don't have stash and controller, thus we don't need the convert as well.
	type ValidatorIdOf = pallet_collator_selection::IdentityCollator;
	type ShouldEndSession = pallet_session::PeriodicSessions<Period, Offset>;
	type NextSessionRotation = pallet_session::PeriodicSessions<Period, Offset>;
	// We wrap the session manager to give out rewards.
	type SessionManager = CollatorRewards;
	// Essentially just Aura, but lets be pedantic.
	type SessionHandler = <opaque::SessionKeys as sp_runtime::traits::OpaqueKeys>::KeyTypeIdProviders;
	type Keys = opaque::SessionKeys;
	type WeightInfo = ();
}

impl pallet_utility::Config for Runtime {
	type RuntimeEvent = RuntimeEvent;
	type RuntimeCall = RuntimeCall;
	type PalletsOrigin = OriginCaller;
	type WeightInfo = weights::utility::HydraWeight<Runtime>;
}

impl pallet_preimage::Config for Runtime {
	type RuntimeEvent = RuntimeEvent;
	type WeightInfo = weights::preimage::HydraWeight<Runtime>;
	type Currency = Balances;
	type ManagerOrigin = EnsureRoot<AccountId>;
	type BaseDeposit = PreimageBaseDeposit;
	type ByteDeposit = PreimageByteDeposit;
}

/// Used the compare the privilege of an origin inside the scheduler.
pub struct OriginPrivilegeCmp;

impl PrivilegeCmp<OriginCaller> for OriginPrivilegeCmp {
	fn cmp_privilege(left: &OriginCaller, right: &OriginCaller) -> Option<Ordering> {
		if left == right {
			return Some(Ordering::Equal);
		}

		match (left, right) {
			// Root is greater than anything.
			(OriginCaller::system(frame_system::RawOrigin::Root), _) => Some(Ordering::Greater),
			// Check which one has more yes votes.
			(
				OriginCaller::Council(pallet_collective::RawOrigin::Members(l_yes_votes, l_count)),
				OriginCaller::Council(pallet_collective::RawOrigin::Members(r_yes_votes, r_count)),
			) => Some((l_yes_votes * r_count).cmp(&(r_yes_votes * l_count))),
			// For every other origin we don't care, as they are not used for `ScheduleOrigin`.
			_ => None,
		}
	}
}

parameter_types! {
	pub MaximumSchedulerWeight: Weight = Perbill::from_percent(80) * BlockWeights::get().max_block;
	pub const MaxScheduledPerBlock: u32 = 50;
	pub const NoPreimagePostponement: Option<u32> = Some(5 * MINUTES);
}
impl pallet_scheduler::Config for Runtime {
	type RuntimeEvent = RuntimeEvent;
	type RuntimeOrigin = RuntimeOrigin;
	type PalletsOrigin = OriginCaller;
	type RuntimeCall = RuntimeCall;
	type MaximumWeight = MaximumSchedulerWeight;
	type ScheduleOrigin = MoreThanHalfCouncil;
	type OriginPrivilegeCmp = OriginPrivilegeCmp;
	type MaxScheduledPerBlock = MaxScheduledPerBlock;
	type WeightInfo = weights::scheduler::HydraWeight<Runtime>;
	type Preimages = Preimage;
}

impl pallet_identity::Config for Runtime {
	type RuntimeEvent = RuntimeEvent;
	type Currency = Balances;
	type BasicDeposit = BasicDeposit;
	type FieldDeposit = FieldDeposit;
	type SubAccountDeposit = SubAccountDeposit;
	type MaxSubAccounts = MaxSubAccounts;
	type MaxAdditionalFields = MaxAdditionalFields;
	type MaxRegistrars = MaxRegistrars;
	type Slashed = Treasury;
	type ForceOrigin = MoreThanHalfCouncil;
	type RegistrarOrigin = MoreThanHalfCouncil;
	type WeightInfo = weights::identity::HydraWeight<Runtime>;
}

impl pallet_collective::Config<CouncilCollective> for Runtime {
	type RuntimeOrigin = RuntimeOrigin;
	type Proposal = RuntimeCall;
	type RuntimeEvent = RuntimeEvent;
	type MotionDuration = CouncilMotionDuration;
	type MaxProposals = CouncilMaxProposals;
	type MaxMembers = CouncilMaxMembers;
	type DefaultVote = pallet_collective::PrimeDefaultVote;
	type WeightInfo = common_runtime::weights::council::HydraWeight<Runtime>;
}

impl pallet_collective::Config<TechnicalCollective> for Runtime {
	type RuntimeOrigin = RuntimeOrigin;
	type Proposal = RuntimeCall;
	type RuntimeEvent = RuntimeEvent;
	type MotionDuration = TechnicalMotionDuration;
	type MaxProposals = TechnicalMaxProposals;
	type MaxMembers = TechnicalMaxMembers;
	type DefaultVote = pallet_collective::PrimeDefaultVote;
	type WeightInfo = common_runtime::weights::technical_comittee::HydraWeight<Runtime>;
}

impl pallet_democracy::Config for Runtime {
	type RuntimeEvent = RuntimeEvent;
	type Currency = Balances;
	type EnactmentPeriod = EnactmentPeriod;
	type LaunchPeriod = LaunchPeriod;
	type VotingPeriod = VotingPeriod;
	type MinimumDeposit = MinimumDeposit;
	/// A straight majority of the council can decide what their next motion is.
	type ExternalOrigin = MoreThanHalfCouncil;
	type ExternalMajorityOrigin = MoreThanHalfCouncil;
	/// A unanimous council can have the next scheduled referendum be a straight default-carries
	/// (NTB) vote.
	type ExternalDefaultOrigin = AllCouncilMembers;
	type FastTrackOrigin = MoreThanHalfTechCommittee;
	type InstantOrigin = AllTechnicalCommitteeMembers;
	type InstantAllowed = InstantAllowed;
	type FastTrackVotingPeriod = FastTrackVotingPeriod;
	// To cancel a proposal which has been passed, 2/3 of the council must agree to it.
	type CancellationOrigin = MajorityOfCouncil;
	// To cancel a proposal before it has been passed, the technical committee must be unanimous or
	// Root must agree.
	type CancelProposalOrigin = AllTechnicalCommitteeMembers;
	type BlacklistOrigin = EnsureRoot<AccountId>;
	// Any single technical committee member may veto a coming council proposal, however they can
	// only do it once and it lasts only for the cooloff period.
	type VetoOrigin = pallet_collective::EnsureMember<AccountId, TechnicalCollective>;
	type CooloffPeriod = CooloffPeriod;
	type Slash = Treasury;
	type Scheduler = Scheduler;
	type PalletsOrigin = OriginCaller;
	type MaxVotes = MaxVotes;
	type WeightInfo = weights::democracy::HydraWeight<Runtime>;
	type MaxProposals = MaxProposals;
	type VoteLockingPeriod = VoteLockingPeriod;
	type Preimages = Preimage;
	type MaxDeposits = ConstU32<100>;
	type MaxBlacklisted = ConstU32<100>;
}

impl pallet_elections_phragmen::Config for Runtime {
	type RuntimeEvent = RuntimeEvent;
	type PalletId = ElectionsPhragmenPalletId;
	type Currency = Balances;
	type ChangeMembers = Council;
	type InitializeMembers = ();
	// Set to () if defined in chain spec
	type CurrencyToVote = U128CurrencyToVote;
	type CandidacyBond = CandidacyBond;
	type VotingBondBase = VotingBondBase;
	type VotingBondFactor = VotingBondFactor;
	type LoserCandidate = Treasury;
	type KickedMember = Treasury;
	type DesiredMembers = DesiredMembers;
	type DesiredRunnersUp = DesiredRunnersUp;
	type TermDuration = TermDuration;
	type MaxCandidates = MaxElectionCandidates;
	type MaxVoters = MaxElectionVoters;
	type WeightInfo = ();
}

impl pallet_tips::Config for Runtime {
	type RuntimeEvent = RuntimeEvent;
	type DataDepositPerByte = DataDepositPerByte;
	type MaximumReasonLength = MaximumReasonLength;
	type Tippers = Elections;
	type TipCountdown = TipCountdown;
	type TipFindersFee = TipFindersFee;
	type TipReportDepositBase = TipReportDepositBase;
	type WeightInfo = ();
}

/// ORML Configurations
pub struct CurrencyHooks;
impl MutationHooks<AccountId, AssetId, Balance> for CurrencyHooks {
	type OnDust = Duster;
	type OnSlash = ();
	type PreDeposit = ();
	type PostDeposit = ();
	type PreTransfer = ();
	type PostTransfer = ();
	type OnNewTokenAccount = AddTxAssetOnAccount<Runtime>;
	type OnKilledTokenAccount = RemoveTxAssetOnKilled<Runtime>;
}

impl orml_tokens::Config for Runtime {
	type RuntimeEvent = RuntimeEvent;
	type Balance = Balance;
	type Amount = Amount;
	type CurrencyId = AssetId;
	type WeightInfo = weights::tokens::HydraWeight<Runtime>;
	type ExistentialDeposits = AssetRegistry;
	type MaxLocks = MaxLocks;
	type DustRemovalWhitelist = DustRemovalWhitelist;
	type MaxReserves = MaxReserves;
	type ReserveIdentifier = [u8; 8];
	type CurrencyHooks = CurrencyHooks;
}

pub struct RootAsVestingPallet;
impl EnsureOrigin<RuntimeOrigin> for RootAsVestingPallet {
	type Success = AccountId;

	fn try_origin(o: RuntimeOrigin) -> Result<Self::Success, RuntimeOrigin> {
		Into::<Result<RawOrigin<AccountId>, RuntimeOrigin>>::into(o).and_then(|o| match o {
			RawOrigin::Root => Ok(VestingPalletId::get().into_account_truncating()),
			r => Err(RuntimeOrigin::from(r)),
		})
	}

	#[cfg(feature = "runtime-benchmarks")]
	fn try_successful_origin() -> Result<RuntimeOrigin, ()> {
		let zero_account_id = AccountId::decode(&mut sp_runtime::traits::TrailingZeroInput::zeroes())
			.expect("infinite length input; no invalid inputs for type; qed");
		Ok(RuntimeOrigin::from(RawOrigin::Signed(zero_account_id)))
	}
}

impl orml_vesting::Config for Runtime {
	type RuntimeEvent = RuntimeEvent;
	type Currency = Balances;
	type MinVestedTransfer = MinVestedTransfer;
	type VestedTransferOrigin = RootAsVestingPallet;
	type WeightInfo = weights::vesting::HydraWeight<Runtime>;
	type MaxVestingSchedules = MaxVestingSchedules;
	type BlockNumberProvider = RelayChainBlockNumberProvider<Runtime>;
}

impl InstanceFilter<RuntimeCall> for ProxyType {
	fn filter(&self, c: &RuntimeCall) -> bool {
		match self {
			ProxyType::Any => true,
			ProxyType::CancelProxy => matches!(c, RuntimeCall::Proxy(pallet_proxy::Call::reject_announcement { .. })),
			ProxyType::Governance => matches!(
				c,
				RuntimeCall::Democracy(..)
					| RuntimeCall::Council(..)
					| RuntimeCall::TechnicalCommittee(..)
					| RuntimeCall::Elections(..)
					| RuntimeCall::Treasury(..)
					| RuntimeCall::Tips(..)
					| RuntimeCall::Utility(..)
			),
			// Transfer group doesn't include cross-chain transfers
			ProxyType::Transfer => matches!(
				c,
				RuntimeCall::Balances(..) | RuntimeCall::Currencies(..) | RuntimeCall::Tokens(..)
			),
		}
	}
	fn is_superset(&self, o: &Self) -> bool {
		match (self, o) {
			(x, y) if x == y => true,
			(ProxyType::Any, _) => true,
			(_, ProxyType::Any) => false,
			_ => false,
		}
	}
}

impl pallet_proxy::Config for Runtime {
	type RuntimeEvent = RuntimeEvent;
	type RuntimeCall = RuntimeCall;
	type Currency = Balances;
	type ProxyType = ProxyType;
	type ProxyDepositBase = ProxyDepositBase;
	type ProxyDepositFactor = ProxyDepositFactor;
	type MaxProxies = MaxProxies;
	type WeightInfo = weights::proxy::HydraWeight<Runtime>;
	type MaxPending = MaxPending;
	type CallHasher = BlakeTwo256;
	type AnnouncementDepositBase = AnnouncementDepositBase;
	type AnnouncementDepositFactor = AnnouncementDepositFactor;
}

impl pallet_multisig::Config for Runtime {
	type RuntimeEvent = RuntimeEvent;
	type RuntimeCall = RuntimeCall;
	type Currency = Balances;
	type DepositBase = DepositBase;
	type DepositFactor = DepositFactor;
	type MaxSignatories = MaxSignatories;
	type WeightInfo = ();
}

/// HydraDX Pallets configurations

impl pallet_claims::Config for Runtime {
	type RuntimeEvent = RuntimeEvent;
	type Currency = Balances;
	type Prefix = ClaimMessagePrefix;
	type WeightInfo = weights::claims::HydraWeight<Runtime>;
	type CurrencyBalance = Balance;
}

impl pallet_genesis_history::Config for Runtime {}

parameter_types! {
	pub TreasuryAccount: AccountId = Treasury::account_id();
}

impl pallet_transaction_multi_payment::Config for Runtime {
	type RuntimeEvent = RuntimeEvent;
	type AcceptedCurrencyOrigin = SuperMajorityTechCommittee;
	type Currencies = Currencies;
	type SpotPriceProvider = Omnipool;
	type WeightInfo = weights::transaction_multi_payment::HydraWeight<Runtime>;
	type WeightToFee = WeightToFee;
	type NativeAssetId = NativeAssetId;
}

#[derive(Debug, Default, Encode, Decode, Clone, PartialEq, Eq, TypeInfo)]
pub struct AssetLocation(pub polkadot_xcm::v3::MultiLocation);

impl pallet_asset_registry::Config for Runtime {
	type RuntimeEvent = RuntimeEvent;
	type RegistryOrigin = SuperMajorityTechCommittee;
	type AssetId = AssetId;
	type Balance = Balance;
	type AssetNativeLocation = AssetLocation;
	type SequentialIdStartAt = SequentialIdOffset;
	type StringLimit = RegistryStrLimit;
	type NativeAssetId = NativeAssetId;
	type WeightInfo = weights::registry::HydraWeight<Runtime>;
}

impl pallet_relaychain_info::Config for Runtime {
	type RuntimeEvent = RuntimeEvent;
	type RelaychainBlockNumberProvider = RelayChainBlockNumberProvider<Runtime>;
}

// The latest versions of the orml-currencies pallet don't emit events.
// The infrastructure relies on the events from this pallet, so we use the latest version of
// the pallet that contains and emit events and was updated to the polkadot version we use.
impl pallet_currencies::Config for Runtime {
	type RuntimeEvent = RuntimeEvent;
	type MultiCurrency = Tokens;
	type NativeCurrency = BasicCurrencyAdapter<Runtime, Balances, Amount, BlockNumber>;
	type GetNativeCurrencyId = NativeAssetId;
	type WeightInfo = weights::currencies::HydraWeight<Runtime>;
}

parameter_types! {
	pub const RewardPerCollator: Balance = 455_371_584_699_000; // 83333 HDX / 183 sessions
	//GalacticCouncil collators
	pub ExcludedCollators: Vec<AccountId> = vec![
		// 5G3t6yhAonQHGUEqrByWQPgP9R8fcSSL6Vujphc89ysdTpKF
		hex!["b0502e92d738d528922e8963b8a58a3c7c3b693db51b0972a6981836d67b8835"].into(),
		// 5CVBHPAjhcVVAvL3AYpa9MB6kWDwoJbBwu7q4MqbhKwNnrV4
		hex!["12aa36d6c1b055b9a7ab5d39f4fd9a9fe42912163c90e122fb7997e890a53d7e"].into(),
		// 5DFGmHjpxS6Xveg4YDw2hSp62JJ9h8oLCkeZUAoVR7hVtQ3k
		hex!["344b7693389189ad0be0c83630b02830a568f7cb0f2d4b3483bcea323cc85f70"].into(),
		// 5H178NL4DLM9DGgAgZz1kbrX2TReP3uPk7svPtsg1VcYnuXH
		hex!["da6e859211b1140369a73af533ecea4e4c0e985ad122ac4c663cc8b81d4fcd12"].into(),
		// 5Ca1iV2RNV253FzYJo12XtKJMPWCjv5CsPK9HdmwgJarD1sJ
		hex!["165a3c2eb21341bf170fd1fa728bd9a7d02b7dc3b4968a46f2b1d494ee8c2b5d"].into(),
	];
}

impl pallet_collator_rewards::Config for Runtime {
	type RuntimeEvent = RuntimeEvent;
	type Balance = Balance;
	type CurrencyId = AssetId;
	type Currency = Currencies;
	type RewardPerCollator = RewardPerCollator;
	type ExcludedCollators = ExcludedCollators;
	type RewardCurrencyId = NativeAssetId;
	// We wrap the ` SessionManager` implementation of `CollatorSelection` to get the collatrs that
	// we hand out rewards to.
	type SessionManager = CollatorSelection;
}

parameter_types! {
	pub const CollectionDeposit: Balance = 0;
	pub const ItemDeposit: Balance = 0;
	pub const KeyLimit: u32 = 256;	// Max 256 bytes per key
	pub const ValueLimit: u32 = 1024;	// Max 1024 bytes per value
	pub const UniquesMetadataDepositBase: Balance = 1_000 * UNITS;
	pub const AttributeDepositBase: Balance = UNITS;
	pub const DepositPerByte: Balance = UNITS;
	pub const UniquesStringLimit: u32 = 72;
}

impl pallet_uniques::Config for Runtime {
	type RuntimeEvent = RuntimeEvent;
	type CollectionId = CollectionId;
	type ItemId = ItemId;
	type Currency = Balances;
	type ForceOrigin = MajorityOfCouncil;
	// Standard collection creation is disallowed
	type CreateOrigin = AsEnsureOriginWithArg<NeverEnsureOrigin<AccountId>>;
	type Locker = ();
	type CollectionDeposit = CollectionDeposit;
	type ItemDeposit = ItemDeposit;
	type MetadataDepositBase = UniquesMetadataDepositBase;
	type AttributeDepositBase = AttributeDepositBase;
	type DepositPerByte = DepositPerByte;
	type StringLimit = UniquesStringLimit;
	type KeyLimit = KeyLimit;
	type ValueLimit = ValueLimit;
	type WeightInfo = ();
	#[cfg(feature = "runtime-benchmarks")]
	type Helper = ();
}

parameter_types! {
	pub const LRNA: AssetId = 1;
	pub const StableAssetId: AssetId = 2;
	pub ProtocolFee: Permill = Permill::from_rational(5u32,10000u32);
	pub AssetFee: Permill = Permill::from_rational(25u32,10000u32);
	pub const MinTradingLimit : Balance = 1_000_000u128;
	pub const MinPoolLiquidity: Balance = 1_000_000u128;
	pub const MaxInRatio: Balance = 3u128;
	pub const MaxOutRatio: Balance = 3u128;
	pub const OmnipoolCollectionId: CollectionId = 1337u128;
	pub const EmaOracleSpotPriceLastBlock: OraclePeriod = OraclePeriod::LastBlock;
	pub const EmaOracleSpotPriceShort: OraclePeriod = OraclePeriod::Short;
	pub const OmnipoolMaxAllowedPriceDifference: Permill = Permill::from_percent(1);
	pub MinimumWithdrawalFee: Permill = Permill::from_rational(1u32,10000);
}

impl pallet_omnipool::Config for Runtime {
	type RuntimeEvent = RuntimeEvent;
	type AssetId = AssetId;
	type Currency = Currencies;
	type AuthorityOrigin = EnsureRoot<AccountId>;
	type TechnicalOrigin = SuperMajorityTechCommittee;
	type AssetRegistry = AssetRegistry;
	type HdxAssetId = NativeAssetId;
	type HubAssetId = LRNA;
	type StableCoinAssetId = StableAssetId;
	type ProtocolFee = ProtocolFee;
	type AssetFee = AssetFee;
	type MinWithdrawalFee = MinimumWithdrawalFee;
	type MinimumTradingLimit = MinTradingLimit;
	type MinimumPoolLiquidity = MinPoolLiquidity;
	type MaxInRatio = MaxInRatio;
	type MaxOutRatio = MaxOutRatio;
	type PositionItemId = ItemId;
	type CollectionId = CollectionId;
	type NFTCollectionId = OmnipoolCollectionId;
	type NFTHandler = Uniques;
	type WeightInfo = weights::omnipool::HydraWeight<Runtime>;
	type OmnipoolHooks = OmnipoolHookAdapter<Self::RuntimeOrigin, LRNA, Runtime>;
	type PriceBarrier = (
		EnsurePriceWithin<
			AccountId,
			AssetId,
			EmaOraclePriceAdapter<EmaOracleSpotPriceLastBlock, Runtime>,
			OmnipoolMaxAllowedPriceDifference,
			CircuitBreakerWhitelist,
		>,
		EnsurePriceWithin<
			AccountId,
			AssetId,
			EmaOraclePriceAdapter<EmaOracleSpotPriceShort, Runtime>,
			OmnipoolMaxAllowedPriceDifference,
			CircuitBreakerWhitelist,
		>,
	);
	type ExternalPriceOracle = EmaOraclePriceAdapter<EmaOracleSpotPriceShort, Runtime>;
}

impl pallet_transaction_pause::Config for Runtime {
	type RuntimeEvent = RuntimeEvent;
	type UpdateOrigin = SuperMajorityTechCommittee;
	type WeightInfo = weights::transaction_pause::HydraWeight<Runtime>;
}

impl pallet_circuit_breaker::Config for Runtime {
	type RuntimeEvent = RuntimeEvent;
	type AssetId = AssetId;
	type Balance = Balance;
	type TechnicalOrigin = SuperMajorityTechCommittee;
	type WhitelistedAccounts = CircuitBreakerWhitelist;
	type DefaultMaxNetTradeVolumeLimitPerBlock = DefaultMaxNetTradeVolumeLimitPerBlock;
	type DefaultMaxAddLiquidityLimitPerBlock = DefaultMaxLiquidityLimitPerBlock;
	type DefaultMaxRemoveLiquidityLimitPerBlock = DefaultMaxLiquidityLimitPerBlock;
	type OmnipoolHubAsset = LRNA;
	type WeightInfo = weights::circuit_breaker::HydraWeight<Runtime>;
}

// constants need to be in scope to use as types
use pallet_ema_oracle::MAX_PERIODS;
use pallet_omnipool::traits::EnsurePriceWithin;

parameter_types! {
	pub SupportedPeriods: BoundedVec<OraclePeriod, ConstU32<MAX_PERIODS>> = BoundedVec::truncate_from(vec![
		OraclePeriod::LastBlock, OraclePeriod::Short, OraclePeriod::TenMinutes]);
}

impl pallet_ema_oracle::Config for Runtime {
	type RuntimeEvent = RuntimeEvent;
	type WeightInfo = weights::ema_oracle::HydraWeight<Runtime>;
	/// The definition of the oracle time periods currently assumes a 6 second block time.
	/// We use the parachain blocks anyway, because we want certain guarantees over how many blocks correspond
	/// to which smoothing factor.
	type BlockNumberProvider = System;
	type SupportedPeriods = SupportedPeriods;
	/// With every asset trading against LRNA we will only have as many pairs as there will be assets, so
	/// 20 seems a decent upper bound for the forseeable future.
	type MaxUniqueEntries = ConstU32<20>;
}

impl pallet_duster::Config for Runtime {
	type RuntimeEvent = RuntimeEvent;
	type Balance = Balance;
	type Amount = Amount;
	type CurrencyId = AssetId;
	type MultiCurrency = Currencies;
	type MinCurrencyDeposits = AssetRegistry;
	type Reward = DustingReward;
	type NativeCurrencyId = NativeAssetId;
	type BlacklistUpdateOrigin = SuperMajorityTechCommittee;
	type WeightInfo = ();
}

type OmnipoolLiquidityMiningInstance = warehouse_liquidity_mining::Instance1;
impl warehouse_liquidity_mining::Config<OmnipoolLiquidityMiningInstance> for Runtime {
	type AssetId = AssetId;
	type MultiCurrency = Currencies;
	type PalletId = OmniWarehouseLMPalletId;
	type MinTotalFarmRewards = MinTotalFarmRewards;
	type MinPlannedYieldingPeriods = MinPlannedYieldingPeriods;
	type BlockNumberProvider = RelayChainBlockNumberProvider<Runtime>;
	type AmmPoolId = AssetId;
	type MaxFarmEntriesPerDeposit = MaxEntriesPerDeposit;
	type MaxYieldFarmsPerGlobalFarm = MaxYieldFarmsPerGlobalFarm;
	type AssetRegistry = AssetRegistry;
	type NonDustableWhitelistHandler = Duster;
	type RuntimeEvent = RuntimeEvent;
	type PriceAdjustment = adapters::PriceAdjustmentAdapter<Runtime, OmnipoolLiquidityMiningInstance>;
}

impl pallet_omnipool_liquidity_mining::Config for Runtime {
	type RuntimeEvent = RuntimeEvent;
	type Currency = Currencies;
	type CreateOrigin = AllTechnicalCommitteeMembers;
	type PalletId = OmniLMPalletId;
	type NFTCollectionId = OmnipoolLMCollectionId;
	type NFTHandler = Uniques;
	type LiquidityMiningHandler = OmnipoolWarehouseLM;
	type OracleSource = OmnipoolLMOracleSource;
	type OraclePeriod = OmnipoolLMOraclePeriod;
	type PriceOracle = EmaOracle;
	type WeightInfo = ();
}

impl pallet_dca::Config for Runtime {
	type Event = Event;
	type Asset = AssetId;
	type Currencies = Currencies;
	type RandomnessProvider = DCA;
	type OraclePriceProvider = OmnipoolPriceProviderAdapter<AssetId, EmaOracle, LRNA>;
	type SpotPriceProvider = Omnipool;
	type MaxPriceDifferenceBetweenBlocks = MaxPriceDifference;
	type MaxSchedulePerBlock = MaxSchedulesPerBlock;
	type NativeAssetId = NativeAssetId;
	type MinBudgetInNativeCurrency = MinBudgetInNativeCurrency;
	type FeeReceiver = TreasuryAccount;
	type NamedReserveId = NamedReserveId;
	type WeightToFee = WeightToFee;
	type WeightInfo = weights::dca::HydraWeight<Runtime>;
	type ContinueOnErrors = ContinueOnErrorsList;
	type MaxNumberOfRetriesOnError = MaxNumberOfRetriesOnError;
	type TechnicalOrigin = SuperMajorityTechCommittee;
}

pub struct ContinueOnErrorsList;

impl Contains<DispatchError> for ContinueOnErrorsList {
	fn contains(e: &DispatchError) -> bool {
		vec![
			pallet_omnipool::Error::<Runtime>::BuyLimitNotReached.into(),
			pallet_omnipool::Error::<Runtime>::SellLimitExceeded.into(),
			pallet_route_executor::Error::<Runtime>::TradingLimitReached.into(),
		]
		.contains(e)
	}
}

parameter_types! {
	pub const MaxNumberOfTrades: u8 = 5;
}

impl pallet_route_executor::Config for Runtime {
	type Event = Event;
	type AssetId = AssetId;
	type Balance = Balance;
	type MaxNumberOfTrades = MaxNumberOfTrades;
	type Currency = MultiInspectAdapter<AccountId, AssetId, Balance, Balances, Tokens, NativeAssetId>;
	type AMM = (Omnipool);
	type WeightInfo = weights::route_executor::BasiliskWeight<Runtime>; //TODO: replace, this should be hydra weight
}

parameter_types! {
	pub const ExistentialDepositMultiplier: u8 = 5;
}

impl pallet_otc::Config for Runtime {
	type AssetId = AssetId;
	type AssetRegistry = AssetRegistry;
	type Currency = Currencies;
	type RuntimeEvent = RuntimeEvent;
	type ExistentialDeposits = AssetRegistry;
	type ExistentialDepositMultiplier = ExistentialDepositMultiplier;
	type WeightInfo = weights::otc::HydraWeight<Runtime>;
}

// Create the runtime by composing the FRAME pallets that were previously configured.
construct_runtime!(
	pub enum Runtime where
		Block = Block,
		NodeBlock = opaque::Block,
		UncheckedExtrinsic = UncheckedExtrinsic
	{
		System: frame_system exclude_parts { Origin } = 1,
		Timestamp: pallet_timestamp = 3,
		//NOTE: 5 - is used by Scheduler which must be after cumulus_pallet_parachain_system
		Balances: pallet_balances = 7,
		TransactionPayment: pallet_transaction_payment exclude_parts { Config } = 9,
		Treasury: pallet_treasury = 11,
		Utility: pallet_utility = 13,
		Preimage: pallet_preimage = 15,
		Identity: pallet_identity = 17,
		Democracy: pallet_democracy exclude_parts { Config } = 19,
		Elections: pallet_elections_phragmen = 21,
		Council: pallet_collective::<Instance1> = 23,
		TechnicalCommittee: pallet_collective::<Instance2> = 25,
		Tips: pallet_tips = 27,
		Proxy: pallet_proxy = 29,
		Multisig: pallet_multisig = 31,
		Uniques: pallet_uniques = 32,

		// HydraDX related modules
		AssetRegistry: pallet_asset_registry = 51,
		Claims: pallet_claims = 53,
		GenesisHistory: pallet_genesis_history = 55,
		CollatorRewards: pallet_collator_rewards = 57,
		Omnipool: pallet_omnipool = 59,
		TransactionPause: pallet_transaction_pause = 60,
		Duster: pallet_duster = 61,
		OmnipoolWarehouseLM: warehouse_liquidity_mining::<Instance1> = 62,
		OmnipoolLiquidityMining: pallet_omnipool_liquidity_mining = 63,
		OTC: pallet_otc = 64,
		CircuitBreaker: pallet_circuit_breaker = 65,
		DCA: pallet_dca = 66,
		Router: pallet_route_executor = 67,

		// ORML related modules
		Tokens: orml_tokens = 77,
		Currencies: pallet_currencies = 79,
		Vesting: orml_vesting = 81,

		// Parachain
		ParachainSystem: cumulus_pallet_parachain_system exclude_parts { Config } = 103,
		ParachainInfo: parachain_info = 105,

		//NOTE: Scheduler must be after ParachainSystem otherwise RelayChainBlockNumberProvider
		//will return 0 as current block number when used with Scheduler(democracy).
		Scheduler: pallet_scheduler = 5,

		PolkadotXcm: pallet_xcm = 107,
		CumulusXcm: cumulus_pallet_xcm = 109,
		XcmpQueue: cumulus_pallet_xcmp_queue exclude_parts { Call } = 111,
		DmpQueue: cumulus_pallet_dmp_queue = 113,

		// ORML XCM
		OrmlXcm: orml_xcm = 135,
		XTokens: orml_xtokens = 137,
		UnknownTokens: orml_unknown_tokens = 139,

		// Collator support
		Authorship: pallet_authorship = 161,
		CollatorSelection: pallet_collator_selection = 163,
		Session: pallet_session = 165,
		Aura: pallet_aura = 167,
		AuraExt: cumulus_pallet_aura_ext = 169,

		// Warehouse - let's allocate indices 100+ for warehouse pallets
		RelayChainInfo: pallet_relaychain_info = 201,
		EmaOracle: pallet_ema_oracle = 202,
		MultiTransactionPayment: pallet_transaction_multi_payment = 203,
	}
);

/// The address format for describing accounts.
pub type Address = AccountId;
/// Block header type as expected by this runtime.
pub type Header = generic::Header<BlockNumber, BlakeTwo256>;
/// Block type as expected by this runtime.
pub type Block = generic::Block<Header, UncheckedExtrinsic>;
/// A Block signed with a Justification
pub type SignedBlock = generic::SignedBlock<Block>;
/// BlockId type as expected by this runtime.
pub type BlockId = generic::BlockId<Block>;
/// The SignedExtension to the basic transaction logic.
pub type SignedExtra = (
	frame_system::CheckSpecVersion<Runtime>,
	frame_system::CheckTxVersion<Runtime>,
	frame_system::CheckGenesis<Runtime>,
	frame_system::CheckEra<Runtime>,
	frame_system::CheckNonce<Runtime>,
	frame_system::CheckWeight<Runtime>,
	pallet_transaction_payment::ChargeTransactionPayment<Runtime>,
	pallet_claims::ValidateClaim<Runtime>,
);
/// Unchecked extrinsic type as expected by this runtime.
pub type UncheckedExtrinsic = generic::UncheckedExtrinsic<Address, RuntimeCall, Signature, SignedExtra>;
/// Extrinsic type that has already been checked.
pub type CheckedExtrinsic = generic::CheckedExtrinsic<AccountId, RuntimeCall, SignedExtra>;
/// Executive: handles dispatch to the various modules.
pub type Executive = frame_executive::Executive<
	Runtime,
	Block,
	frame_system::ChainContext<Runtime>,
	Runtime,
	AllPalletsReversedWithSystemFirst,
	(
		pallet_preimage::migration::v1::Migration<Runtime>,
		pallet_democracy::migrations::v1::Migration<Runtime>,
		pallet_multisig::migrations::v1::MigrateToV1<Runtime>,
		DmpQueue,
		XcmpQueue,
		ParachainSystem,
		migrations::OnRuntimeUpgradeMigration,
		migrations::MigrateRegistryLocationToV3<Runtime>,
	),
>;

impl_runtime_apis! {
	impl sp_api::Core<Block> for Runtime {
		fn version() -> RuntimeVersion {
			VERSION
		}

		fn execute_block(block: Block) {
			Executive::execute_block(block)
		}

		fn initialize_block(header: &<Block as BlockT>::Header) {
			Executive::initialize_block(header)
		}
	}

	impl sp_api::Metadata<Block> for Runtime {
		fn metadata() -> OpaqueMetadata {
			OpaqueMetadata::new(Runtime::metadata().into())
		}
	}

	impl sp_block_builder::BlockBuilder<Block> for Runtime {
		fn apply_extrinsic(extrinsic: <Block as BlockT>::Extrinsic) -> ApplyExtrinsicResult {
			Executive::apply_extrinsic(extrinsic)
		}

		fn finalize_block() -> <Block as BlockT>::Header {
			Executive::finalize_block()
		}

		fn inherent_extrinsics(data: sp_inherents::InherentData) -> Vec<<Block as BlockT>::Extrinsic> {
			data.create_extrinsics()
		}

		fn check_inherents(
			block: Block,
			data: sp_inherents::InherentData,
		) -> sp_inherents::CheckInherentsResult {
			data.check_extrinsics(&block)
		}
	}

	impl sp_transaction_pool::runtime_api::TaggedTransactionQueue<Block> for Runtime {
		fn validate_transaction(
			source: TransactionSource,
			tx: <Block as BlockT>::Extrinsic,
			block_hash: <Block as BlockT>::Hash,
		) -> TransactionValidity {
			Executive::validate_transaction(source, tx, block_hash)
		}
	}

	impl sp_offchain::OffchainWorkerApi<Block> for Runtime {
		fn offchain_worker(header: &<Block as BlockT>::Header) {
			Executive::offchain_worker(header)
		}
	}

	impl sp_session::SessionKeys<Block> for Runtime {
		fn decode_session_keys(
			encoded: Vec<u8>,
		) -> Option<Vec<(Vec<u8>, sp_core::crypto::KeyTypeId)>> {
			opaque::SessionKeys::decode_into_raw_public_keys(&encoded)
		}

		fn generate_session_keys(seed: Option<Vec<u8>>) -> Vec<u8> {
			opaque::SessionKeys::generate(seed)
		}
	}

	impl sp_consensus_aura::AuraApi<Block, AuraId> for Runtime {
		fn slot_duration() -> sp_consensus_aura::SlotDuration {
			sp_consensus_aura::SlotDuration::from_millis(Aura::slot_duration())
		}

		fn authorities() -> Vec<AuraId> {
			Aura::authorities().into_inner()
		}
	}

	impl cumulus_primitives_core::CollectCollationInfo<Block> for Runtime {
		fn collect_collation_info(header: &<Block as BlockT>::Header) -> cumulus_primitives_core::CollationInfo {
			ParachainSystem::collect_collation_info(header)
		}
	}

	#[cfg(feature = "try-runtime")]
	impl frame_try_runtime::TryRuntime<Block> for Runtime {
		fn on_runtime_upgrade(checks: frame_try_runtime::UpgradeCheckSelect) -> (Weight, Weight) {
			//log::info!("try-runtime::on_runtime_upgrade.");
			let weight = Executive::try_runtime_upgrade(checks).unwrap();
			(weight, BlockWeights::get().max_block)
		}

		fn execute_block(
			block: Block,
			state_root_check: bool,
			signature_check: bool,
			select: frame_try_runtime::TryStateSelect,
		) -> Weight {
			Executive::try_execute_block(block, state_root_check, signature_check, select).unwrap()
		}
	}


	impl frame_system_rpc_runtime_api::AccountNonceApi<Block, AccountId, Index> for Runtime {
		fn account_nonce(account: AccountId) -> Index {
			System::account_nonce(account)
		}
	}

	impl pallet_transaction_payment_rpc_runtime_api::TransactionPaymentApi<Block, Balance> for Runtime {
		fn query_info(
			uxt: <Block as BlockT>::Extrinsic,
			len: u32,
		) -> pallet_transaction_payment_rpc_runtime_api::RuntimeDispatchInfo<Balance> {
			TransactionPayment::query_info(uxt, len)
		}

		fn query_fee_details(
			uxt: <Block as BlockT>::Extrinsic,
			len: u32,
		) -> pallet_transaction_payment_rpc_runtime_api::FeeDetails<Balance> {
			TransactionPayment::query_fee_details(uxt, len)
		}

		fn query_weight_to_fee(weight: Weight) -> Balance {
			TransactionPayment::weight_to_fee(weight)
		}
		fn query_length_to_fee(length: u32) -> Balance {
			TransactionPayment::length_to_fee(length)
		}
	}

	#[cfg(feature = "runtime-benchmarks")]
	impl frame_benchmarking::Benchmark<Block> for Runtime {
		fn benchmark_metadata(extra: bool) -> (
			Vec<frame_benchmarking::BenchmarkList>,
			Vec<frame_support::traits::StorageInfo>,
		) {
			use frame_benchmarking::{list_benchmark, Benchmarking, BenchmarkList};
			use frame_support::traits::StorageInfoTrait;
			use orml_benchmarking::list_benchmark as orml_list_benchmark;
			use frame_system_benchmarking::Pallet as SystemBench;

			let mut list = Vec::<BenchmarkList>::new();

			list_benchmark!(list, extra, frame_system, SystemBench::<Runtime>);
			list_benchmark!(list, extra, pallet_balances, Balances);
			list_benchmark!(list, extra, pallet_collator_selection, CollatorSelection);
			list_benchmark!(list, extra, pallet_timestamp, Timestamp);
			list_benchmark!(list, extra, pallet_treasury, Treasury);
			list_benchmark!(list, extra, pallet_preimage, Preimage);
			list_benchmark!(list, extra, pallet_scheduler, Scheduler);
			list_benchmark!(list, extra, pallet_identity, Identity);
			list_benchmark!(list, extra, pallet_tips, Tips);
			list_benchmark!(list, extra, pallet_proxy, Proxy);
			list_benchmark!(list, extra, pallet_utility, Utility);
			list_benchmark!(list, extra, pallet_democracy, Democracy);
			list_benchmark!(list, extra, council, Council);
			list_benchmark!(list, extra, tech, TechnicalCommittee);
			list_benchmark!(list, extra, pallet_omnipool, Omnipool);
			list_benchmark!(list, extra, pallet_omnipool_liquidity_mining, OmnipoolLiquidityMining);
			list_benchmark!(list, extra, pallet_circuit_breaker, CircuitBreaker);
			list_benchmark!(list, extra, pallet_dca, DCA);
			//list_benchmark!(list, extra, pallet_route_executor, Router);

			list_benchmark!(list, extra, pallet_asset_registry, AssetRegistry);
			list_benchmark!(list, extra, pallet_claims, Claims);
			list_benchmark!(list, extra, pallet_ema_oracle, EmaOracle);

			list_benchmark!(list, extra, cumulus_pallet_xcmp_queue, XcmpQueue);
			list_benchmark!(list, extra, pallet_transaction_pause, TransactionPause);

			list_benchmark!(list, extra, pallet_otc, OTC);

			orml_list_benchmark!(list, extra, pallet_currencies, benchmarking::currencies);
			orml_list_benchmark!(list, extra, orml_tokens, benchmarking::tokens);
			orml_list_benchmark!(list, extra, orml_vesting, benchmarking::vesting);
			orml_list_benchmark!(list, extra, pallet_transaction_multi_payment, benchmarking::multi_payment);
			orml_list_benchmark!(list, extra, pallet_duster, benchmarking::duster);
			orml_list_benchmark!(list, extra, pallet_route_executor, benchmarking::route_executor);

			let storage_info = AllPalletsWithSystem::storage_info();

			(list, storage_info)
		}

		fn dispatch_benchmark(
			config: frame_benchmarking::BenchmarkConfig
		) -> Result<Vec<frame_benchmarking::BenchmarkBatch>, sp_runtime::RuntimeString> {
			use frame_benchmarking::{Benchmarking, BenchmarkBatch, add_benchmark, TrackedStorageKey};
			use orml_benchmarking::add_benchmark as orml_add_benchmark;
			use frame_system_benchmarking::Pallet as SystemBench;
			impl frame_system_benchmarking::Config for Runtime {}

			let whitelist: Vec<TrackedStorageKey> = vec![
				// Block Number
				hex_literal::hex!("26aa394eea5630e07c48ae0c9558cef702a5c1b19ab7a04f536c519aca4983ac").to_vec().into(),
				// Total Issuance
				hex_literal::hex!("c2261276cc9d1f8598ea4b6a74b15c2f57c875e4cff74148e4628f264b974c80").to_vec().into(),
				// Execution Phase
				hex_literal::hex!("26aa394eea5630e07c48ae0c9558cef7ff553b5a9862a516939d82b3d3d8661a").to_vec().into(),
				// Event Count
				hex_literal::hex!("26aa394eea5630e07c48ae0c9558cef70a98fdbe9ce6c55837576c60c7af3850").to_vec().into(),
				// System Events
				hex_literal::hex!("26aa394eea5630e07c48ae0c9558cef780d41e5e16056765bc8461851072c9d7").to_vec().into(),
			];

			let mut batches = Vec::<BenchmarkBatch>::new();
			let params = (&config, &whitelist);

			// Substrate pallets
			add_benchmark!(params, batches, frame_system, SystemBench::<Runtime>);
			add_benchmark!(params, batches, pallet_balances, Balances);
			add_benchmark!(params, batches, pallet_collator_selection, CollatorSelection);
			add_benchmark!(params, batches, pallet_timestamp, Timestamp);
			add_benchmark!(params, batches, pallet_treasury, Treasury);
			add_benchmark!(params, batches, pallet_preimage, Preimage);
			add_benchmark!(params, batches, pallet_scheduler, Scheduler);
			add_benchmark!(params, batches, pallet_identity, Identity);
			add_benchmark!(params, batches, pallet_tips, Tips);
			add_benchmark!(params, batches, pallet_proxy, Proxy);
			add_benchmark!(params, batches, pallet_utility, Utility);
			add_benchmark!(params, batches, pallet_democracy, Democracy);
			add_benchmark!(params, batches, council, Council);
			add_benchmark!(params, batches, tech, TechnicalCommittee);
			add_benchmark!(params, batches, pallet_omnipool, Omnipool);
			add_benchmark!(params, batches, pallet_omnipool_liquidity_mining, OmnipoolLiquidityMining);
			add_benchmark!(params, batches, pallet_circuit_breaker, CircuitBreaker);
			add_benchmark!(params, batches, pallet_dca, DCA);
			//add_benchmark!(params, batches, pallet_route_executor, Router);
			add_benchmark!(params, batches, pallet_asset_registry, AssetRegistry);
			add_benchmark!(params, batches, pallet_claims, Claims);
			add_benchmark!(params, batches, pallet_ema_oracle, EmaOracle);

			add_benchmark!(params, batches, cumulus_pallet_xcmp_queue, XcmpQueue);
			add_benchmark!(params, batches, pallet_transaction_pause, TransactionPause);

			add_benchmark!(params, batches, pallet_otc, OTC);

			orml_add_benchmark!(params, batches, pallet_currencies, benchmarking::currencies);
			orml_add_benchmark!(params, batches, orml_tokens, benchmarking::tokens);
			orml_add_benchmark!(params, batches, orml_vesting, benchmarking::vesting);
			orml_add_benchmark!(params, batches, pallet_transaction_multi_payment, benchmarking::multi_payment);
			orml_add_benchmark!(params, batches, pallet_duster, benchmarking::duster);
			orml_add_benchmark!(params, batches, pallet_route_executor, benchmarking::route_executor);

			if batches.is_empty() { return Err("Benchmark not found for this pallet.".into()) }
			Ok(batches)
		}
	}
}

struct CheckInherents;

impl cumulus_pallet_parachain_system::CheckInherents<Block> for CheckInherents {
	fn check_inherents(
		block: &Block,
		relay_state_proof: &cumulus_pallet_parachain_system::RelayChainStateProof,
	) -> sp_inherents::CheckInherentsResult {
		let relay_chain_slot = relay_state_proof
			.read_slot()
			.expect("Could not read the relay chain slot from the proof");

		let inherent_data = cumulus_primitives_timestamp::InherentDataProvider::from_relay_chain_slot_and_duration(
			relay_chain_slot,
			sp_std::time::Duration::from_secs(6),
		)
		.create_inherent_data()
		.expect("Could not create the timestamp inherent data");

		inherent_data.check_extrinsics(block)
	}
}

cumulus_pallet_parachain_system::register_validate_block! {
	Runtime = Runtime,
	BlockExecutor = cumulus_pallet_aura_ext::BlockExecutor::<Runtime, Executive>,
	CheckInherents = CheckInherents,
}<|MERGE_RESOLUTION|>--- conflicted
+++ resolved
@@ -107,11 +107,7 @@
 	spec_name: create_runtime_str!("hydradx"),
 	impl_name: create_runtime_str!("hydradx"),
 	authoring_version: 1,
-<<<<<<< HEAD
-	spec_version: 149,
-=======
-	spec_version: 152,
->>>>>>> bdb44aba
+	spec_version: 153,
 	impl_version: 0,
 	apis: RUNTIME_API_VERSIONS,
 	transaction_version: 1,
@@ -985,7 +981,7 @@
 }
 
 impl pallet_dca::Config for Runtime {
-	type Event = Event;
+	type RuntimeEvent = RuntimeEvent;
 	type Asset = AssetId;
 	type Currencies = Currencies;
 	type RandomnessProvider = DCA;
@@ -1022,7 +1018,7 @@
 }
 
 impl pallet_route_executor::Config for Runtime {
-	type Event = Event;
+	type RuntimeEvent = RuntimeEvent;
 	type AssetId = AssetId;
 	type Balance = Balance;
 	type MaxNumberOfTrades = MaxNumberOfTrades;
