--- conflicted
+++ resolved
@@ -23,12 +23,7 @@
 #[cfg(test)]
 mod tests;
 
-<<<<<<< HEAD
 use frame_support::{dispatch::DispatchResult, ensure, traits::Get};
-=======
-use frame_support::traits::Currency as PalletCurrency;
-use frame_support::{dispatch::DispatchResult, ensure, traits::Get, weights::Weight};
->>>>>>> 7befae40
 use frame_system::ensure_signed;
 use hydra_dx_math::ema::EmaPrice;
 use sp_runtime::{
@@ -43,7 +38,6 @@
 
 use frame_support::sp_runtime::FixedPointNumber;
 use frame_support::sp_runtime::FixedPointOperand;
-<<<<<<< HEAD
 use hydradx_traits::pools::SpotPriceProvider;
 use orml_traits::Happened;
 
@@ -52,21 +46,6 @@
 type AssetIdOf<T> = <T as Config>::AssetId;
 //type BalanceOf<T> = <<T as pallet_transaction_payment::Config>::OnChargeTransaction as OnChargeTransaction<T>>::Balance;
 type BalanceOf<T> = <T as Config>::Balance;
-=======
-use hydradx_traits::NativePriceOracle;
-use orml_traits::{Happened, MultiCurrency};
-
-pub use crate::traits::*;
-use frame_support::traits::{Imbalance, IsSubType, OnUnbalanced};
-use hydradx_traits::router::{AssetPair, RouteProvider};
-use hydradx_traits::{OraclePeriod, PriceOracle};
-use pallet_evm::{EVMCurrencyAdapter, OnChargeEVMTransaction};
-use sp_core::{H160, U256};
-use sp_runtime::traits::UniqueSaturatedInto;
-
-type AssetIdOf<T> = <<T as Config>::Currencies as MultiCurrency<<T as frame_system::Config>::AccountId>>::CurrencyId;
-type BalanceOf<T> = <<T as Config>::Currencies as MultiCurrency<<T as frame_system::Config>::AccountId>>::Balance;
->>>>>>> 7befae40
 
 pub type Price = FixedU128;
 
@@ -84,33 +63,7 @@
 	pub struct Pallet<T>(_);
 
 	#[pallet::hooks]
-<<<<<<< HEAD
 	impl<T: Config> Hooks<T::BlockNumber> for Pallet<T> {}
-=======
-	impl<T: Config> Hooks<T::BlockNumber> for Pallet<T> {
-		fn on_initialize(_n: T::BlockNumber) -> Weight {
-			let native_asset = T::NativeAssetId::get();
-
-			let mut weight: u64 = 0;
-
-			for (asset_id, fallback_price) in <AcceptedCurrencies<T>>::iter() {
-				let maybe_price = Self::get_oracle_price(asset_id, native_asset);
-
-				let price = maybe_price.unwrap_or(fallback_price);
-
-				AcceptedCurrencyPrice::<T>::insert(asset_id, price);
-
-				weight += T::WeightInfo::get_oracle_price().ref_time();
-			}
-
-			Weight::from_ref_time(weight)
-		}
-
-		fn on_finalize(_n: T::BlockNumber) {
-			let _ = <AcceptedCurrencyPrice<T>>::clear(u32::MAX, None);
-		}
-	}
->>>>>>> 7befae40
 
 	#[pallet::config]
 	pub trait Config: frame_system::Config + pallet_transaction_payment::Config {
@@ -125,11 +78,8 @@
 		/// The origin which can add/remove accepted currencies
 		type AuthorityOrigin: EnsureOrigin<Self::RuntimeOrigin>;
 
-		/// On chain route provider
-		type RouteProvider: RouteProvider<AssetIdOf<Self>>;
-
-		/// Oracle price provider for routes
-		type OraclePriceProvider: PriceOracle<AssetIdOf<Self>, Price = EmaPrice>;
+		/// Spot price provider
+		type SpotPriceProvider: SpotPriceProvider<AssetIdOf<Self>, Price = Price>;
 
 		/// Weight information for the extrinsics.
 		type WeightInfo: WeightInfo;
@@ -311,7 +261,6 @@
 }
 
 impl<T: Config> Pallet<T> {
-<<<<<<< HEAD
 	pub fn set_account_currency(account: &T::AccountId, currency: AssetIdOf<T>) -> DispatchResult {
 		ensure!(
 			currency == T::NativeAssetId::get() || AcceptedCurrencies::<T>::contains_key(currency),
@@ -324,32 +273,6 @@
 
 	pub fn price(currency: AssetIdOf<T>) -> Option<Price> {
 		T::SpotPriceProvider::spot_price(currency, T::NativeAssetId::get())
-=======
-	fn account_currency(who: &T::AccountId) -> AssetIdOf<T>
-	where
-		BalanceOf<T>: FixedPointOperand,
-	{
-		Pallet::<T>::get_currency(who).unwrap_or_else(T::NativeAssetId::get)
-	}
-
-	fn get_currency_price(currency: AssetIdOf<T>) -> Option<Price>
-	where
-		BalanceOf<T>: FixedPointOperand,
-	{
-		if let Some(price) = Self::price(currency) {
-			Some(price)
-		} else {
-			// If not loaded in on_init, let's try first the spot price provider again
-			// This is unlikely scenario as the price would be retrieved in on_init for each block
-			let maybe_price = Self::get_oracle_price(currency, T::NativeAssetId::get());
-
-			if let Some(price) = maybe_price {
-				Some(price)
-			} else {
-				Self::currencies(currency)
-			}
-		}
->>>>>>> 7befae40
 	}
 
 	fn get_oracle_price(
@@ -377,9 +300,7 @@
 	NonNative(Balance, AssetId, Price),
 }
 
-<<<<<<< HEAD
 pub struct OnChargeAssetFeeAdapter<MC, FR>(PhantomData<(MC, FR)>);
-=======
 type CurrencyAccountId<T> = <T as frame_system::Config>::AccountId;
 type BalanceFor<T> = <<T as pallet_evm::Config>::Currency as PalletCurrency<CurrencyAccountId<T>>>::Balance;
 type PositiveImbalanceFor<T> =
@@ -424,7 +345,6 @@
 
 /// Implements the transaction payment for native as well as non-native currencies
 pub struct TransferFees<MC, DF, FR>(PhantomData<(MC, DF, FR)>);
->>>>>>> 7befae40
 
 impl<T, MC, FR> OnChargeTransaction<T> for OnChargeAssetFeeAdapter<MC, FR>
 where
