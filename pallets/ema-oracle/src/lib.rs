--- conflicted
+++ resolved
@@ -294,14 +294,10 @@
 		assets: (AssetId, AssetId),
 		oracle_entry: OracleEntry<BlockNumberFor<T>>,
 	) -> Result<(), ()> {
-<<<<<<< HEAD
 		if !(T::OracleFilter::contains(&(src, assets.0, assets.1))
 			|| WhitelistedAssets::<T>::get().contains(&(src, (assets.0, assets.1))))
 		{
 			// if we don't track oracle for given asset pair, don't throw error
-=======
-		if !T::OracleWhitelist::contains(&(src, assets.0, assets.1)) {
->>>>>>> 078226fd
 			return Ok(());
 		}
 
