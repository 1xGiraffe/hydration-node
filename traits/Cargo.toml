--- conflicted
+++ resolved
@@ -1,10 +1,6 @@
 [package]
 name = "hydradx-traits"
-<<<<<<< HEAD
 version = "3.8.0"
-=======
-version = "3.7.2"
->>>>>>> 96669451
 description = "Shared traits"
 authors = ["GalacticCouncil"]
 edition = "2021"
