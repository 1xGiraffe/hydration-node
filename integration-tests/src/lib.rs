mod call_filter;
mod circuit_breaker;
mod cross_chain_transfer;
mod dca;
mod dust;
mod dust_removal_whitelist;
<<<<<<< HEAD
mod exchange_asset;
=======
mod dynamic_fees;
>>>>>>> ed714e50
mod non_native_fee;
mod omnipool_init;
mod omnipool_liquidity_mining;
mod omnipool_price_provider;
mod oracle;
mod otc;
mod polkadot_test_net;
mod transact_call_filter;
mod vesting;

#[macro_export]
macro_rules! assert_balance {
	( $who:expr, $asset:expr, $amount:expr) => {{
		assert_eq!(Currencies::free_balance($asset, &$who), $amount);
	}};
}

#[macro_export]
macro_rules! assert_reserved_balance {
	( $who:expr, $asset:expr, $amount:expr) => {{
		assert_eq!(Currencies::reserved_balance($asset, &$who), $amount);
	}};
}<|MERGE_RESOLUTION|>--- conflicted
+++ resolved
@@ -4,11 +4,8 @@
 mod dca;
 mod dust;
 mod dust_removal_whitelist;
-<<<<<<< HEAD
+mod dynamic_fees;
 mod exchange_asset;
-=======
-mod dynamic_fees;
->>>>>>> ed714e50
 mod non_native_fee;
 mod omnipool_init;
 mod omnipool_liquidity_mining;
