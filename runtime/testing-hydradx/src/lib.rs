--- conflicted
+++ resolved
@@ -857,7 +857,6 @@
 	type WeightInfo = ();
 }
 
-<<<<<<< HEAD
 impl pallet_circuit_breaker::Config for Runtime {
 	type Event = Event;
 	type AssetId = AssetId;
@@ -867,7 +866,8 @@
 	type DefaultMaxLiquidityLimitPerBlock = DefaultMaxLiquidityLimitPerBlock;
 	type OmnipoolHubAsset = LRNA;
 	type WeightInfo = ();
-=======
+}
+
 // constants need to be in scope to use as types
 use pallet_ema_oracle::MAX_PERIODS;
 
@@ -884,7 +884,6 @@
 	/// With every asset trading against LRNA we will only have as many pairs as there will be assets, so
 	/// 20 seems a decent upper bound for the forseeable future.
 	type MaxUniqueEntries = ConstU32<20>;
->>>>>>> 5bab77ed
 }
 
 impl pallet_duster::Config for Runtime {
