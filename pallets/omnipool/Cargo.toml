--- conflicted
+++ resolved
@@ -1,10 +1,6 @@
 [package]
 name = "pallet-omnipool"
-<<<<<<< HEAD
-version = "4.2.1"
-=======
-version = "4.2.2"
->>>>>>> a65720c4
+version = "4.2.3"
 authors = ['GalacticCouncil']
 edition = "2021"
 license = "Apache-2.0"
