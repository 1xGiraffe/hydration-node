--- conflicted
+++ resolved
@@ -1141,11 +1141,7 @@
 
 		let hdx_balance = user_acc.balance(HDX);
 		let tx_fee = initial_user_hdx_balance - hdx_balance;
-<<<<<<< HEAD
 		assert_eq!(tx_fee, 1_816_997_321_901);
-=======
-		assert_eq!(tx_fee, 1_797_526_858_553);
->>>>>>> 975196bb
 	})
 }
 
