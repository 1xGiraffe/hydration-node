--- conflicted
+++ resolved
@@ -2,11 +2,6 @@
 #![allow(clippy::identity_op)]
 use super::assert_balance;
 use crate::polkadot_test_net::*;
-<<<<<<< HEAD
-use std::convert::Into;
-
-=======
->>>>>>> 6793c87a
 use hydradx_adapters::OmnipoolHookAdapter;
 use hydradx_runtime::{
 	AssetRegistry, BlockNumber, Currencies, Omnipool, Router, RouterWeightInfo, Runtime, RuntimeOrigin, Stableswap,
@@ -35,15 +30,10 @@
 use frame_support::storage::with_transaction;
 use pallet_stableswap::types::AssetAmount;
 use pallet_stableswap::MAX_ASSETS_IN_POOL;
-<<<<<<< HEAD
-use sp_runtime::{traits::ConstU32, DispatchError, FixedU128, Permill};
-use sp_runtime::{DispatchResult, TransactionOutcome};
-=======
 use sp_runtime::{
 	traits::{ConstU32, Zero},
-	DispatchError, FixedU128, Permill,
+	DispatchError, DispatchResult, FixedU128, Permill, TransactionOutcome,
 };
->>>>>>> 6793c87a
 
 use orml_traits::MultiCurrency;
 
@@ -2281,9 +2271,756 @@
 			TestNet::reset();
 
 			Hydra::execute_with(|| {
+				let _ = with_transaction(|| {
+					//Arrange
+					let (pool_id, stable_asset_1, _) =
+						init_stableswap_with_liquidity(1_000_000_000_000_000_000u128, 300_000_000_000_000_000u128)
+							.unwrap();
+
+					init_omnipool();
+
+					assert_ok!(Currencies::update_balance(
+						hydradx_runtime::RuntimeOrigin::root(),
+						Omnipool::protocol_account(),
+						pool_id,
+						60000 * UNITS as i128,
+					));
+
+					assert_ok!(hydradx_runtime::Omnipool::add_token(
+						hydradx_runtime::RuntimeOrigin::root(),
+						pool_id,
+						FixedU128::from_rational(1, 2),
+						Permill::from_percent(1),
+						AccountId::from(BOB),
+					));
+
+					create_xyk_pool_with_amounts(DOT, 1000000 * UNITS, stable_asset_1, 20000 * UNITS);
+
+					create_lbp_pool_with_amounts(DOT, 1000000 * UNITS, stable_asset_1, 20000 * UNITS);
+					//Start lbp campaign
+					set_relaychain_block_number(LBP_SALE_START + 15);
+
+					let route1 = vec![
+						Trade {
+							pool: PoolType::Omnipool,
+							asset_in: HDX,
+							asset_out: pool_id,
+						},
+						Trade {
+							pool: PoolType::Stableswap(pool_id),
+							asset_in: pool_id,
+							asset_out: stable_asset_1,
+						},
+						Trade {
+							pool: PoolType::XYK,
+							asset_in: stable_asset_1,
+							asset_out: DOT,
+						},
+					];
+
+					let route2_cheaper = vec![
+						Trade {
+							pool: PoolType::Omnipool,
+							asset_in: HDX,
+							asset_out: pool_id,
+						},
+						Trade {
+							pool: PoolType::Stableswap(pool_id),
+							asset_in: pool_id,
+							asset_out: stable_asset_1,
+						},
+						Trade {
+							pool: PoolType::LBP,
+							asset_in: stable_asset_1,
+							asset_out: DOT,
+						},
+					];
+
+					let asset_pair = Pair::new(HDX, DOT);
+
+					//Verify if the cheaper route is indeed cheaper in both ways
+					let amount_to_sell = 100 * UNITS;
+
+					//Check for normal route
+					let dot_amount_out = with_transaction::<_, _, _>(|| {
+						assert_ok!(Router::sell(
+							hydradx_runtime::RuntimeOrigin::signed(ALICE.into()),
+							HDX,
+							DOT,
+							amount_to_sell,
+							0,
+							route1.clone()
+						));
+						let alice_received_dot =
+							Currencies::free_balance(DOT, &AccountId::from(ALICE)) - ALICE_INITIAL_DOT_BALANCE;
+
+						TransactionOutcome::Rollback(Ok::<u128, DispatchError>(alice_received_dot))
+					})
+					.unwrap();
+
+					//Check for normal route
+					let dot_amout_out_for_cheaper_route = with_transaction::<_, _, _>(|| {
+						assert_ok!(Router::sell(
+							hydradx_runtime::RuntimeOrigin::signed(ALICE.into()),
+							HDX,
+							DOT,
+							amount_to_sell,
+							0,
+							route2_cheaper.clone()
+						));
+						let alice_received_dot =
+							Currencies::free_balance(DOT, &AccountId::from(ALICE)) - ALICE_INITIAL_DOT_BALANCE;
+
+						TransactionOutcome::Rollback(Ok::<u128, DispatchError>(alice_received_dot))
+					})
+					.unwrap();
+
+					assert!(dot_amout_out_for_cheaper_route > dot_amount_out);
+
+					// Check for inverse route
+					let amount_out_for_inverse = with_transaction::<_, _, _>(|| {
+						let alice_hdx_balance = Currencies::free_balance(HDX, &AccountId::from(ALICE));
+						assert_ok!(Router::sell(
+							hydradx_runtime::RuntimeOrigin::signed(ALICE.into()),
+							DOT,
+							HDX,
+							amount_to_sell,
+							0,
+							inverse_route(route1.clone())
+						));
+						let alice_received_hdx =
+							Currencies::free_balance(HDX, &AccountId::from(ALICE)) - alice_hdx_balance;
+
+						TransactionOutcome::Rollback(Ok::<u128, DispatchError>(alice_received_hdx))
+					})
+					.unwrap();
+
+					let amount_out_for_inverse_with_chaper_route = with_transaction::<_, _, _>(|| {
+						let alice_hdx_balance = Currencies::free_balance(HDX, &AccountId::from(ALICE));
+						assert_ok!(Router::sell(
+							hydradx_runtime::RuntimeOrigin::signed(ALICE.into()),
+							DOT,
+							HDX,
+							amount_to_sell,
+							0,
+							inverse_route(route2_cheaper.clone())
+						));
+						let alice_received_hdx =
+							Currencies::free_balance(HDX, &AccountId::from(ALICE)) - alice_hdx_balance;
+
+						TransactionOutcome::Rollback(Ok::<u128, DispatchError>(alice_received_hdx))
+					})
+					.unwrap();
+
+					assert!(amount_out_for_inverse_with_chaper_route > amount_out_for_inverse);
+
+					//ACT AND ASSERT
+
+					//We set first the more expensive route
+					assert_ok!(Router::set_route(
+						hydradx_runtime::RuntimeOrigin::signed(ALICE.into()),
+						asset_pair,
+						route1.clone()
+					));
+					assert_eq!(Router::route(asset_pair).unwrap(), route1);
+
+					//We set the cheaper one so it should replace
+					assert_ok!(Router::set_route(
+						hydradx_runtime::RuntimeOrigin::signed(ALICE.into()),
+						asset_pair,
+						route2_cheaper.clone()
+					));
+					assert_eq!(Router::route(asset_pair).unwrap(), route2_cheaper);
+
+					//We try to set back the more expensive but did not replace
+					assert_noop!(
+						Router::set_route(
+							hydradx_runtime::RuntimeOrigin::signed(ALICE.into()),
+							asset_pair,
+							route1.clone()
+						),
+						pallet_route_executor::Error::<hydradx_runtime::Runtime>::RouteUpdateIsNotSuccessful
+					);
+					assert_eq!(Router::route(asset_pair).unwrap(), route2_cheaper);
+
+					TransactionOutcome::Commit(DispatchResult::Ok(()))
+				});
+			});
+		}
+	}
+
+	#[test]
+	fn set_route_should_fail_with_invalid_route() {
+		TestNet::reset();
+
+		Hydra::execute_with(|| {
+			//Arrange
+			init_omnipool();
+
+			assert_ok!(Currencies::update_balance(
+				hydradx_runtime::RuntimeOrigin::root(),
+				Omnipool::protocol_account(),
+				DOT,
+				3000 * UNITS as i128,
+			));
+
+			assert_ok!(hydradx_runtime::Omnipool::add_token(
+				hydradx_runtime::RuntimeOrigin::root(),
+				DOT,
+				FixedU128::from_rational(1, 2),
+				Permill::from_percent(1),
+				AccountId::from(BOB),
+			));
+
+			create_xyk_pool_with_amounts(ETH, 1000 * UNITS, BTC, 1000 * UNITS);
+
+			let route1 = vec![
+				Trade {
+					pool: PoolType::Omnipool,
+					asset_in: HDX,
+					asset_out: DOT,
+				},
+				Trade {
+					pool: PoolType::XYK,
+					asset_in: ETH,
+					asset_out: BTC,
+				},
+			];
+
+			let asset_pair = Pair::new(HDX, BTC);
+
+			//Act and assert
+			assert_noop!(
+				Router::set_route(
+					hydradx_runtime::RuntimeOrigin::signed(ALICE.into()),
+					asset_pair,
+					route1.clone()
+				),
+				pallet_route_executor::Error::<hydradx_runtime::Runtime>::InvalidRoute
+			);
+		});
+	}
+
+	#[test]
+	fn set_route_should_fail_with_trying_to_override_with_invalid_route() {
+		TestNet::reset();
+
+		Hydra::execute_with(|| {
+			//Arrange
+			init_omnipool();
+
+			assert_ok!(Currencies::update_balance(
+				hydradx_runtime::RuntimeOrigin::root(),
+				Omnipool::protocol_account(),
+				DOT,
+				3000 * UNITS as i128,
+			));
+
+			assert_ok!(hydradx_runtime::Omnipool::add_token(
+				hydradx_runtime::RuntimeOrigin::root(),
+				DOT,
+				FixedU128::from_rational(1, 2),
+				Permill::from_percent(1),
+				AccountId::from(BOB),
+			));
+
+			create_xyk_pool_with_amounts(DOT, 1000 * UNITS, BTC, 1000 * UNITS);
+
+			let route1 = vec![
+				Trade {
+					pool: PoolType::Omnipool,
+					asset_in: HDX,
+					asset_out: DOT,
+				},
+				Trade {
+					pool: PoolType::XYK,
+					asset_in: DOT,
+					asset_out: BTC,
+				},
+			];
+
+			let asset_pair = Pair::new(HDX, BTC);
+
+			//Act and assert
+			assert_ok!(Router::set_route(
+				hydradx_runtime::RuntimeOrigin::signed(ALICE.into()),
+				asset_pair,
+				route1.clone()
+			));
+
+			create_xyk_pool_with_amounts(ETH, 1000 * UNITS, BTC, 1000 * UNITS);
+
+			let invalid_route = vec![
+				Trade {
+					pool: PoolType::Omnipool,
+					asset_in: HDX,
+					asset_out: DOT,
+				},
+				Trade {
+					pool: PoolType::XYK,
+					asset_in: ETH,
+					asset_out: BTC,
+				},
+			];
+			assert_noop!(
+				Router::set_route(
+					hydradx_runtime::RuntimeOrigin::signed(ALICE.into()),
+					asset_pair,
+					invalid_route.clone()
+				),
+				pallet_route_executor::Error::<hydradx_runtime::Runtime>::InvalidRoute
+			);
+		});
+	}
+
+	#[test]
+	fn set_route_should_work_when_stored_route_is_broken_due_to_not_existing_route() {
+		TestNet::reset();
+
+		Hydra::execute_with(|| {
+			//Arrange
+			init_omnipool();
+
+			assert_ok!(Currencies::update_balance(
+				hydradx_runtime::RuntimeOrigin::root(),
+				Omnipool::protocol_account(),
+				DOT,
+				1000000000000 * UNITS as i128,
+			));
+
+			assert_ok!(hydradx_runtime::Omnipool::add_token(
+				hydradx_runtime::RuntimeOrigin::root(),
+				DOT,
+				FixedU128::from_rational(1, 2),
+				Permill::from_percent(1),
+				AccountId::from(BOB),
+			));
+
+			create_xyk_pool_with_amounts(DOT, 50000 * UNITS, BTC, 4000000 * UNITS);
+
+			let asset_pair = Pair::new(HDX, BTC);
+
+			let route2 = vec![
+				Trade {
+					pool: PoolType::Omnipool,
+					asset_in: HDX,
+					asset_out: DOT,
+				},
+				Trade {
+					pool: PoolType::XYK,
+					asset_in: DOT,
+					asset_out: BTC,
+				},
+			];
+
+			//Act and assert
+			assert_ok!(Router::set_route(
+				hydradx_runtime::RuntimeOrigin::signed(ALICE.into()),
+				asset_pair,
+				route2.clone()
+			),);
+		});
+	}
+
+	#[test]
+	fn set_route_should_not_work_when_no_existing_and_reversed_route_is_not_valid_for_trade() {
+		TestNet::reset();
+
+		Hydra::execute_with(|| {
+			//Arrange
+			init_omnipool();
+
+			assert_ok!(Currencies::update_balance(
+				hydradx_runtime::RuntimeOrigin::root(),
+				Omnipool::protocol_account(),
+				DOT,
+				3000 * UNITS as i128,
+			));
+
+			assert_ok!(hydradx_runtime::Omnipool::add_token(
+				hydradx_runtime::RuntimeOrigin::root(),
+				DOT,
+				FixedU128::from_rational(1, 2),
+				Permill::from_percent(1),
+				AccountId::from(BOB),
+			));
+
+			create_xyk_pool_with_amounts(HDX, 1000000 * UNITS, DOT, 1000000 * UNITS);
+			create_xyk_pool_with_amounts(DOT, 1000000 * UNITS, BTC, 1000000 * UNITS);
+
+			let route1 = vec![
+				Trade {
+					pool: PoolType::XYK,
+					asset_in: HDX,
+					asset_out: DOT,
+				},
+				Trade {
+					pool: PoolType::XYK,
+					asset_in: DOT,
+					asset_out: BTC,
+				},
+			];
+
+			let asset_pair = Pair::new(HDX, BTC);
+
+			assert_ok!(Router::set_route(
+				hydradx_runtime::RuntimeOrigin::signed(ALICE.into()),
+				asset_pair,
+				route1.clone()
+			));
+
+			assert_ok!(XYK::remove_liquidity(
+				RuntimeOrigin::signed(DAVE.into()),
+				HDX,
+				DOT,
+				1000000 * UNITS
+			));
+
+			let route2 = vec![
+				Trade {
+					pool: PoolType::Omnipool,
+					asset_in: HDX,
+					asset_out: DOT,
+				},
+				Trade {
+					pool: PoolType::XYK,
+					asset_in: DOT,
+					asset_out: BTC,
+				},
+			];
+
+			//Act and assert
+			assert_noop!(
+				Router::set_route(
+					hydradx_runtime::RuntimeOrigin::signed(ALICE.into()),
+					asset_pair,
+					route2.clone()
+				),
+				pallet_route_executor::Error::<hydradx_runtime::Runtime>::InvalidRoute
+			);
+		});
+	}
+
+	#[test]
+	fn set_route_should_not_work_when_reversed_route_is_not_valid_due_to_maxout_ratio() {
+		TestNet::reset();
+
+		Hydra::execute_with(|| {
+			//Arrange
+			init_omnipool();
+
+			assert_ok!(Currencies::update_balance(
+				hydradx_runtime::RuntimeOrigin::root(),
+				Omnipool::protocol_account(),
+				DOT,
+				3000 * UNITS as i128,
+			));
+
+			assert_ok!(hydradx_runtime::Omnipool::add_token(
+				hydradx_runtime::RuntimeOrigin::root(),
+				DOT,
+				FixedU128::from_rational(1, 2),
+				Permill::from_percent(1),
+				AccountId::from(BOB),
+			));
+
+			create_xyk_pool_with_amounts(HDX, 1000000 * UNITS, DOT, 1000000 * UNITS);
+			create_xyk_pool_with_amounts(DOT, 1000000 * UNITS, BTC, 1000000 * UNITS);
+
+			create_xyk_pool_with_amounts(HDX, 1000000 * UNITS, DAI, 1000000 * UNITS);
+			create_xyk_pool_with_amounts(DAI, 1000000 * UNITS, DOT, 1000000 * UNITS);
+
+			let route1 = vec![
+				Trade {
+					pool: PoolType::XYK,
+					asset_in: HDX,
+					asset_out: DAI,
+				},
+				Trade {
+					pool: PoolType::XYK,
+					asset_in: DAI,
+					asset_out: DOT,
+				},
+				Trade {
+					pool: PoolType::XYK,
+					asset_in: DOT,
+					asset_out: BTC,
+				},
+			];
+
+			let asset_pair = Pair::new(HDX, BTC);
+
+			assert_ok!(Router::set_route(
+				hydradx_runtime::RuntimeOrigin::signed(ALICE.into()),
+				asset_pair,
+				route1.clone()
+			));
+
+			let route2 = vec![
+				Trade {
+					pool: PoolType::Omnipool,
+					asset_in: HDX,
+					asset_out: DOT,
+				},
+				Trade {
+					pool: PoolType::XYK,
+					asset_in: DOT,
+					asset_out: BTC,
+				},
+			];
+
+			//Act and assert
+			assert_noop!(
+				Router::set_route(
+					hydradx_runtime::RuntimeOrigin::signed(ALICE.into()),
+					asset_pair,
+					route2.clone()
+				),
+				pallet_route_executor::Error::<hydradx_runtime::Runtime>::InvalidRoute
+			);
+		});
+	}
+
+	#[test]
+	fn set_route_should_work_when_stored_route_is_broken_due_to_frozen_asset() {
+		TestNet::reset();
+
+		Hydra::execute_with(|| {
+			//Arrange
+			init_omnipool();
+
+			assert_ok!(Currencies::update_balance(
+				hydradx_runtime::RuntimeOrigin::root(),
+				Omnipool::protocol_account(),
+				DOT,
+				1000000000000 * UNITS as i128,
+			));
+
+			assert_ok!(hydradx_runtime::Omnipool::add_token(
+				hydradx_runtime::RuntimeOrigin::root(),
+				DOT,
+				FixedU128::from_rational(1, 2),
+				Permill::from_percent(1),
+				AccountId::from(BOB),
+			));
+
+			create_xyk_pool_with_amounts(HDX, 1000000 * UNITS, DOT, 1000000 * UNITS);
+			create_xyk_pool_with_amounts(DOT, 50000 * UNITS, BTC, 4000000 * UNITS);
+
+			let route1 = vec![
+				Trade {
+					pool: PoolType::Omnipool,
+					asset_in: HDX,
+					asset_out: DOT,
+				},
+				Trade {
+					pool: PoolType::XYK,
+					asset_in: DOT,
+					asset_out: BTC,
+				},
+			];
+
+			let asset_pair = Pair::new(HDX, BTC);
+
+			assert_ok!(Router::set_route(
+				hydradx_runtime::RuntimeOrigin::signed(ALICE.into()),
+				asset_pair,
+				route1.clone()
+			));
+
+			assert_ok!(Omnipool::set_asset_tradable_state(
+				RuntimeOrigin::root(),
+				DOT,
+				Tradability::FROZEN
+			));
+
+			let route2 = vec![
+				Trade {
+					pool: PoolType::XYK,
+					asset_in: HDX,
+					asset_out: DOT,
+				},
+				Trade {
+					pool: PoolType::XYK,
+					asset_in: DOT,
+					asset_out: BTC,
+				},
+			];
+
+			//Act and assert
+			assert_ok!(Router::set_route(
+				hydradx_runtime::RuntimeOrigin::signed(ALICE.into()),
+				asset_pair,
+				route2.clone()
+			),);
+		});
+	}
+
+	#[test]
+	fn set_should_should_work_when_omnipool_route_does_not_exist_for_pair() {
+		TestNet::reset();
+
+		Hydra::execute_with(|| {
+			//Arrange
+			create_xyk_pool_with_amounts(HDX, 1000000 * UNITS, DOT, 1000000 * UNITS);
+			create_xyk_pool_with_amounts(DOT, 1000000 * UNITS, BTC, 1000000 * UNITS);
+
+			let route1 = vec![
+				Trade {
+					pool: PoolType::XYK,
+					asset_in: HDX,
+					asset_out: DOT,
+				},
+				Trade {
+					pool: PoolType::XYK,
+					asset_in: DOT,
+					asset_out: BTC,
+				},
+			];
+
+			let asset_pair = Pair::new(HDX, BTC);
+
+			assert_ok!(Router::set_route(
+				hydradx_runtime::RuntimeOrigin::signed(ALICE.into()),
+				asset_pair,
+				route1.clone()
+			));
+		});
+	}
+
+	#[test]
+	fn set_route_should_not_work_when_setting_default_omni_route_again() {
+		TestNet::reset();
+
+		Hydra::execute_with(|| {
+			//Arrange
+			init_omnipool();
+
+			assert_ok!(Currencies::update_balance(
+				hydradx_runtime::RuntimeOrigin::root(),
+				Omnipool::protocol_account(),
+				DOT,
+				1000 * UNITS as i128,
+			));
+
+			assert_ok!(hydradx_runtime::Omnipool::add_token(
+				hydradx_runtime::RuntimeOrigin::root(),
+				DOT,
+				FixedU128::from_rational(1, 2),
+				Permill::from_percent(1),
+				AccountId::from(BOB),
+			));
+
+			let route1 = vec![Trade {
+				pool: PoolType::Omnipool,
+				asset_in: HDX,
+				asset_out: DOT,
+			}];
+
+			let asset_pair = Pair::new(HDX, DOT);
+
+			assert_noop!(
+				Router::set_route(
+					hydradx_runtime::RuntimeOrigin::signed(ALICE.into()),
+					asset_pair,
+					route1.clone()
+				),
+				pallet_route_executor::Error::<hydradx_runtime::Runtime>::RouteUpdateIsNotSuccessful
+			);
+		});
+	}
+
+	#[test]
+	fn set_route_should_not_work_when_existing_inverse_is_broken() {
+		TestNet::reset();
+
+		Hydra::execute_with(|| {
+			//Arrange
+			init_omnipool();
+
+			assert_ok!(Currencies::update_balance(
+				hydradx_runtime::RuntimeOrigin::root(),
+				Omnipool::protocol_account(),
+				DOT,
+				1000 * UNITS as i128,
+			));
+
+			assert_ok!(hydradx_runtime::Omnipool::add_token(
+				hydradx_runtime::RuntimeOrigin::root(),
+				DOT,
+				FixedU128::from_rational(1, 2),
+				Permill::from_percent(1),
+				AccountId::from(BOB),
+			));
+
+			create_xyk_pool_with_amounts(DOT, 100000 * UNITS, HDX, 100000 * UNITS);
+			create_xyk_pool_with_amounts(HDX, 100000 * UNITS, BTC, 100000 * UNITS);
+
+			let route1 = vec![
+				Trade {
+					pool: PoolType::XYK,
+					asset_in: BTC,
+					asset_out: HDX,
+				},
+				Trade {
+					pool: PoolType::Omnipool,
+					asset_in: HDX,
+					asset_out: DOT,
+				},
+			];
+
+			let asset_pair = Pair::new(BTC, DOT);
+
+			assert_ok!(Router::set_route(
+				hydradx_runtime::RuntimeOrigin::signed(ALICE.into()),
+				asset_pair,
+				route1.clone()
+			),);
+
+			assert_ok!(Omnipool::buy(
+				RuntimeOrigin::signed(ALICE.into()),
+				HDX,
+				DOT,
+				900 * UNITS,
+				Balance::MAX,
+			));
+
+			let route1 = vec![
+				Trade {
+					pool: PoolType::XYK,
+					asset_in: BTC,
+					asset_out: HDX,
+				},
+				Trade {
+					pool: PoolType::XYK,
+					asset_in: HDX,
+					asset_out: DOT,
+				},
+			];
+
+			assert_noop!(
+				Router::set_route(
+					hydradx_runtime::RuntimeOrigin::signed(ALICE.into()),
+					asset_pair,
+					route1.clone()
+				),
+				pallet_route_executor::Error::<hydradx_runtime::Runtime>::RouteUpdateIsNotSuccessful
+			);
+		});
+	}
+}
+
+mod with_on_chain_and_default_route {
+	use super::*;
+
+	#[test]
+	fn buy_should_work_with_onchain_route() {
+		TestNet::reset();
+
+		Hydra::execute_with(|| {
+			let _ = with_transaction(|| {
 				//Arrange
-				let (pool_id, stable_asset_1, _) =
-					init_stableswap_with_liquidity(1_000_000_000_000_000_000u128, 300_000_000_000_000_000u128).unwrap();
+				let (pool_id, stable_asset_1, _) = init_stableswap().unwrap();
 
 				init_omnipool();
 
@@ -2291,7 +3028,7 @@
 					hydradx_runtime::RuntimeOrigin::root(),
 					Omnipool::protocol_account(),
 					pool_id,
-					60000 * UNITS as i128,
+					3000 * UNITS as i128,
 				));
 
 				assert_ok!(hydradx_runtime::Omnipool::add_token(
@@ -2302,11 +3039,7 @@
 					AccountId::from(BOB),
 				));
 
-				create_xyk_pool_with_amounts(DOT, 1000000 * UNITS, stable_asset_1, 20000 * UNITS);
-
-				create_lbp_pool_with_amounts(DOT, 1000000 * UNITS, stable_asset_1, 20000 * UNITS);
-				//Start lbp campaign
-				set_relaychain_block_number(LBP_SALE_START + 15);
+				create_xyk_pool_with_amounts(DOT, 1000 * UNITS, stable_asset_1, 1000 * UNITS);
 
 				let route1 = vec![
 					Trade {
@@ -2326,7 +3059,70 @@
 					},
 				];
 
-				let route2_cheaper = vec![
+				let asset_pair = Pair::new(HDX, DOT);
+				let amount_to_buy = 100 * UNITS;
+
+				assert_ok!(Router::set_route(
+					hydradx_runtime::RuntimeOrigin::signed(ALICE.into()),
+					asset_pair,
+					route1.clone()
+				));
+				assert_eq!(Router::route(asset_pair).unwrap(), route1);
+
+				//Act
+				assert_ok!(Currencies::update_balance(
+					hydradx_runtime::RuntimeOrigin::root(),
+					ALICE.into(),
+					HDX,
+					100000 * UNITS as i128,
+				));
+
+				assert_balance!(ALICE.into(), DOT, ALICE_INITIAL_DOT_BALANCE);
+				assert_ok!(Router::buy(
+					RuntimeOrigin::signed(ALICE.into()),
+					HDX,
+					DOT,
+					amount_to_buy,
+					u128::MAX,
+					vec![],
+				));
+
+				assert_balance!(ALICE.into(), DOT, ALICE_INITIAL_DOT_BALANCE + amount_to_buy);
+
+				TransactionOutcome::Commit(DispatchResult::Ok(()))
+			});
+		});
+	}
+
+	#[test]
+	fn sell_should_work_with_onchain_route() {
+		TestNet::reset();
+
+		Hydra::execute_with(|| {
+			let _ = with_transaction(|| {
+				//Arrange
+				let (pool_id, stable_asset_1, _) = init_stableswap().unwrap();
+
+				init_omnipool();
+
+				assert_ok!(Currencies::update_balance(
+					hydradx_runtime::RuntimeOrigin::root(),
+					Omnipool::protocol_account(),
+					pool_id,
+					3000 * UNITS as i128,
+				));
+
+				assert_ok!(hydradx_runtime::Omnipool::add_token(
+					hydradx_runtime::RuntimeOrigin::root(),
+					pool_id,
+					FixedU128::from_rational(1, 2),
+					Permill::from_percent(1),
+					AccountId::from(BOB),
+				));
+
+				create_xyk_pool_with_amounts(DOT, 1000 * UNITS, stable_asset_1, 1000 * UNITS);
+
+				let route1 = vec![
 					Trade {
 						pool: PoolType::Omnipool,
 						asset_in: HDX,
@@ -2338,91 +3134,15 @@
 						asset_out: stable_asset_1,
 					},
 					Trade {
-						pool: PoolType::LBP,
+						pool: PoolType::XYK,
 						asset_in: stable_asset_1,
 						asset_out: DOT,
 					},
 				];
 
 				let asset_pair = Pair::new(HDX, DOT);
-
-				//Verify if the cheaper route is indeed cheaper in both ways
 				let amount_to_sell = 100 * UNITS;
 
-				//Check for normal route
-				let dot_amount_out = with_transaction::<_, _, _>(|| {
-					assert_ok!(Router::sell(
-						hydradx_runtime::RuntimeOrigin::signed(ALICE.into()),
-						HDX,
-						DOT,
-						amount_to_sell,
-						0,
-						route1.clone()
-					));
-					let alice_received_dot =
-						Currencies::free_balance(DOT, &AccountId::from(ALICE)) - ALICE_INITIAL_DOT_BALANCE;
-
-					TransactionOutcome::Rollback(Ok::<u128, DispatchError>(alice_received_dot))
-				})
-				.unwrap();
-
-				//Check for normal route
-				let dot_amout_out_for_cheaper_route = with_transaction::<_, _, _>(|| {
-					assert_ok!(Router::sell(
-						hydradx_runtime::RuntimeOrigin::signed(ALICE.into()),
-						HDX,
-						DOT,
-						amount_to_sell,
-						0,
-						route2_cheaper.clone()
-					));
-					let alice_received_dot =
-						Currencies::free_balance(DOT, &AccountId::from(ALICE)) - ALICE_INITIAL_DOT_BALANCE;
-
-					TransactionOutcome::Rollback(Ok::<u128, DispatchError>(alice_received_dot))
-				})
-				.unwrap();
-
-				assert!(dot_amout_out_for_cheaper_route > dot_amount_out);
-
-				// Check for inverse route
-				let amount_out_for_inverse = with_transaction::<_, _, _>(|| {
-					let alice_hdx_balance = Currencies::free_balance(HDX, &AccountId::from(ALICE));
-					assert_ok!(Router::sell(
-						hydradx_runtime::RuntimeOrigin::signed(ALICE.into()),
-						DOT,
-						HDX,
-						amount_to_sell,
-						0,
-						inverse_route(route1.clone())
-					));
-					let alice_received_hdx = Currencies::free_balance(HDX, &AccountId::from(ALICE)) - alice_hdx_balance;
-
-					TransactionOutcome::Rollback(Ok::<u128, DispatchError>(alice_received_hdx))
-				})
-				.unwrap();
-
-				let amount_out_for_inverse_with_chaper_route = with_transaction::<_, _, _>(|| {
-					let alice_hdx_balance = Currencies::free_balance(HDX, &AccountId::from(ALICE));
-					assert_ok!(Router::sell(
-						hydradx_runtime::RuntimeOrigin::signed(ALICE.into()),
-						DOT,
-						HDX,
-						amount_to_sell,
-						0,
-						inverse_route(route2_cheaper.clone())
-					));
-					let alice_received_hdx = Currencies::free_balance(HDX, &AccountId::from(ALICE)) - alice_hdx_balance;
-
-					TransactionOutcome::Rollback(Ok::<u128, DispatchError>(alice_received_hdx))
-				})
-				.unwrap();
-
-				assert!(amount_out_for_inverse_with_chaper_route > amount_out_for_inverse);
-
-				//ACT AND ASSERT
-
-				//We set first the more expensive route
 				assert_ok!(Router::set_route(
 					hydradx_runtime::RuntimeOrigin::signed(ALICE.into()),
 					asset_pair,
@@ -2430,806 +3150,95 @@
 				));
 				assert_eq!(Router::route(asset_pair).unwrap(), route1);
 
-				//We set the cheaper one so it should replace
+				//Act
+				assert_balance!(ALICE.into(), HDX, ALICE_INITIAL_NATIVE_BALANCE);
+				assert_ok!(Router::sell(
+					RuntimeOrigin::signed(ALICE.into()),
+					HDX,
+					DOT,
+					amount_to_sell,
+					0,
+					vec![],
+				));
+
+				assert_balance!(ALICE.into(), HDX, ALICE_INITIAL_NATIVE_BALANCE - amount_to_sell);
+
+				TransactionOutcome::Commit(DispatchResult::Ok(()))
+			});
+		});
+	}
+
+	#[test]
+	fn sell_should_work_with_onchain_route_but_used_in_reversed_order() {
+		TestNet::reset();
+
+		Hydra::execute_with(|| {
+			let _ = with_transaction(|| {
+				//Arrange
+				let (pool_id, stable_asset_1, _) = init_stableswap().unwrap();
+
+				init_omnipool();
+
+				assert_ok!(Currencies::update_balance(
+					hydradx_runtime::RuntimeOrigin::root(),
+					Omnipool::protocol_account(),
+					pool_id,
+					3000 * UNITS as i128,
+				));
+
+				assert_ok!(hydradx_runtime::Omnipool::add_token(
+					hydradx_runtime::RuntimeOrigin::root(),
+					pool_id,
+					FixedU128::from_rational(1, 2),
+					Permill::from_percent(1),
+					AccountId::from(BOB),
+				));
+
+				create_xyk_pool_with_amounts(DOT, 1000 * UNITS, stable_asset_1, 1000 * UNITS);
+
+				let route1 = vec![
+					Trade {
+						pool: PoolType::Omnipool,
+						asset_in: HDX,
+						asset_out: pool_id,
+					},
+					Trade {
+						pool: PoolType::Stableswap(pool_id),
+						asset_in: pool_id,
+						asset_out: stable_asset_1,
+					},
+					Trade {
+						pool: PoolType::XYK,
+						asset_in: stable_asset_1,
+						asset_out: DOT,
+					},
+				];
+
+				let asset_pair = Pair::new(HDX, DOT);
+				let amount_to_sell = 100 * UNITS;
+
 				assert_ok!(Router::set_route(
 					hydradx_runtime::RuntimeOrigin::signed(ALICE.into()),
 					asset_pair,
-					route2_cheaper.clone()
-				));
-				assert_eq!(Router::route(asset_pair).unwrap(), route2_cheaper);
-
-				//We try to set back the more expensive but did not replace
-				assert_noop!(
-					Router::set_route(
-						hydradx_runtime::RuntimeOrigin::signed(ALICE.into()),
-						asset_pair,
-						route1.clone()
-					),
-					pallet_route_executor::Error::<hydradx_runtime::Runtime>::RouteUpdateIsNotSuccessful
-				);
-				assert_eq!(Router::route(asset_pair).unwrap(), route2_cheaper);
+					route1.clone()
+				));
+				assert_eq!(Router::route(asset_pair).unwrap(), route1);
+
+				//Act
+				assert_balance!(ALICE.into(), HDX, ALICE_INITIAL_NATIVE_BALANCE);
+				assert_ok!(Router::sell(
+					RuntimeOrigin::signed(ALICE.into()),
+					DOT,
+					HDX,
+					amount_to_sell,
+					0,
+					vec![],
+				));
+
+				assert_balance!(ALICE.into(), DOT, ALICE_INITIAL_DOT_BALANCE - amount_to_sell);
+
+				TransactionOutcome::Commit(DispatchResult::Ok(()))
 			});
-		}
-	}
-
-	#[test]
-	fn set_route_should_fail_with_invalid_route() {
-		TestNet::reset();
-
-		Hydra::execute_with(|| {
-			//Arrange
-			init_omnipool();
-
-			assert_ok!(Currencies::update_balance(
-				hydradx_runtime::RuntimeOrigin::root(),
-				Omnipool::protocol_account(),
-				DOT,
-				3000 * UNITS as i128,
-			));
-
-			assert_ok!(hydradx_runtime::Omnipool::add_token(
-				hydradx_runtime::RuntimeOrigin::root(),
-				DOT,
-				FixedU128::from_rational(1, 2),
-				Permill::from_percent(1),
-				AccountId::from(BOB),
-			));
-
-			create_xyk_pool_with_amounts(ETH, 1000 * UNITS, BTC, 1000 * UNITS);
-
-			let route1 = vec![
-				Trade {
-					pool: PoolType::Omnipool,
-					asset_in: HDX,
-					asset_out: DOT,
-				},
-				Trade {
-					pool: PoolType::XYK,
-					asset_in: ETH,
-					asset_out: BTC,
-				},
-			];
-
-			let asset_pair = Pair::new(HDX, BTC);
-
-			//Act and assert
-			assert_noop!(
-				Router::set_route(
-					hydradx_runtime::RuntimeOrigin::signed(ALICE.into()),
-					asset_pair,
-					route1.clone()
-				),
-				pallet_route_executor::Error::<hydradx_runtime::Runtime>::InvalidRoute
-			);
-		});
-	}
-
-	#[test]
-	fn set_route_should_fail_with_trying_to_override_with_invalid_route() {
-		TestNet::reset();
-
-		Hydra::execute_with(|| {
-			//Arrange
-			init_omnipool();
-
-			assert_ok!(Currencies::update_balance(
-				hydradx_runtime::RuntimeOrigin::root(),
-				Omnipool::protocol_account(),
-				DOT,
-				3000 * UNITS as i128,
-			));
-
-			assert_ok!(hydradx_runtime::Omnipool::add_token(
-				hydradx_runtime::RuntimeOrigin::root(),
-				DOT,
-				FixedU128::from_rational(1, 2),
-				Permill::from_percent(1),
-				AccountId::from(BOB),
-			));
-
-			create_xyk_pool_with_amounts(DOT, 1000 * UNITS, BTC, 1000 * UNITS);
-
-			let route1 = vec![
-				Trade {
-					pool: PoolType::Omnipool,
-					asset_in: HDX,
-					asset_out: DOT,
-				},
-				Trade {
-					pool: PoolType::XYK,
-					asset_in: DOT,
-					asset_out: BTC,
-				},
-			];
-
-			let asset_pair = Pair::new(HDX, BTC);
-
-			//Act and assert
-			assert_ok!(Router::set_route(
-				hydradx_runtime::RuntimeOrigin::signed(ALICE.into()),
-				asset_pair,
-				route1.clone()
-			));
-
-			create_xyk_pool_with_amounts(ETH, 1000 * UNITS, BTC, 1000 * UNITS);
-
-			let invalid_route = vec![
-				Trade {
-					pool: PoolType::Omnipool,
-					asset_in: HDX,
-					asset_out: DOT,
-				},
-				Trade {
-					pool: PoolType::XYK,
-					asset_in: ETH,
-					asset_out: BTC,
-				},
-			];
-			assert_noop!(
-				Router::set_route(
-					hydradx_runtime::RuntimeOrigin::signed(ALICE.into()),
-					asset_pair,
-					invalid_route.clone()
-				),
-				pallet_route_executor::Error::<hydradx_runtime::Runtime>::InvalidRoute
-			);
-		});
-	}
-
-	#[test]
-	fn set_route_should_work_when_stored_route_is_broken_due_to_not_existing_route() {
-		TestNet::reset();
-
-		Hydra::execute_with(|| {
-			//Arrange
-			init_omnipool();
-
-			assert_ok!(Currencies::update_balance(
-				hydradx_runtime::RuntimeOrigin::root(),
-				Omnipool::protocol_account(),
-				DOT,
-				1000000000000 * UNITS as i128,
-			));
-
-			assert_ok!(hydradx_runtime::Omnipool::add_token(
-				hydradx_runtime::RuntimeOrigin::root(),
-				DOT,
-				FixedU128::from_rational(1, 2),
-				Permill::from_percent(1),
-				AccountId::from(BOB),
-			));
-
-			create_xyk_pool_with_amounts(DOT, 50000 * UNITS, BTC, 4000000 * UNITS);
-
-			let asset_pair = Pair::new(HDX, BTC);
-
-			let route2 = vec![
-				Trade {
-					pool: PoolType::Omnipool,
-					asset_in: HDX,
-					asset_out: DOT,
-				},
-				Trade {
-					pool: PoolType::XYK,
-					asset_in: DOT,
-					asset_out: BTC,
-				},
-			];
-
-			//Act and assert
-			assert_ok!(Router::set_route(
-				hydradx_runtime::RuntimeOrigin::signed(ALICE.into()),
-				asset_pair,
-				route2.clone()
-			),);
-		});
-	}
-
-	#[test]
-	fn set_route_should_not_work_when_no_existing_and_reversed_route_is_not_valid_for_trade() {
-		TestNet::reset();
-
-		Hydra::execute_with(|| {
-			//Arrange
-			init_omnipool();
-
-			assert_ok!(Currencies::update_balance(
-				hydradx_runtime::RuntimeOrigin::root(),
-				Omnipool::protocol_account(),
-				DOT,
-				3000 * UNITS as i128,
-			));
-
-			assert_ok!(hydradx_runtime::Omnipool::add_token(
-				hydradx_runtime::RuntimeOrigin::root(),
-				DOT,
-				FixedU128::from_rational(1, 2),
-				Permill::from_percent(1),
-				AccountId::from(BOB),
-			));
-
-			create_xyk_pool_with_amounts(HDX, 1000000 * UNITS, DOT, 1000000 * UNITS);
-			create_xyk_pool_with_amounts(DOT, 1000000 * UNITS, BTC, 1000000 * UNITS);
-
-			let route1 = vec![
-				Trade {
-					pool: PoolType::XYK,
-					asset_in: HDX,
-					asset_out: DOT,
-				},
-				Trade {
-					pool: PoolType::XYK,
-					asset_in: DOT,
-					asset_out: BTC,
-				},
-			];
-
-			let asset_pair = Pair::new(HDX, BTC);
-
-			assert_ok!(Router::set_route(
-				hydradx_runtime::RuntimeOrigin::signed(ALICE.into()),
-				asset_pair,
-				route1.clone()
-			));
-
-			assert_ok!(XYK::remove_liquidity(
-				RuntimeOrigin::signed(DAVE.into()),
-				HDX,
-				DOT,
-				1000000 * UNITS
-			));
-
-			let route2 = vec![
-				Trade {
-					pool: PoolType::Omnipool,
-					asset_in: HDX,
-					asset_out: DOT,
-				},
-				Trade {
-					pool: PoolType::XYK,
-					asset_in: DOT,
-					asset_out: BTC,
-				},
-			];
-
-			//Act and assert
-			assert_noop!(
-				Router::set_route(
-					hydradx_runtime::RuntimeOrigin::signed(ALICE.into()),
-					asset_pair,
-					route2.clone()
-				),
-				pallet_route_executor::Error::<hydradx_runtime::Runtime>::InvalidRoute
-			);
-		});
-	}
-
-	#[test]
-	fn set_route_should_not_work_when_reversed_route_is_not_valid_due_to_maxout_ratio() {
-		TestNet::reset();
-
-		Hydra::execute_with(|| {
-			//Arrange
-			init_omnipool();
-
-			assert_ok!(Currencies::update_balance(
-				hydradx_runtime::RuntimeOrigin::root(),
-				Omnipool::protocol_account(),
-				DOT,
-				3000 * UNITS as i128,
-			));
-
-			assert_ok!(hydradx_runtime::Omnipool::add_token(
-				hydradx_runtime::RuntimeOrigin::root(),
-				DOT,
-				FixedU128::from_rational(1, 2),
-				Permill::from_percent(1),
-				AccountId::from(BOB),
-			));
-
-			create_xyk_pool_with_amounts(HDX, 1000000 * UNITS, DOT, 1000000 * UNITS);
-			create_xyk_pool_with_amounts(DOT, 1000000 * UNITS, BTC, 1000000 * UNITS);
-
-			create_xyk_pool_with_amounts(HDX, 1000000 * UNITS, DAI, 1000000 * UNITS);
-			create_xyk_pool_with_amounts(DAI, 1000000 * UNITS, DOT, 1000000 * UNITS);
-
-			let route1 = vec![
-				Trade {
-					pool: PoolType::XYK,
-					asset_in: HDX,
-					asset_out: DAI,
-				},
-				Trade {
-					pool: PoolType::XYK,
-					asset_in: DAI,
-					asset_out: DOT,
-				},
-				Trade {
-					pool: PoolType::XYK,
-					asset_in: DOT,
-					asset_out: BTC,
-				},
-			];
-
-			let asset_pair = Pair::new(HDX, BTC);
-
-			assert_ok!(Router::set_route(
-				hydradx_runtime::RuntimeOrigin::signed(ALICE.into()),
-				asset_pair,
-				route1.clone()
-			));
-
-			let route2 = vec![
-				Trade {
-					pool: PoolType::Omnipool,
-					asset_in: HDX,
-					asset_out: DOT,
-				},
-				Trade {
-					pool: PoolType::XYK,
-					asset_in: DOT,
-					asset_out: BTC,
-				},
-			];
-
-			//Act and assert
-			assert_noop!(
-				Router::set_route(
-					hydradx_runtime::RuntimeOrigin::signed(ALICE.into()),
-					asset_pair,
-					route2.clone()
-				),
-				pallet_route_executor::Error::<hydradx_runtime::Runtime>::InvalidRoute
-			);
-		});
-	}
-
-	#[test]
-	fn set_route_should_work_when_stored_route_is_broken_due_to_frozen_asset() {
-		TestNet::reset();
-
-		Hydra::execute_with(|| {
-			//Arrange
-			init_omnipool();
-
-			assert_ok!(Currencies::update_balance(
-				hydradx_runtime::RuntimeOrigin::root(),
-				Omnipool::protocol_account(),
-				DOT,
-				1000000000000 * UNITS as i128,
-			));
-
-			assert_ok!(hydradx_runtime::Omnipool::add_token(
-				hydradx_runtime::RuntimeOrigin::root(),
-				DOT,
-				FixedU128::from_rational(1, 2),
-				Permill::from_percent(1),
-				AccountId::from(BOB),
-			));
-
-			create_xyk_pool_with_amounts(HDX, 1000000 * UNITS, DOT, 1000000 * UNITS);
-			create_xyk_pool_with_amounts(DOT, 50000 * UNITS, BTC, 4000000 * UNITS);
-
-			let route1 = vec![
-				Trade {
-					pool: PoolType::Omnipool,
-					asset_in: HDX,
-					asset_out: DOT,
-				},
-				Trade {
-					pool: PoolType::XYK,
-					asset_in: DOT,
-					asset_out: BTC,
-				},
-			];
-
-			let asset_pair = Pair::new(HDX, BTC);
-
-			assert_ok!(Router::set_route(
-				hydradx_runtime::RuntimeOrigin::signed(ALICE.into()),
-				asset_pair,
-				route1.clone()
-			));
-
-			assert_ok!(Omnipool::set_asset_tradable_state(
-				RuntimeOrigin::root(),
-				DOT,
-				Tradability::FROZEN
-			));
-
-			let route2 = vec![
-				Trade {
-					pool: PoolType::XYK,
-					asset_in: HDX,
-					asset_out: DOT,
-				},
-				Trade {
-					pool: PoolType::XYK,
-					asset_in: DOT,
-					asset_out: BTC,
-				},
-			];
-
-			//Act and assert
-			assert_ok!(Router::set_route(
-				hydradx_runtime::RuntimeOrigin::signed(ALICE.into()),
-				asset_pair,
-				route2.clone()
-			),);
-		});
-	}
-
-	#[test]
-	fn set_should_should_work_when_omnipool_route_does_not_exist_for_pair() {
-		TestNet::reset();
-
-		Hydra::execute_with(|| {
-			//Arrange
-			create_xyk_pool_with_amounts(HDX, 1000000 * UNITS, DOT, 1000000 * UNITS);
-			create_xyk_pool_with_amounts(DOT, 1000000 * UNITS, BTC, 1000000 * UNITS);
-
-			let route1 = vec![
-				Trade {
-					pool: PoolType::XYK,
-					asset_in: HDX,
-					asset_out: DOT,
-				},
-				Trade {
-					pool: PoolType::XYK,
-					asset_in: DOT,
-					asset_out: BTC,
-				},
-			];
-
-			let asset_pair = Pair::new(HDX, BTC);
-
-			assert_ok!(Router::set_route(
-				hydradx_runtime::RuntimeOrigin::signed(ALICE.into()),
-				asset_pair,
-				route1.clone()
-			));
-		});
-	}
-
-	#[test]
-	fn set_route_should_not_work_when_setting_default_omni_route_again() {
-		TestNet::reset();
-
-		Hydra::execute_with(|| {
-			//Arrange
-			init_omnipool();
-
-			assert_ok!(Currencies::update_balance(
-				hydradx_runtime::RuntimeOrigin::root(),
-				Omnipool::protocol_account(),
-				DOT,
-				1000 * UNITS as i128,
-			));
-
-			assert_ok!(hydradx_runtime::Omnipool::add_token(
-				hydradx_runtime::RuntimeOrigin::root(),
-				DOT,
-				FixedU128::from_rational(1, 2),
-				Permill::from_percent(1),
-				AccountId::from(BOB),
-			));
-
-			let route1 = vec![Trade {
-				pool: PoolType::Omnipool,
-				asset_in: HDX,
-				asset_out: DOT,
-			}];
-
-			let asset_pair = Pair::new(HDX, DOT);
-
-			assert_noop!(
-				Router::set_route(
-					hydradx_runtime::RuntimeOrigin::signed(ALICE.into()),
-					asset_pair,
-					route1.clone()
-				),
-				pallet_route_executor::Error::<hydradx_runtime::Runtime>::RouteUpdateIsNotSuccessful
-			);
-		});
-	}
-
-	#[test]
-	fn set_route_should_not_work_when_existing_inverse_is_broken() {
-		TestNet::reset();
-
-		Hydra::execute_with(|| {
-			//Arrange
-			init_omnipool();
-
-			assert_ok!(Currencies::update_balance(
-				hydradx_runtime::RuntimeOrigin::root(),
-				Omnipool::protocol_account(),
-				DOT,
-				1000 * UNITS as i128,
-			));
-
-			assert_ok!(hydradx_runtime::Omnipool::add_token(
-				hydradx_runtime::RuntimeOrigin::root(),
-				DOT,
-				FixedU128::from_rational(1, 2),
-				Permill::from_percent(1),
-				AccountId::from(BOB),
-			));
-
-			create_xyk_pool_with_amounts(DOT, 100000 * UNITS, HDX, 100000 * UNITS);
-			create_xyk_pool_with_amounts(HDX, 100000 * UNITS, BTC, 100000 * UNITS);
-
-			let route1 = vec![
-				Trade {
-					pool: PoolType::XYK,
-					asset_in: BTC,
-					asset_out: HDX,
-				},
-				Trade {
-					pool: PoolType::Omnipool,
-					asset_in: HDX,
-					asset_out: DOT,
-				},
-			];
-
-			let asset_pair = Pair::new(BTC, DOT);
-
-			assert_ok!(Router::set_route(
-				hydradx_runtime::RuntimeOrigin::signed(ALICE.into()),
-				asset_pair,
-				route1.clone()
-			),);
-
-			assert_ok!(Omnipool::buy(
-				RuntimeOrigin::signed(ALICE.into()),
-				HDX,
-				DOT,
-				900 * UNITS,
-				Balance::MAX,
-			));
-
-			let route1 = vec![
-				Trade {
-					pool: PoolType::XYK,
-					asset_in: BTC,
-					asset_out: HDX,
-				},
-				Trade {
-					pool: PoolType::XYK,
-					asset_in: HDX,
-					asset_out: DOT,
-				},
-			];
-
-			assert_noop!(
-				Router::set_route(
-					hydradx_runtime::RuntimeOrigin::signed(ALICE.into()),
-					asset_pair,
-					route1.clone()
-				),
-				pallet_route_executor::Error::<hydradx_runtime::Runtime>::RouteUpdateIsNotSuccessful
-			);
-		});
-	}
-}
-
-mod with_on_chain_and_default_route {
-	use super::*;
-
-	#[test]
-	fn buy_should_work_with_onchain_route() {
-		TestNet::reset();
-
-		Hydra::execute_with(|| {
-			//Arrange
-			let (pool_id, stable_asset_1, _) = init_stableswap().unwrap();
-
-			init_omnipool();
-
-			assert_ok!(Currencies::update_balance(
-				hydradx_runtime::RuntimeOrigin::root(),
-				Omnipool::protocol_account(),
-				pool_id,
-				3000 * UNITS as i128,
-			));
-
-			assert_ok!(hydradx_runtime::Omnipool::add_token(
-				hydradx_runtime::RuntimeOrigin::root(),
-				pool_id,
-				FixedU128::from_rational(1, 2),
-				Permill::from_percent(1),
-				AccountId::from(BOB),
-			));
-
-			create_xyk_pool_with_amounts(DOT, 1000 * UNITS, stable_asset_1, 1000 * UNITS);
-
-			let route1 = vec![
-				Trade {
-					pool: PoolType::Omnipool,
-					asset_in: HDX,
-					asset_out: pool_id,
-				},
-				Trade {
-					pool: PoolType::Stableswap(pool_id),
-					asset_in: pool_id,
-					asset_out: stable_asset_1,
-				},
-				Trade {
-					pool: PoolType::XYK,
-					asset_in: stable_asset_1,
-					asset_out: DOT,
-				},
-			];
-
-			let asset_pair = Pair::new(HDX, DOT);
-			let amount_to_buy = 100 * UNITS;
-
-			assert_ok!(Router::set_route(
-				hydradx_runtime::RuntimeOrigin::signed(ALICE.into()),
-				asset_pair,
-				route1.clone()
-			));
-			assert_eq!(Router::route(asset_pair).unwrap(), route1);
-
-			//Act
-			assert_ok!(Currencies::update_balance(
-				hydradx_runtime::RuntimeOrigin::root(),
-				ALICE.into(),
-				HDX,
-				100000 * UNITS as i128,
-			));
-
-			assert_balance!(ALICE.into(), DOT, ALICE_INITIAL_DOT_BALANCE);
-			assert_ok!(Router::buy(
-				RuntimeOrigin::signed(ALICE.into()),
-				HDX,
-				DOT,
-				amount_to_buy,
-				u128::MAX,
-				vec![],
-			));
-
-			assert_balance!(ALICE.into(), DOT, ALICE_INITIAL_DOT_BALANCE + amount_to_buy);
-		});
-	}
-
-	#[test]
-	fn sell_should_work_with_onchain_route() {
-		TestNet::reset();
-
-		Hydra::execute_with(|| {
-			//Arrange
-			let (pool_id, stable_asset_1, _) = init_stableswap().unwrap();
-
-			init_omnipool();
-
-			assert_ok!(Currencies::update_balance(
-				hydradx_runtime::RuntimeOrigin::root(),
-				Omnipool::protocol_account(),
-				pool_id,
-				3000 * UNITS as i128,
-			));
-
-			assert_ok!(hydradx_runtime::Omnipool::add_token(
-				hydradx_runtime::RuntimeOrigin::root(),
-				pool_id,
-				FixedU128::from_rational(1, 2),
-				Permill::from_percent(1),
-				AccountId::from(BOB),
-			));
-
-			create_xyk_pool_with_amounts(DOT, 1000 * UNITS, stable_asset_1, 1000 * UNITS);
-
-			let route1 = vec![
-				Trade {
-					pool: PoolType::Omnipool,
-					asset_in: HDX,
-					asset_out: pool_id,
-				},
-				Trade {
-					pool: PoolType::Stableswap(pool_id),
-					asset_in: pool_id,
-					asset_out: stable_asset_1,
-				},
-				Trade {
-					pool: PoolType::XYK,
-					asset_in: stable_asset_1,
-					asset_out: DOT,
-				},
-			];
-
-			let asset_pair = Pair::new(HDX, DOT);
-			let amount_to_sell = 100 * UNITS;
-
-			assert_ok!(Router::set_route(
-				hydradx_runtime::RuntimeOrigin::signed(ALICE.into()),
-				asset_pair,
-				route1.clone()
-			));
-			assert_eq!(Router::route(asset_pair).unwrap(), route1);
-
-			//Act
-			assert_balance!(ALICE.into(), HDX, ALICE_INITIAL_NATIVE_BALANCE);
-			assert_ok!(Router::sell(
-				RuntimeOrigin::signed(ALICE.into()),
-				HDX,
-				DOT,
-				amount_to_sell,
-				0,
-				vec![],
-			));
-
-			assert_balance!(ALICE.into(), HDX, ALICE_INITIAL_NATIVE_BALANCE - amount_to_sell);
-		});
-	}
-
-	#[test]
-	fn sell_should_work_with_onchain_route_but_used_in_reversed_order() {
-		TestNet::reset();
-
-		Hydra::execute_with(|| {
-			//Arrange
-			let (pool_id, stable_asset_1, _) = init_stableswap().unwrap();
-
-			init_omnipool();
-
-			assert_ok!(Currencies::update_balance(
-				hydradx_runtime::RuntimeOrigin::root(),
-				Omnipool::protocol_account(),
-				pool_id,
-				3000 * UNITS as i128,
-			));
-
-			assert_ok!(hydradx_runtime::Omnipool::add_token(
-				hydradx_runtime::RuntimeOrigin::root(),
-				pool_id,
-				FixedU128::from_rational(1, 2),
-				Permill::from_percent(1),
-				AccountId::from(BOB),
-			));
-
-			create_xyk_pool_with_amounts(DOT, 1000 * UNITS, stable_asset_1, 1000 * UNITS);
-
-			let route1 = vec![
-				Trade {
-					pool: PoolType::Omnipool,
-					asset_in: HDX,
-					asset_out: pool_id,
-				},
-				Trade {
-					pool: PoolType::Stableswap(pool_id),
-					asset_in: pool_id,
-					asset_out: stable_asset_1,
-				},
-				Trade {
-					pool: PoolType::XYK,
-					asset_in: stable_asset_1,
-					asset_out: DOT,
-				},
-			];
-
-			let asset_pair = Pair::new(HDX, DOT);
-			let amount_to_sell = 100 * UNITS;
-
-			assert_ok!(Router::set_route(
-				hydradx_runtime::RuntimeOrigin::signed(ALICE.into()),
-				asset_pair,
-				route1.clone()
-			));
-			assert_eq!(Router::route(asset_pair).unwrap(), route1);
-
-			//Act
-			assert_balance!(ALICE.into(), HDX, ALICE_INITIAL_NATIVE_BALANCE);
-			assert_ok!(Router::sell(
-				RuntimeOrigin::signed(ALICE.into()),
-				DOT,
-				HDX,
-				amount_to_sell,
-				0,
-				vec![],
-			));
-
-			assert_balance!(ALICE.into(), DOT, ALICE_INITIAL_DOT_BALANCE - amount_to_sell);
 		});
 	}
 
