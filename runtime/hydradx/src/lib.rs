// This file is part of HydraDX-node.

// Copyright (C) 2020-2021  Intergalactic, Limited (GIB).
// SPDX-License-Identifier: Apache-2.0

// Licensed under the Apache License, Version 2.0 (the "License");
// you may not use this file except in compliance with the License.
// You may obtain a copy of the License at
//
//     http://www.apache.org/licenses/LICENSE-2.0
//
// Unless required by applicable law or agreed to in writing, software
// distributed under the License is distributed on an "AS IS" BASIS,
// WITHOUT WARRANTIES OR CONDITIONS OF ANY KIND, either express or implied.
// See the License for the specific language governing permissions and
// limitations under the License.

#![cfg_attr(not(feature = "std"), no_std)]
// `construct_runtime!` does a lot of recursion and requires us to increase the limit to 256.
#![recursion_limit = "512"]
#![allow(clippy::match_like_matches_macro)]

// Make the WASM binary available.
#[cfg(feature = "std")]
include!(concat!(env!("OUT_DIR"), "/wasm_binary.rs"));

#[cfg(test)]
mod tests;

use codec::{Decode, Encode};
use common_runtime::adapters::OraclePriceProviderAdapterForOmnipool;
use frame_system::{EnsureRoot, RawOrigin};
use scale_info::TypeInfo;
use sp_api::impl_runtime_apis;
use sp_core::OpaqueMetadata;
use sp_runtime::{
	create_runtime_str, generic, impl_opaque_keys,
	traits::{AccountIdConversion, BlakeTwo256, Block as BlockT, IdentityLookup},
	transaction_validity::{TransactionSource, TransactionValidity},
	ApplyExtrinsicResult, Perbill, Permill,
};

use sp_std::cmp::Ordering;
use sp_std::convert::From;
use sp_std::prelude::*;
#[cfg(feature = "std")]
use sp_version::NativeVersion;
use sp_version::RuntimeVersion;
// A few exports that help ease life for downstream crates.
use frame_support::traits::AsEnsureOriginWithArg;
use frame_support::{
	construct_runtime,
	dispatch::DispatchClass,
	parameter_types,
	traits::{
		ConstU32, Contains, EnsureOrigin, Get, InstanceFilter, NeverEnsureOrigin, PrivilegeCmp, U128CurrencyToVote,
	},
	weights::{
		constants::{BlockExecutionWeight, RocksDbWeight},
		ConstantMultiplier, WeightToFeeCoefficient, WeightToFeeCoefficients, WeightToFeePolynomial,
	},
	BoundedVec,
};
use hydradx_traits::OraclePeriod;
use orml_traits::currency::MutationHooks;
use pallet_transaction_multi_payment::{AddTxAssetOnAccount, DepositAll, RemoveTxAssetOnKilled, TransferFees};
use pallet_transaction_payment::TargetedFeeAdjustment;
use primitives::{CollectionId, ItemId};
pub use sp_consensus_aura::sr25519::AuthorityId as AuraId;

use common_runtime::adapters::{EmaOraclePriceAdapter, OmnipoolHookAdapter};
pub use common_runtime::*;
use pallet_currencies::BasicCurrencyAdapter;

mod benchmarking;
mod migrations;
mod xcm;

pub use hex_literal::hex;
use hydradx_adapters::{
	inspect::MultiInspectAdapter, RelayChainBlockHashProviderAdapter, RelayChainBlockNumberProvider,
};
/// Import HydraDX pallets
pub use pallet_claims;
pub use pallet_genesis_history;

/// Opaque types. These are used by the CLI to instantiate machinery that don't need to know
/// the specifics of the runtime. They can then be made to be agnostic over specific formats
/// of data like extrinsics, allowing for them to continue syncing the network through upgrades
/// to even the core data structures.
pub mod opaque {
	use super::*;

	pub use sp_runtime::OpaqueExtrinsic as UncheckedExtrinsic;

	/// Opaque block header type.
	pub type Header = generic::Header<BlockNumber, BlakeTwo256>;
	/// Opaque block type.
	pub type Block = generic::Block<Header, UncheckedExtrinsic>;
	/// Opaque block identifier type.
	pub type BlockId = generic::BlockId<Block>;
	impl_opaque_keys! {
		pub struct SessionKeys {
			pub aura: Aura,
		}
	}
}

#[sp_version::runtime_version]
pub const VERSION: RuntimeVersion = RuntimeVersion {
	spec_name: create_runtime_str!("hydradx"),
	impl_name: create_runtime_str!("hydradx"),
	authoring_version: 1,
<<<<<<< HEAD
	spec_version: 159,
=======
	spec_version: 160,
>>>>>>> 77d9575a
	impl_version: 0,
	apis: RUNTIME_API_VERSIONS,
	transaction_version: 1,
	state_version: 0,
};

/// The version information used to identify this runtime when compiled natively.
#[cfg(feature = "std")]
pub fn native_version() -> NativeVersion {
	NativeVersion {
		runtime_version: VERSION,
		can_author_with: Default::default(),
	}
}

use smallvec::smallvec;

pub struct WeightToFee;

impl WeightToFeePolynomial for WeightToFee {
	type Balance = Balance;

	/// Handles converting a weight scalar to a fee value, based on the scale and granularity of the
	/// node's balance type.
	///
	/// This should typically create a mapping between the following ranges:
	///   - [0, MAXIMUM_BLOCK_WEIGHT]
	///   - [Balance::min, Balance::max]
	///
	/// Yet, it can be used for any other sort of change to weight-fee. Some examples being:
	///   - Setting it to `0` will essentially disable the weight fee.
	///   - Setting it to `1` will cause the literal `#[weight = x]` values to be charged.
	fn polynomial() -> WeightToFeeCoefficients<Self::Balance> {
		// extrinsic base weight (smallest non-zero weight) is mapped to 1/10 CENT
		let p = CENTS; // 1_000_000_000_000
		let q = 10 * Balance::from(ExtrinsicBaseWeight::get().ref_time()); // 7_919_840_000
		smallvec![WeightToFeeCoefficient {
			degree: 1,
			negative: false,
			coeff_frac: Perbill::from_rational(p % q, q),
			coeff_integer: p / q, // 124
		}]
	}
}

pub struct DustRemovalWhitelist;

impl Contains<AccountId> for DustRemovalWhitelist {
	fn contains(a: &AccountId) -> bool {
		get_all_module_accounts().contains(a) || pallet_duster::DusterWhitelist::<Runtime>::contains(a)
	}
}

<<<<<<< HEAD
=======
// Relay chain Block number provider.
// Reason why the implementation is different for benchmarks is that it is not possible
// to set or change the block number in a benchmark using parachain system pallet.
// That's why we revert to using the system pallet in the benchmark.
pub struct RelayChainBlockNumberProvider<T>(sp_std::marker::PhantomData<T>);

#[cfg(not(feature = "runtime-benchmarks"))]
impl<T: cumulus_pallet_parachain_system::Config> BlockNumberProvider for RelayChainBlockNumberProvider<T> {
	type BlockNumber = BlockNumber;

	fn current_block_number() -> Self::BlockNumber {
		let maybe_data = cumulus_pallet_parachain_system::Pallet::<T>::validation_data();

		if let Some(data) = maybe_data {
			data.relay_parent_number
		} else {
			Self::BlockNumber::default()
		}
	}
}

#[cfg(feature = "runtime-benchmarks")]
impl<T: frame_system::Config> BlockNumberProvider for RelayChainBlockNumberProvider<T> {
	type BlockNumber = <T as frame_system::Config>::BlockNumber;

	fn current_block_number() -> Self::BlockNumber {
		frame_system::Pallet::<T>::current_block_number()
	}
}

// The reason why there is difference between PROD and benchmark is that it is not possible
// to set validation data in parachain system pallet in the benchmarks.
// So for benchmarking, we mock it out and return some hardcoded parent hash
pub struct RelayChainBlockHashProviderAdapter<Runtime>(sp_std::marker::PhantomData<Runtime>);

#[cfg(not(feature = "runtime-benchmarks"))]
impl<Runtime> RelayChainBlockHashProvider for RelayChainBlockHashProviderAdapter<Runtime>
where
	Runtime: cumulus_pallet_parachain_system::Config,
{
	fn parent_hash() -> Option<cumulus_primitives_core::relay_chain::Hash> {
		let validation_data = cumulus_pallet_parachain_system::Pallet::<Runtime>::validation_data();
		match validation_data {
			Some(data) => Some(data.parent_head.hash()),
			None => None,
		}
	}
}

#[cfg(feature = "runtime-benchmarks")]
impl<Runtime> RelayChainBlockHashProvider for RelayChainBlockHashProviderAdapter<Runtime>
where
	Runtime: cumulus_pallet_parachain_system::Config,
{
	fn parent_hash() -> Option<cumulus_primitives_core::relay_chain::Hash> {
		None
	}
}

>>>>>>> 77d9575a
pub struct CallFilter;
impl Contains<RuntimeCall> for CallFilter {
	fn contains(call: &RuntimeCall) -> bool {
		if matches!(
			call,
			RuntimeCall::System(_) | RuntimeCall::Timestamp(_) | RuntimeCall::ParachainSystem(_)
		) {
			// always allow
			// Note: this is done to avoid unnecessary check of paused storage.
			return true;
		}

		if pallet_transaction_pause::PausedTransactionFilter::<Runtime>::contains(call) {
			// if paused, dont allow!
			return false;
		}

		// filter transfers of LRNA and omnipool assets to the omnipool account
		if let RuntimeCall::Tokens(orml_tokens::Call::transfer { dest, currency_id, .. })
		| RuntimeCall::Tokens(orml_tokens::Call::transfer_keep_alive { dest, currency_id, .. })
		| RuntimeCall::Tokens(orml_tokens::Call::transfer_all { dest, currency_id, .. })
		| RuntimeCall::Currencies(pallet_currencies::Call::transfer { dest, currency_id, .. }) = call
		{
			// Lookup::lookup() is not necessary thanks to IdentityLookup
			if dest == &Omnipool::protocol_account()
				&& (*currency_id == <Runtime as pallet_omnipool::Config>::HubAssetId::get()
					|| Omnipool::exists(*currency_id))
			{
				return false;
			}
		}
		// filter transfers of HDX to the omnipool account
		if let RuntimeCall::Balances(pallet_balances::Call::transfer { dest, .. })
		| RuntimeCall::Balances(pallet_balances::Call::transfer_keep_alive { dest, .. })
		| RuntimeCall::Balances(pallet_balances::Call::transfer_all { dest, .. })
		| RuntimeCall::Currencies(pallet_currencies::Call::transfer_native_currency { dest, .. }) = call
		{
			// Lookup::lookup() is not necessary thanks to IdentityLookup
			if dest == &Omnipool::protocol_account() {
				return false;
			}
		}

		match call {
			RuntimeCall::PolkadotXcm(_) => false,
			RuntimeCall::OrmlXcm(_) => false,
			_ => true,
		}
	}
}

parameter_types! {
	pub const Version: RuntimeVersion = VERSION;
	/// Block weights base values and limits.
	pub BlockWeights: frame_system::limits::BlockWeights = frame_system::limits::BlockWeights::builder()
		.base_block(BlockExecutionWeight::get())
		.for_class(DispatchClass::all(), |weights| {
			weights.base_extrinsic = ExtrinsicBaseWeight::get();
		})
		.for_class(DispatchClass::Normal, |weights| {
			weights.max_total = Some(NORMAL_DISPATCH_RATIO * MAXIMUM_BLOCK_WEIGHT);
		})
		.for_class(DispatchClass::Operational, |weights| {
			weights.max_total = Some(MAXIMUM_BLOCK_WEIGHT);
			// Operational transactions have an extra reserved space, so that they
			// are included even if block reachd `MAXIMUM_BLOCK_WEIGHT`.
			weights.reserved = Some(
				MAXIMUM_BLOCK_WEIGHT - NORMAL_DISPATCH_RATIO * MAXIMUM_BLOCK_WEIGHT,
			);
		})
		.avg_block_initialization(AVERAGE_ON_INITIALIZE_RATIO)
		.build_or_panic();
	pub ExtrinsicBaseWeight: Weight = frame_support::weights::constants::ExtrinsicBaseWeight::get();
}

// Configure FRAME pallets to include in runtime.

impl frame_system::Config for Runtime {
	/// The basic call filter to use in dispatchable.
	type BaseCallFilter = CallFilter;
	type BlockWeights = BlockWeights;
	type BlockLength = BlockLength;
	/// The ubiquitous origin type.
	type RuntimeOrigin = RuntimeOrigin;
	/// The aggregated dispatch type that is available for extrinsics.
	type RuntimeCall = RuntimeCall;
	/// The index type for storing how many extrinsics an account has signed.
	type Index = Index;
	/// The index type for blocks.
	type BlockNumber = BlockNumber;
	/// The type for hashing blocks and tries.
	type Hash = Hash;
	/// The hashing algorithm used.
	type Hashing = BlakeTwo256;
	/// The identifier used to distinguish between accounts.
	type AccountId = AccountId;
	/// The lookup mechanism to get account ID from whatever is passed in dispatchers.
	type Lookup = IdentityLookup<AccountId>;
	/// The header type.
	type Header = generic::Header<BlockNumber, BlakeTwo256>;
	/// The ubiquitous event type.
	type RuntimeEvent = RuntimeEvent;
	/// Maximum number of block number to block hash mappings to keep (oldest pruned first).
	type BlockHashCount = BlockHashCount;
	/// The weight of database operations that the runtime can invoke.
	type DbWeight = RocksDbWeight;
	/// The weight of the overhead invoked on the block import process, independent of the
	/// extrinsics included in that block.
	/// Version of the runtime.
	type Version = Version;
	/// Converts a module to the index of the module in `construct_runtime!`.
	///
	/// This type is being generated by `construct_runtime!`.
	type PalletInfo = PalletInfo;
	/// The data to be stored in an account.
	type AccountData = pallet_balances::AccountData<Balance>;
	/// What to do if a new account is created.
	type OnNewAccount = ();
	/// What to do if an account is fully reaped from the system.
	type OnKilledAccount = ();
	/// Weight information for the extrinsics of this pallet.
	type SystemWeightInfo = common_runtime::weights::system::HydraWeight<Runtime>;
	type SS58Prefix = SS58Prefix;
	type OnSetCode = cumulus_pallet_parachain_system::ParachainSetCode<Self>;
	type MaxConsumers = frame_support::traits::ConstU32<16>;
}

impl pallet_timestamp::Config for Runtime {
	/// A timestamp: milliseconds since the unix epoch.
	type Moment = u64;
	type OnTimestampSet = ();
	type MinimumPeriod = MinimumPeriod;
	type WeightInfo = weights::timestamp::HydraWeight<Runtime>;
}

impl pallet_balances::Config for Runtime {
	type MaxLocks = MaxLocks;
	/// The type for recording an account's balance.
	type Balance = Balance;
	/// The ubiquitous event type.
	type RuntimeEvent = RuntimeEvent;
	type DustRemoval = Treasury;
	type ExistentialDeposit = NativeExistentialDeposit;
	type AccountStore = System;
	type WeightInfo = weights::balances::HydraWeight<Runtime>;
	type MaxReserves = MaxReserves;
	type ReserveIdentifier = [u8; 8];
}

/// Parameterized slow adjusting fee updated based on
/// https://w3f-research.readthedocs.io/en/latest/polkadot/overview/2-token-economics.html?highlight=token%20economics#-2.-slow-adjusting-mechanism
pub type SlowAdjustingFeeUpdate<R> =
	TargetedFeeAdjustment<R, TargetBlockFullness, AdjustmentVariable, MinimumMultiplier, MaximumMultiplier>;

impl pallet_transaction_payment::Config for Runtime {
	type RuntimeEvent = RuntimeEvent;
	type OnChargeTransaction = TransferFees<Currencies, DepositAll<Runtime>, TreasuryAccount>;
	type OperationalFeeMultiplier = ();
	type WeightToFee = WeightToFee;
	type LengthToFee = ConstantMultiplier<Balance, TransactionByteFee>;
	type FeeMultiplierUpdate = SlowAdjustingFeeUpdate<Self>;
}

// Parachain Config

parameter_types! {
	pub ReservedXcmpWeight: Weight = BlockWeights::get().max_block / 4;
	pub ReservedDmpWeight: Weight = BlockWeights::get().max_block / 4;
}

impl cumulus_pallet_parachain_system::Config for Runtime {
	type RuntimeEvent = RuntimeEvent;
	type OnSystemEvent = pallet_relaychain_info::OnValidationDataHandler<Runtime>;
	type SelfParaId = ParachainInfo;
	type OutboundXcmpMessageSource = XcmpQueue;
	type DmpMessageHandler = DmpQueue;
	type ReservedDmpWeight = ReservedDmpWeight;
	type XcmpMessageHandler = XcmpQueue;
	type ReservedXcmpWeight = ReservedXcmpWeight;
	type CheckAssociatedRelayNumber = cumulus_pallet_parachain_system::RelayNumberStrictlyIncreases;
}

impl pallet_aura::Config for Runtime {
	type AuthorityId = AuraId;
	type MaxAuthorities = MaxAuthorities;
	type DisabledValidators = ();
}

impl parachain_info::Config for Runtime {}

impl cumulus_pallet_aura_ext::Config for Runtime {}

impl pallet_treasury::Config for Runtime {
	type PalletId = TreasuryPalletId;
	type Currency = Balances;
	type ApproveOrigin = TreasuryApproveOrigin;
	type RejectOrigin = MoreThanHalfCouncil;
	type RuntimeEvent = RuntimeEvent;
	type OnSlash = Treasury;
	type ProposalBond = ProposalBond;
	type ProposalBondMinimum = ProposalBondMinimum;
	type ProposalBondMaximum = ProposalBondMaximum;
	type SpendPeriod = SpendPeriod;
	type Burn = Burn;
	type BurnDestination = ();
	type WeightInfo = weights::treasury::HydraWeight<Runtime>;
	type SpendFunds = ();
	type MaxApprovals = MaxApprovals;
	type SpendOrigin = NeverEnsureOrigin<Balance>;
}

impl pallet_authorship::Config for Runtime {
	type FindAuthor = pallet_session::FindAccountFromAuthorIndex<Self, Aura>;
	type EventHandler = (CollatorSelection,);
}

impl pallet_collator_selection::Config for Runtime {
	type RuntimeEvent = RuntimeEvent;
	type Currency = Balances;
	type UpdateOrigin = MoreThanHalfCouncil;
	type PotId = PotId;
	type MaxCandidates = MaxCandidates;
	type MinCandidates = MinCandidates;
	type MaxInvulnerables = MaxInvulnerables;
	// should be a multiple of session or things will get inconsistent
	type KickThreshold = Period;
	type ValidatorId = <Self as frame_system::Config>::AccountId;
	type ValidatorIdOf = pallet_collator_selection::IdentityCollator;
	type ValidatorRegistration = Session;
	type WeightInfo = weights::collator_selection::HydraWeight<Runtime>;
}

impl pallet_session::Config for Runtime {
	type RuntimeEvent = RuntimeEvent;
	type ValidatorId = <Self as frame_system::Config>::AccountId;
	// we don't have stash and controller, thus we don't need the convert as well.
	type ValidatorIdOf = pallet_collator_selection::IdentityCollator;
	type ShouldEndSession = pallet_session::PeriodicSessions<Period, Offset>;
	type NextSessionRotation = pallet_session::PeriodicSessions<Period, Offset>;
	// We wrap the session manager to give out rewards.
	type SessionManager = CollatorRewards;
	// Essentially just Aura, but lets be pedantic.
	type SessionHandler = <opaque::SessionKeys as sp_runtime::traits::OpaqueKeys>::KeyTypeIdProviders;
	type Keys = opaque::SessionKeys;
	type WeightInfo = ();
}

impl pallet_utility::Config for Runtime {
	type RuntimeEvent = RuntimeEvent;
	type RuntimeCall = RuntimeCall;
	type PalletsOrigin = OriginCaller;
	type WeightInfo = weights::utility::HydraWeight<Runtime>;
}

impl pallet_preimage::Config for Runtime {
	type RuntimeEvent = RuntimeEvent;
	type WeightInfo = weights::preimage::HydraWeight<Runtime>;
	type Currency = Balances;
	type ManagerOrigin = EnsureRoot<AccountId>;
	type BaseDeposit = PreimageBaseDeposit;
	type ByteDeposit = PreimageByteDeposit;
}

/// Used the compare the privilege of an origin inside the scheduler.
pub struct OriginPrivilegeCmp;

impl PrivilegeCmp<OriginCaller> for OriginPrivilegeCmp {
	fn cmp_privilege(left: &OriginCaller, right: &OriginCaller) -> Option<Ordering> {
		if left == right {
			return Some(Ordering::Equal);
		}

		match (left, right) {
			// Root is greater than anything.
			(OriginCaller::system(frame_system::RawOrigin::Root), _) => Some(Ordering::Greater),
			// Check which one has more yes votes.
			(
				OriginCaller::Council(pallet_collective::RawOrigin::Members(l_yes_votes, l_count)),
				OriginCaller::Council(pallet_collective::RawOrigin::Members(r_yes_votes, r_count)),
			) => Some((l_yes_votes * r_count).cmp(&(r_yes_votes * l_count))),
			// For every other origin we don't care, as they are not used for `ScheduleOrigin`.
			_ => None,
		}
	}
}

parameter_types! {
	pub MaximumSchedulerWeight: Weight = Perbill::from_percent(80) * BlockWeights::get().max_block;
	pub const MaxScheduledPerBlock: u32 = 50;
	pub const NoPreimagePostponement: Option<u32> = Some(5 * MINUTES);
}
impl pallet_scheduler::Config for Runtime {
	type RuntimeEvent = RuntimeEvent;
	type RuntimeOrigin = RuntimeOrigin;
	type PalletsOrigin = OriginCaller;
	type RuntimeCall = RuntimeCall;
	type MaximumWeight = MaximumSchedulerWeight;
	type ScheduleOrigin = MoreThanHalfCouncil;
	type OriginPrivilegeCmp = OriginPrivilegeCmp;
	type MaxScheduledPerBlock = MaxScheduledPerBlock;
	type WeightInfo = weights::scheduler::HydraWeight<Runtime>;
	type Preimages = Preimage;
}

impl pallet_identity::Config for Runtime {
	type RuntimeEvent = RuntimeEvent;
	type Currency = Balances;
	type BasicDeposit = BasicDeposit;
	type FieldDeposit = FieldDeposit;
	type SubAccountDeposit = SubAccountDeposit;
	type MaxSubAccounts = MaxSubAccounts;
	type MaxAdditionalFields = MaxAdditionalFields;
	type MaxRegistrars = MaxRegistrars;
	type Slashed = Treasury;
	type ForceOrigin = MoreThanHalfCouncil;
	type RegistrarOrigin = MoreThanHalfCouncil;
	type WeightInfo = weights::identity::HydraWeight<Runtime>;
}

impl pallet_collective::Config<CouncilCollective> for Runtime {
	type RuntimeOrigin = RuntimeOrigin;
	type Proposal = RuntimeCall;
	type RuntimeEvent = RuntimeEvent;
	type MotionDuration = CouncilMotionDuration;
	type MaxProposals = CouncilMaxProposals;
	type MaxMembers = CouncilMaxMembers;
	type DefaultVote = pallet_collective::PrimeDefaultVote;
	type WeightInfo = common_runtime::weights::council::HydraWeight<Runtime>;
}

impl pallet_collective::Config<TechnicalCollective> for Runtime {
	type RuntimeOrigin = RuntimeOrigin;
	type Proposal = RuntimeCall;
	type RuntimeEvent = RuntimeEvent;
	type MotionDuration = TechnicalMotionDuration;
	type MaxProposals = TechnicalMaxProposals;
	type MaxMembers = TechnicalMaxMembers;
	type DefaultVote = pallet_collective::PrimeDefaultVote;
	type WeightInfo = common_runtime::weights::technical_comittee::HydraWeight<Runtime>;
}

impl pallet_democracy::Config for Runtime {
	type RuntimeEvent = RuntimeEvent;
	type Currency = Balances;
	type EnactmentPeriod = EnactmentPeriod;
	type LaunchPeriod = LaunchPeriod;
	type VotingPeriod = VotingPeriod;
	type MinimumDeposit = MinimumDeposit;
	/// A straight majority of the council can decide what their next motion is.
	type ExternalOrigin = MoreThanHalfCouncil;
	type ExternalMajorityOrigin = MoreThanHalfCouncil;
	/// A unanimous council can have the next scheduled referendum be a straight default-carries
	/// (NTB) vote.
	type ExternalDefaultOrigin = AllCouncilMembers;
	type FastTrackOrigin = MoreThanHalfTechCommittee;
	type InstantOrigin = AllTechnicalCommitteeMembers;
	type InstantAllowed = InstantAllowed;
	type FastTrackVotingPeriod = FastTrackVotingPeriod;
	// To cancel a proposal which has been passed, 2/3 of the council must agree to it.
	type CancellationOrigin = MajorityOfCouncil;
	// To cancel a proposal before it has been passed, the technical committee must be unanimous or
	// Root must agree.
	type CancelProposalOrigin = AllTechnicalCommitteeMembers;
	type BlacklistOrigin = EnsureRoot<AccountId>;
	// Any single technical committee member may veto a coming council proposal, however they can
	// only do it once and it lasts only for the cooloff period.
	type VetoOrigin = pallet_collective::EnsureMember<AccountId, TechnicalCollective>;
	type CooloffPeriod = CooloffPeriod;
	type Slash = Treasury;
	type Scheduler = Scheduler;
	type PalletsOrigin = OriginCaller;
	type MaxVotes = MaxVotes;
	type WeightInfo = weights::democracy::HydraWeight<Runtime>;
	type MaxProposals = MaxProposals;
	type VoteLockingPeriod = VoteLockingPeriod;
	type Preimages = Preimage;
	type MaxDeposits = ConstU32<100>;
	type MaxBlacklisted = ConstU32<100>;
}

impl pallet_elections_phragmen::Config for Runtime {
	type RuntimeEvent = RuntimeEvent;
	type PalletId = ElectionsPhragmenPalletId;
	type Currency = Balances;
	type ChangeMembers = Council;
	type InitializeMembers = ();
	// Set to () if defined in chain spec
	type CurrencyToVote = U128CurrencyToVote;
	type CandidacyBond = CandidacyBond;
	type VotingBondBase = VotingBondBase;
	type VotingBondFactor = VotingBondFactor;
	type LoserCandidate = Treasury;
	type KickedMember = Treasury;
	type DesiredMembers = DesiredMembers;
	type DesiredRunnersUp = DesiredRunnersUp;
	type TermDuration = TermDuration;
	type MaxCandidates = MaxElectionCandidates;
	type MaxVoters = MaxElectionVoters;
	type WeightInfo = ();
}

impl pallet_tips::Config for Runtime {
	type RuntimeEvent = RuntimeEvent;
	type DataDepositPerByte = DataDepositPerByte;
	type MaximumReasonLength = MaximumReasonLength;
	type Tippers = Elections;
	type TipCountdown = TipCountdown;
	type TipFindersFee = TipFindersFee;
	type TipReportDepositBase = TipReportDepositBase;
	type WeightInfo = ();
}

/// ORML Configurations
pub struct CurrencyHooks;
impl MutationHooks<AccountId, AssetId, Balance> for CurrencyHooks {
	type OnDust = Duster;
	type OnSlash = ();
	type PreDeposit = ();
	type PostDeposit = ();
	type PreTransfer = ();
	type PostTransfer = ();
	type OnNewTokenAccount = AddTxAssetOnAccount<Runtime>;
	type OnKilledTokenAccount = RemoveTxAssetOnKilled<Runtime>;
}

impl orml_tokens::Config for Runtime {
	type RuntimeEvent = RuntimeEvent;
	type Balance = Balance;
	type Amount = Amount;
	type CurrencyId = AssetId;
	type WeightInfo = weights::tokens::HydraWeight<Runtime>;
	type ExistentialDeposits = AssetRegistry;
	type MaxLocks = MaxLocks;
	type DustRemovalWhitelist = DustRemovalWhitelist;
	type MaxReserves = MaxReserves;
	type ReserveIdentifier = [u8; 8];
	type CurrencyHooks = CurrencyHooks;
}

pub struct RootAsVestingPallet;
impl EnsureOrigin<RuntimeOrigin> for RootAsVestingPallet {
	type Success = AccountId;

	fn try_origin(o: RuntimeOrigin) -> Result<Self::Success, RuntimeOrigin> {
		Into::<Result<RawOrigin<AccountId>, RuntimeOrigin>>::into(o).and_then(|o| match o {
			RawOrigin::Root => Ok(VestingPalletId::get().into_account_truncating()),
			r => Err(RuntimeOrigin::from(r)),
		})
	}

	#[cfg(feature = "runtime-benchmarks")]
	fn try_successful_origin() -> Result<RuntimeOrigin, ()> {
		let zero_account_id = AccountId::decode(&mut sp_runtime::traits::TrailingZeroInput::zeroes())
			.expect("infinite length input; no invalid inputs for type; qed");
		Ok(RuntimeOrigin::from(RawOrigin::Signed(zero_account_id)))
	}
}

impl orml_vesting::Config for Runtime {
	type RuntimeEvent = RuntimeEvent;
	type Currency = Balances;
	type MinVestedTransfer = MinVestedTransfer;
	type VestedTransferOrigin = RootAsVestingPallet;
	type WeightInfo = weights::vesting::HydraWeight<Runtime>;
	type MaxVestingSchedules = MaxVestingSchedules;
	type BlockNumberProvider = RelayChainBlockNumberProvider<Runtime>;
}

impl InstanceFilter<RuntimeCall> for ProxyType {
	fn filter(&self, c: &RuntimeCall) -> bool {
		match self {
			ProxyType::Any => true,
			ProxyType::CancelProxy => matches!(c, RuntimeCall::Proxy(pallet_proxy::Call::reject_announcement { .. })),
			ProxyType::Governance => matches!(
				c,
				RuntimeCall::Democracy(..)
					| RuntimeCall::Council(..)
					| RuntimeCall::TechnicalCommittee(..)
					| RuntimeCall::Elections(..)
					| RuntimeCall::Treasury(..)
					| RuntimeCall::Tips(..)
					| RuntimeCall::Utility(..)
			),
			// Transfer group doesn't include cross-chain transfers
			ProxyType::Transfer => matches!(
				c,
				RuntimeCall::Balances(..) | RuntimeCall::Currencies(..) | RuntimeCall::Tokens(..)
			),
		}
	}
	fn is_superset(&self, o: &Self) -> bool {
		match (self, o) {
			(x, y) if x == y => true,
			(ProxyType::Any, _) => true,
			(_, ProxyType::Any) => false,
			_ => false,
		}
	}
}

impl pallet_proxy::Config for Runtime {
	type RuntimeEvent = RuntimeEvent;
	type RuntimeCall = RuntimeCall;
	type Currency = Balances;
	type ProxyType = ProxyType;
	type ProxyDepositBase = ProxyDepositBase;
	type ProxyDepositFactor = ProxyDepositFactor;
	type MaxProxies = MaxProxies;
	type WeightInfo = weights::proxy::HydraWeight<Runtime>;
	type MaxPending = MaxPending;
	type CallHasher = BlakeTwo256;
	type AnnouncementDepositBase = AnnouncementDepositBase;
	type AnnouncementDepositFactor = AnnouncementDepositFactor;
}

impl pallet_multisig::Config for Runtime {
	type RuntimeEvent = RuntimeEvent;
	type RuntimeCall = RuntimeCall;
	type Currency = Balances;
	type DepositBase = DepositBase;
	type DepositFactor = DepositFactor;
	type MaxSignatories = MaxSignatories;
	type WeightInfo = ();
}

/// HydraDX Pallets configurations

impl pallet_claims::Config for Runtime {
	type RuntimeEvent = RuntimeEvent;
	type Currency = Balances;
	type Prefix = ClaimMessagePrefix;
	type WeightInfo = weights::claims::HydraWeight<Runtime>;
	type CurrencyBalance = Balance;
}

impl pallet_genesis_history::Config for Runtime {}

parameter_types! {
	pub TreasuryAccount: AccountId = Treasury::account_id();
}

impl pallet_transaction_multi_payment::Config for Runtime {
	type RuntimeEvent = RuntimeEvent;
	type AcceptedCurrencyOrigin = SuperMajorityTechCommittee;
	type Currencies = Currencies;
	type SpotPriceProvider = Omnipool;
	type WeightInfo = weights::payment::HydraWeight<Runtime>;
	type WeightToFee = WeightToFee;
	type NativeAssetId = NativeAssetId;
}

#[derive(Debug, Default, Encode, Decode, Clone, PartialEq, Eq, TypeInfo)]
pub struct AssetLocation(pub polkadot_xcm::v3::MultiLocation);

impl pallet_asset_registry::Config for Runtime {
	type RuntimeEvent = RuntimeEvent;
	type RegistryOrigin = SuperMajorityTechCommittee;
	type AssetId = AssetId;
	type Balance = Balance;
	type AssetNativeLocation = AssetLocation;
	type SequentialIdStartAt = SequentialIdOffset;
	type StringLimit = RegistryStrLimit;
	type NativeAssetId = NativeAssetId;
	type WeightInfo = weights::registry::HydraWeight<Runtime>;
}

impl pallet_relaychain_info::Config for Runtime {
	type RuntimeEvent = RuntimeEvent;
	type RelaychainBlockNumberProvider = RelayChainBlockNumberProvider<Runtime>;
}

// The latest versions of the orml-currencies pallet don't emit events.
// The infrastructure relies on the events from this pallet, so we use the latest version of
// the pallet that contains and emit events and was updated to the polkadot version we use.
impl pallet_currencies::Config for Runtime {
	type RuntimeEvent = RuntimeEvent;
	type MultiCurrency = Tokens;
	type NativeCurrency = BasicCurrencyAdapter<Runtime, Balances, Amount, BlockNumber>;
	type GetNativeCurrencyId = NativeAssetId;
	type WeightInfo = weights::currencies::HydraWeight<Runtime>;
}

parameter_types! {
	pub const RewardPerCollator: Balance = 455_371_584_699_000; // 83333 HDX / 183 sessions
	//GalacticCouncil collators
	pub ExcludedCollators: Vec<AccountId> = vec![
		// 5G3t6yhAonQHGUEqrByWQPgP9R8fcSSL6Vujphc89ysdTpKF
		hex!["b0502e92d738d528922e8963b8a58a3c7c3b693db51b0972a6981836d67b8835"].into(),
		// 5CVBHPAjhcVVAvL3AYpa9MB6kWDwoJbBwu7q4MqbhKwNnrV4
		hex!["12aa36d6c1b055b9a7ab5d39f4fd9a9fe42912163c90e122fb7997e890a53d7e"].into(),
		// 5DFGmHjpxS6Xveg4YDw2hSp62JJ9h8oLCkeZUAoVR7hVtQ3k
		hex!["344b7693389189ad0be0c83630b02830a568f7cb0f2d4b3483bcea323cc85f70"].into(),
		// 5H178NL4DLM9DGgAgZz1kbrX2TReP3uPk7svPtsg1VcYnuXH
		hex!["da6e859211b1140369a73af533ecea4e4c0e985ad122ac4c663cc8b81d4fcd12"].into(),
		// 5Ca1iV2RNV253FzYJo12XtKJMPWCjv5CsPK9HdmwgJarD1sJ
		hex!["165a3c2eb21341bf170fd1fa728bd9a7d02b7dc3b4968a46f2b1d494ee8c2b5d"].into(),
	];
}

impl pallet_collator_rewards::Config for Runtime {
	type RuntimeEvent = RuntimeEvent;
	type Balance = Balance;
	type CurrencyId = AssetId;
	type Currency = Currencies;
	type RewardPerCollator = RewardPerCollator;
	type ExcludedCollators = ExcludedCollators;
	type RewardCurrencyId = NativeAssetId;
	// We wrap the ` SessionManager` implementation of `CollatorSelection` to get the collatrs that
	// we hand out rewards to.
	type SessionManager = CollatorSelection;
}

parameter_types! {
	pub const CollectionDeposit: Balance = 0;
	pub const ItemDeposit: Balance = 0;
	pub const KeyLimit: u32 = 256;	// Max 256 bytes per key
	pub const ValueLimit: u32 = 1024;	// Max 1024 bytes per value
	pub const UniquesMetadataDepositBase: Balance = 1_000 * UNITS;
	pub const AttributeDepositBase: Balance = UNITS;
	pub const DepositPerByte: Balance = UNITS;
	pub const UniquesStringLimit: u32 = 72;
}

impl pallet_uniques::Config for Runtime {
	type RuntimeEvent = RuntimeEvent;
	type CollectionId = CollectionId;
	type ItemId = ItemId;
	type Currency = Balances;
	type ForceOrigin = MajorityOfCouncil;
	// Standard collection creation is disallowed
	type CreateOrigin = AsEnsureOriginWithArg<NeverEnsureOrigin<AccountId>>;
	type Locker = ();
	type CollectionDeposit = CollectionDeposit;
	type ItemDeposit = ItemDeposit;
	type MetadataDepositBase = UniquesMetadataDepositBase;
	type AttributeDepositBase = AttributeDepositBase;
	type DepositPerByte = DepositPerByte;
	type StringLimit = UniquesStringLimit;
	type KeyLimit = KeyLimit;
	type ValueLimit = ValueLimit;
	type WeightInfo = ();
	#[cfg(feature = "runtime-benchmarks")]
	type Helper = ();
}

parameter_types! {
	pub const LRNA: AssetId = 1;
	pub const StableAssetId: AssetId = 2;
	pub ProtocolFee: Permill = Permill::from_rational(5u32,10000u32);
	pub AssetFee: Permill = Permill::from_rational(25u32,10000u32);
	pub const MinTradingLimit : Balance = 1_000u128;
	pub const MinPoolLiquidity: Balance = 1_000_000u128;
	pub const MaxInRatio: Balance = 3u128;
	pub const MaxOutRatio: Balance = 3u128;
	pub const OmnipoolCollectionId: CollectionId = 1337u128;
	pub const EmaOracleSpotPriceLastBlock: OraclePeriod = OraclePeriod::LastBlock;
	pub const EmaOracleSpotPriceShort: OraclePeriod = OraclePeriod::Short;
	pub const OmnipoolMaxAllowedPriceDifference: Permill = Permill::from_percent(1);
	pub MinimumWithdrawalFee: Permill = Permill::from_rational(1u32,10000);
}

impl pallet_omnipool::Config for Runtime {
	type RuntimeEvent = RuntimeEvent;
	type AssetId = AssetId;
	type Currency = Currencies;
	type AuthorityOrigin = EnsureRoot<AccountId>;
	type TechnicalOrigin = SuperMajorityTechCommittee;
	type AssetRegistry = AssetRegistry;
	type HdxAssetId = NativeAssetId;
	type HubAssetId = LRNA;
	type StableCoinAssetId = StableAssetId;
	type ProtocolFee = ProtocolFee;
	type AssetFee = AssetFee;
	type MinWithdrawalFee = MinimumWithdrawalFee;
	type MinimumTradingLimit = MinTradingLimit;
	type MinimumPoolLiquidity = MinPoolLiquidity;
	type MaxInRatio = MaxInRatio;
	type MaxOutRatio = MaxOutRatio;
	type PositionItemId = ItemId;
	type CollectionId = CollectionId;
	type NFTCollectionId = OmnipoolCollectionId;
	type NFTHandler = Uniques;
	type WeightInfo = weights::omnipool::HydraWeight<Runtime>;
	type OmnipoolHooks = OmnipoolHookAdapter<Self::RuntimeOrigin, LRNA, Runtime>;
	type PriceBarrier = (
		EnsurePriceWithin<
			AccountId,
			AssetId,
			EmaOraclePriceAdapter<EmaOracleSpotPriceLastBlock, Runtime>,
			OmnipoolMaxAllowedPriceDifference,
			CircuitBreakerWhitelist,
		>,
		EnsurePriceWithin<
			AccountId,
			AssetId,
			EmaOraclePriceAdapter<EmaOracleSpotPriceShort, Runtime>,
			OmnipoolMaxAllowedPriceDifference,
			CircuitBreakerWhitelist,
		>,
	);
	type ExternalPriceOracle = EmaOraclePriceAdapter<EmaOracleSpotPriceShort, Runtime>;
}

impl pallet_transaction_pause::Config for Runtime {
	type RuntimeEvent = RuntimeEvent;
	type UpdateOrigin = SuperMajorityTechCommittee;
	type WeightInfo = weights::transaction_pause::HydraWeight<Runtime>;
}

impl pallet_circuit_breaker::Config for Runtime {
	type RuntimeEvent = RuntimeEvent;
	type AssetId = AssetId;
	type Balance = Balance;
	type TechnicalOrigin = SuperMajorityTechCommittee;
	type WhitelistedAccounts = CircuitBreakerWhitelist;
	type DefaultMaxNetTradeVolumeLimitPerBlock = DefaultMaxNetTradeVolumeLimitPerBlock;
	type DefaultMaxAddLiquidityLimitPerBlock = DefaultMaxLiquidityLimitPerBlock;
	type DefaultMaxRemoveLiquidityLimitPerBlock = DefaultMaxLiquidityLimitPerBlock;
	type OmnipoolHubAsset = LRNA;
	type WeightInfo = weights::circuit_breaker::HydraWeight<Runtime>;
}

// constants need to be in scope to use as types
use pallet_ema_oracle::MAX_PERIODS;
use pallet_omnipool::traits::EnsurePriceWithin;

parameter_types! {
	pub SupportedPeriods: BoundedVec<OraclePeriod, ConstU32<MAX_PERIODS>> = BoundedVec::truncate_from(vec![
		OraclePeriod::LastBlock, OraclePeriod::Short, OraclePeriod::TenMinutes]);
}

impl pallet_ema_oracle::Config for Runtime {
	type RuntimeEvent = RuntimeEvent;
	type WeightInfo = weights::ema_oracle::HydraWeight<Runtime>;
	/// The definition of the oracle time periods currently assumes a 6 second block time.
	/// We use the parachain blocks anyway, because we want certain guarantees over how many blocks correspond
	/// to which smoothing factor.
	type BlockNumberProvider = System;
	type SupportedPeriods = SupportedPeriods;
	/// With every asset trading against LRNA we will only have as many pairs as there will be assets, so
	/// 20 seems a decent upper bound for the forseeable future.
	type MaxUniqueEntries = ConstU32<20>;
}

impl pallet_duster::Config for Runtime {
	type RuntimeEvent = RuntimeEvent;
	type Balance = Balance;
	type Amount = Amount;
	type CurrencyId = AssetId;
	type MultiCurrency = Currencies;
	type MinCurrencyDeposits = AssetRegistry;
	type Reward = DustingReward;
	type NativeCurrencyId = NativeAssetId;
	type BlacklistUpdateOrigin = SuperMajorityTechCommittee;
	type WeightInfo = ();
}

type OmnipoolLiquidityMiningInstance = warehouse_liquidity_mining::Instance1;
impl warehouse_liquidity_mining::Config<OmnipoolLiquidityMiningInstance> for Runtime {
	type AssetId = AssetId;
	type MultiCurrency = Currencies;
	type PalletId = OmniWarehouseLMPalletId;
	type MinTotalFarmRewards = MinTotalFarmRewards;
	type MinPlannedYieldingPeriods = MinPlannedYieldingPeriods;
	type BlockNumberProvider = RelayChainBlockNumberProvider<Runtime>;
	type AmmPoolId = AssetId;
	type MaxFarmEntriesPerDeposit = MaxEntriesPerDeposit;
	type MaxYieldFarmsPerGlobalFarm = MaxYieldFarmsPerGlobalFarm;
	type AssetRegistry = AssetRegistry;
	type NonDustableWhitelistHandler = Duster;
	type RuntimeEvent = RuntimeEvent;
	type PriceAdjustment = adapters::PriceAdjustmentAdapter<Runtime, OmnipoolLiquidityMiningInstance>;
}

impl pallet_omnipool_liquidity_mining::Config for Runtime {
	type RuntimeEvent = RuntimeEvent;
	type Currency = Currencies;
	type CreateOrigin = AllTechnicalCommitteeMembers;
	type PalletId = OmniLMPalletId;
	type NFTCollectionId = OmnipoolLMCollectionId;
	type NFTHandler = Uniques;
	type LiquidityMiningHandler = OmnipoolWarehouseLM;
	type OracleSource = OmnipoolLMOracleSource;
	type OraclePeriod = OmnipoolLMOraclePeriod;
	type PriceOracle = EmaOracle;
	type WeightInfo = common_runtime::weights::omnipool_lm::HydraWeight<Runtime>;
}

impl pallet_dca::Config for Runtime {
	type RuntimeEvent = RuntimeEvent;
	type Currencies = Currencies;
	type RandomnessProvider = DCA;
	type OraclePriceProvider = OraclePriceProviderAdapterForOmnipool<AssetId, EmaOracle, LRNA>;
	type SpotPriceProvider = Omnipool;
	type MaxPriceDifferenceBetweenBlocks = MaxPriceDifference;
	type MaxSchedulePerBlock = MaxSchedulesPerBlock;
	type NativeAssetId = NativeAssetId;
	type MinBudgetInNativeCurrency = MinBudgetInNativeCurrency;
	type FeeReceiver = TreasuryAccount;
	type NamedReserveId = NamedReserveId;
	type WeightToFee = WeightToFee;
	type WeightInfo = weights::dca::HydraWeight<Runtime>;
	type MaxNumberOfRetriesOnError = MaxNumberOfRetriesOnError;
	type TechnicalOrigin = SuperMajorityTechCommittee;
	type RelayChainBlockHashProvider = RelayChainBlockHashProviderAdapter<Runtime>;
}

parameter_types! {
	pub const MaxNumberOfTrades: u8 = 5;
}

impl pallet_route_executor::Config for Runtime {
	type RuntimeEvent = RuntimeEvent;
	type AssetId = AssetId;
	type Balance = Balance;
	type MaxNumberOfTrades = MaxNumberOfTrades;
	type Currency = MultiInspectAdapter<AccountId, AssetId, Balance, Balances, Tokens, NativeAssetId>;
	type AMM = Omnipool;
	type WeightInfo = weights::route_executor::HydraWeight<Runtime>;
}

parameter_types! {
	pub const ExistentialDepositMultiplier: u8 = 5;
}

impl pallet_otc::Config for Runtime {
	type AssetId = AssetId;
	type AssetRegistry = AssetRegistry;
	type Currency = Currencies;
	type RuntimeEvent = RuntimeEvent;
	type ExistentialDeposits = AssetRegistry;
	type ExistentialDepositMultiplier = ExistentialDepositMultiplier;
	type WeightInfo = weights::otc::HydraWeight<Runtime>;
}

// Create the runtime by composing the FRAME pallets that were previously configured.
construct_runtime!(
	pub enum Runtime where
		Block = Block,
		NodeBlock = opaque::Block,
		UncheckedExtrinsic = UncheckedExtrinsic
	{
		System: frame_system exclude_parts { Origin } = 1,
		Timestamp: pallet_timestamp = 3,
		//NOTE: 5 - is used by Scheduler which must be after cumulus_pallet_parachain_system
		Balances: pallet_balances = 7,
		TransactionPayment: pallet_transaction_payment exclude_parts { Config } = 9,
		Treasury: pallet_treasury = 11,
		Utility: pallet_utility = 13,
		Preimage: pallet_preimage = 15,
		Identity: pallet_identity = 17,
		Democracy: pallet_democracy exclude_parts { Config } = 19,
		Elections: pallet_elections_phragmen = 21,
		Council: pallet_collective::<Instance1> = 23,
		TechnicalCommittee: pallet_collective::<Instance2> = 25,
		Tips: pallet_tips = 27,
		Proxy: pallet_proxy = 29,
		Multisig: pallet_multisig = 31,
		Uniques: pallet_uniques = 32,

		// HydraDX related modules
		AssetRegistry: pallet_asset_registry = 51,
		Claims: pallet_claims = 53,
		GenesisHistory: pallet_genesis_history = 55,
		CollatorRewards: pallet_collator_rewards = 57,
		Omnipool: pallet_omnipool = 59,
		TransactionPause: pallet_transaction_pause = 60,
		Duster: pallet_duster = 61,
		OmnipoolWarehouseLM: warehouse_liquidity_mining::<Instance1> = 62,
		OmnipoolLiquidityMining: pallet_omnipool_liquidity_mining = 63,
		OTC: pallet_otc = 64,
		CircuitBreaker: pallet_circuit_breaker = 65,
		// DCA = 66
		Router: pallet_route_executor = 67,
		XcmRateLimiter: pallet_xcm_rate_limiter = 68,

		// ORML related modules
		Tokens: orml_tokens = 77,
		Currencies: pallet_currencies = 79,
		Vesting: orml_vesting = 81,

		// Parachain
		ParachainSystem: cumulus_pallet_parachain_system exclude_parts { Config } = 103,
		ParachainInfo: parachain_info = 105,

		//NOTE: Scheduler must be after ParachainSystem otherwise RelayChainBlockNumberProvider
		//will return 0 as current block number when used with Scheduler(democracy).
		Scheduler: pallet_scheduler = 5,

		//NOTE: DCA pallet should be declared after ParachainSystem pallet,
		//otherwise there is no data about relay chain parent hash
		DCA: pallet_dca = 66,

		PolkadotXcm: pallet_xcm = 107,
		CumulusXcm: cumulus_pallet_xcm = 109,
		XcmpQueue: cumulus_pallet_xcmp_queue exclude_parts { Call } = 111,
		DmpQueue: cumulus_pallet_dmp_queue = 113,

		// ORML XCM
		OrmlXcm: orml_xcm = 135,
		XTokens: orml_xtokens = 137,
		UnknownTokens: orml_unknown_tokens = 139,

		// Collator support
		Authorship: pallet_authorship = 161,
		CollatorSelection: pallet_collator_selection = 163,
		Session: pallet_session = 165,
		Aura: pallet_aura = 167,
		AuraExt: cumulus_pallet_aura_ext = 169,

		// Warehouse - let's allocate indices 100+ for warehouse pallets
		RelayChainInfo: pallet_relaychain_info = 201,
		EmaOracle: pallet_ema_oracle = 202,
		MultiTransactionPayment: pallet_transaction_multi_payment = 203,
	}
);

/// The address format for describing accounts.
pub type Address = AccountId;
/// Block header type as expected by this runtime.
pub type Header = generic::Header<BlockNumber, BlakeTwo256>;
/// Block type as expected by this runtime.
pub type Block = generic::Block<Header, UncheckedExtrinsic>;
/// A Block signed with a Justification
pub type SignedBlock = generic::SignedBlock<Block>;
/// BlockId type as expected by this runtime.
pub type BlockId = generic::BlockId<Block>;
/// The SignedExtension to the basic transaction logic.
pub type SignedExtra = (
	frame_system::CheckSpecVersion<Runtime>,
	frame_system::CheckTxVersion<Runtime>,
	frame_system::CheckGenesis<Runtime>,
	frame_system::CheckEra<Runtime>,
	frame_system::CheckNonce<Runtime>,
	frame_system::CheckWeight<Runtime>,
	pallet_transaction_payment::ChargeTransactionPayment<Runtime>,
	pallet_claims::ValidateClaim<Runtime>,
);
/// Unchecked extrinsic type as expected by this runtime.
pub type UncheckedExtrinsic = generic::UncheckedExtrinsic<Address, RuntimeCall, Signature, SignedExtra>;
/// Extrinsic type that has already been checked.
pub type CheckedExtrinsic = generic::CheckedExtrinsic<AccountId, RuntimeCall, SignedExtra>;
/// Executive: handles dispatch to the various modules.
pub type Executive = frame_executive::Executive<
	Runtime,
	Block,
	frame_system::ChainContext<Runtime>,
	Runtime,
	AllPalletsReversedWithSystemFirst,
	(
		pallet_preimage::migration::v1::Migration<Runtime>,
		pallet_democracy::migrations::v1::Migration<Runtime>,
		pallet_multisig::migrations::v1::MigrateToV1<Runtime>,
		DmpQueue,
		XcmpQueue,
		ParachainSystem,
		migrations::OnRuntimeUpgradeMigration,
		migrations::MigrateRegistryLocationToV3<Runtime>,
		migrations::XcmRateLimitMigration,
	),
>;

impl_runtime_apis! {
	impl sp_api::Core<Block> for Runtime {
		fn version() -> RuntimeVersion {
			VERSION
		}

		fn execute_block(block: Block) {
			Executive::execute_block(block)
		}

		fn initialize_block(header: &<Block as BlockT>::Header) {
			Executive::initialize_block(header)
		}
	}

	impl sp_api::Metadata<Block> for Runtime {
		fn metadata() -> OpaqueMetadata {
			OpaqueMetadata::new(Runtime::metadata().into())
		}
	}

	impl sp_block_builder::BlockBuilder<Block> for Runtime {
		fn apply_extrinsic(extrinsic: <Block as BlockT>::Extrinsic) -> ApplyExtrinsicResult {
			Executive::apply_extrinsic(extrinsic)
		}

		fn finalize_block() -> <Block as BlockT>::Header {
			Executive::finalize_block()
		}

		fn inherent_extrinsics(data: sp_inherents::InherentData) -> Vec<<Block as BlockT>::Extrinsic> {
			data.create_extrinsics()
		}

		fn check_inherents(
			block: Block,
			data: sp_inherents::InherentData,
		) -> sp_inherents::CheckInherentsResult {
			data.check_extrinsics(&block)
		}
	}

	impl sp_transaction_pool::runtime_api::TaggedTransactionQueue<Block> for Runtime {
		fn validate_transaction(
			source: TransactionSource,
			tx: <Block as BlockT>::Extrinsic,
			block_hash: <Block as BlockT>::Hash,
		) -> TransactionValidity {
			Executive::validate_transaction(source, tx, block_hash)
		}
	}

	impl sp_offchain::OffchainWorkerApi<Block> for Runtime {
		fn offchain_worker(header: &<Block as BlockT>::Header) {
			Executive::offchain_worker(header)
		}
	}

	impl sp_session::SessionKeys<Block> for Runtime {
		fn decode_session_keys(
			encoded: Vec<u8>,
		) -> Option<Vec<(Vec<u8>, sp_core::crypto::KeyTypeId)>> {
			opaque::SessionKeys::decode_into_raw_public_keys(&encoded)
		}

		fn generate_session_keys(seed: Option<Vec<u8>>) -> Vec<u8> {
			opaque::SessionKeys::generate(seed)
		}
	}

	impl sp_consensus_aura::AuraApi<Block, AuraId> for Runtime {
		fn slot_duration() -> sp_consensus_aura::SlotDuration {
			sp_consensus_aura::SlotDuration::from_millis(Aura::slot_duration())
		}

		fn authorities() -> Vec<AuraId> {
			Aura::authorities().into_inner()
		}
	}

	impl cumulus_primitives_core::CollectCollationInfo<Block> for Runtime {
		fn collect_collation_info(header: &<Block as BlockT>::Header) -> cumulus_primitives_core::CollationInfo {
			ParachainSystem::collect_collation_info(header)
		}
	}

	#[cfg(feature = "try-runtime")]
	impl frame_try_runtime::TryRuntime<Block> for Runtime {
		fn on_runtime_upgrade(checks: frame_try_runtime::UpgradeCheckSelect) -> (Weight, Weight) {
			//log::info!("try-runtime::on_runtime_upgrade.");
			let weight = Executive::try_runtime_upgrade(checks).unwrap();
			(weight, BlockWeights::get().max_block)
		}

		fn execute_block(
			block: Block,
			state_root_check: bool,
			signature_check: bool,
			select: frame_try_runtime::TryStateSelect,
		) -> Weight {
			Executive::try_execute_block(block, state_root_check, signature_check, select).unwrap()
		}
	}


	impl frame_system_rpc_runtime_api::AccountNonceApi<Block, AccountId, Index> for Runtime {
		fn account_nonce(account: AccountId) -> Index {
			System::account_nonce(account)
		}
	}

	impl pallet_transaction_payment_rpc_runtime_api::TransactionPaymentApi<Block, Balance> for Runtime {
		fn query_info(
			uxt: <Block as BlockT>::Extrinsic,
			len: u32,
		) -> pallet_transaction_payment_rpc_runtime_api::RuntimeDispatchInfo<Balance> {
			TransactionPayment::query_info(uxt, len)
		}

		fn query_fee_details(
			uxt: <Block as BlockT>::Extrinsic,
			len: u32,
		) -> pallet_transaction_payment_rpc_runtime_api::FeeDetails<Balance> {
			TransactionPayment::query_fee_details(uxt, len)
		}

		fn query_weight_to_fee(weight: Weight) -> Balance {
			TransactionPayment::weight_to_fee(weight)
		}
		fn query_length_to_fee(length: u32) -> Balance {
			TransactionPayment::length_to_fee(length)
		}
	}

	#[cfg(feature = "runtime-benchmarks")]
	impl frame_benchmarking::Benchmark<Block> for Runtime {
		fn benchmark_metadata(extra: bool) -> (
			Vec<frame_benchmarking::BenchmarkList>,
			Vec<frame_support::traits::StorageInfo>,
		) {
			use frame_benchmarking::{list_benchmark, Benchmarking, BenchmarkList};
			use frame_support::traits::StorageInfoTrait;
			use orml_benchmarking::list_benchmark as orml_list_benchmark;
			use frame_system_benchmarking::Pallet as SystemBench;

			let mut list = Vec::<BenchmarkList>::new();

			list_benchmark!(list, extra, frame_system, SystemBench::<Runtime>);
			list_benchmark!(list, extra, pallet_balances, Balances);
			list_benchmark!(list, extra, pallet_collator_selection, CollatorSelection);
			list_benchmark!(list, extra, pallet_timestamp, Timestamp);
			list_benchmark!(list, extra, pallet_treasury, Treasury);
			list_benchmark!(list, extra, pallet_preimage, Preimage);
			list_benchmark!(list, extra, pallet_scheduler, Scheduler);
			list_benchmark!(list, extra, pallet_identity, Identity);
			list_benchmark!(list, extra, pallet_tips, Tips);
			list_benchmark!(list, extra, pallet_proxy, Proxy);
			list_benchmark!(list, extra, pallet_utility, Utility);
			list_benchmark!(list, extra, pallet_democracy, Democracy);
			list_benchmark!(list, extra, council, Council);
			list_benchmark!(list, extra, tech, TechnicalCommittee);
			list_benchmark!(list, extra, pallet_omnipool_liquidity_mining, OmnipoolLiquidityMining);
			list_benchmark!(list, extra, pallet_circuit_breaker, CircuitBreaker);
			list_benchmark!(list, extra, pallet_dca, DCA);

			list_benchmark!(list, extra, pallet_asset_registry, AssetRegistry);
			list_benchmark!(list, extra, pallet_claims, Claims);
			list_benchmark!(list, extra, pallet_ema_oracle, EmaOracle);

			list_benchmark!(list, extra, cumulus_pallet_xcmp_queue, XcmpQueue);
			list_benchmark!(list, extra, pallet_transaction_pause, TransactionPause);

			list_benchmark!(list, extra, pallet_otc, OTC);
			list_benchmark!(list, extra, pallet_xcm, PolkadotXcm);

			orml_list_benchmark!(list, extra, pallet_currencies, benchmarking::currencies);
			orml_list_benchmark!(list, extra, orml_tokens, benchmarking::tokens);
			orml_list_benchmark!(list, extra, orml_vesting, benchmarking::vesting);
			orml_list_benchmark!(list, extra, pallet_transaction_multi_payment, benchmarking::multi_payment);
			orml_list_benchmark!(list, extra, pallet_duster, benchmarking::duster);
			orml_list_benchmark!(list, extra, pallet_omnipool, benchmarking::omnipool);
			orml_list_benchmark!(list, extra, pallet_route_executor, benchmarking::route_executor);

			let storage_info = AllPalletsWithSystem::storage_info();

			(list, storage_info)
		}

		fn dispatch_benchmark(
			config: frame_benchmarking::BenchmarkConfig
		) -> Result<Vec<frame_benchmarking::BenchmarkBatch>, sp_runtime::RuntimeString> {
			use frame_benchmarking::{Benchmarking, BenchmarkBatch, add_benchmark, TrackedStorageKey};
			use orml_benchmarking::add_benchmark as orml_add_benchmark;
			use frame_system_benchmarking::Pallet as SystemBench;
			impl frame_system_benchmarking::Config for Runtime {}

			let whitelist: Vec<TrackedStorageKey> = vec![
				// Block Number
				hex_literal::hex!("26aa394eea5630e07c48ae0c9558cef702a5c1b19ab7a04f536c519aca4983ac").to_vec().into(),
				// Total Issuance
				hex_literal::hex!("c2261276cc9d1f8598ea4b6a74b15c2f57c875e4cff74148e4628f264b974c80").to_vec().into(),
				// Execution Phase
				hex_literal::hex!("26aa394eea5630e07c48ae0c9558cef7ff553b5a9862a516939d82b3d3d8661a").to_vec().into(),
				// Event Count
				hex_literal::hex!("26aa394eea5630e07c48ae0c9558cef70a98fdbe9ce6c55837576c60c7af3850").to_vec().into(),
				// System Events
				hex_literal::hex!("26aa394eea5630e07c48ae0c9558cef780d41e5e16056765bc8461851072c9d7").to_vec().into(),
			];

			let mut batches = Vec::<BenchmarkBatch>::new();
			let params = (&config, &whitelist);

			// Substrate pallets
			add_benchmark!(params, batches, frame_system, SystemBench::<Runtime>);
			add_benchmark!(params, batches, pallet_balances, Balances);
			add_benchmark!(params, batches, pallet_collator_selection, CollatorSelection);
			add_benchmark!(params, batches, pallet_timestamp, Timestamp);
			add_benchmark!(params, batches, pallet_treasury, Treasury);
			add_benchmark!(params, batches, pallet_preimage, Preimage);
			add_benchmark!(params, batches, pallet_scheduler, Scheduler);
			add_benchmark!(params, batches, pallet_identity, Identity);
			add_benchmark!(params, batches, pallet_tips, Tips);
			add_benchmark!(params, batches, pallet_proxy, Proxy);
			add_benchmark!(params, batches, pallet_utility, Utility);
			add_benchmark!(params, batches, pallet_democracy, Democracy);
			add_benchmark!(params, batches, council, Council);
			add_benchmark!(params, batches, tech, TechnicalCommittee);
			add_benchmark!(params, batches, pallet_omnipool_liquidity_mining, OmnipoolLiquidityMining);
			add_benchmark!(params, batches, pallet_circuit_breaker, CircuitBreaker);
			add_benchmark!(params, batches, pallet_dca, DCA);
			add_benchmark!(params, batches, pallet_asset_registry, AssetRegistry);
			add_benchmark!(params, batches, pallet_claims, Claims);
			add_benchmark!(params, batches, pallet_ema_oracle, EmaOracle);

			add_benchmark!(params, batches, cumulus_pallet_xcmp_queue, XcmpQueue);
			add_benchmark!(params, batches, pallet_transaction_pause, TransactionPause);

			add_benchmark!(params, batches, pallet_otc, OTC);
			add_benchmark!(params, batches, pallet_xcm, PolkadotXcm);

			orml_add_benchmark!(params, batches, pallet_currencies, benchmarking::currencies);
			orml_add_benchmark!(params, batches, orml_tokens, benchmarking::tokens);
			orml_add_benchmark!(params, batches, orml_vesting, benchmarking::vesting);
			orml_add_benchmark!(params, batches, pallet_transaction_multi_payment, benchmarking::multi_payment);
			orml_add_benchmark!(params, batches, pallet_duster, benchmarking::duster);
			orml_add_benchmark!(params, batches, pallet_omnipool, benchmarking::omnipool);
orml_add_benchmark!(params, batches, pallet_route_executor, benchmarking::route_executor);

			if batches.is_empty() { return Err("Benchmark not found for this pallet.".into()) }
			Ok(batches)
		}
	}
}

struct CheckInherents;

impl cumulus_pallet_parachain_system::CheckInherents<Block> for CheckInherents {
	fn check_inherents(
		block: &Block,
		relay_state_proof: &cumulus_pallet_parachain_system::RelayChainStateProof,
	) -> sp_inherents::CheckInherentsResult {
		let relay_chain_slot = relay_state_proof
			.read_slot()
			.expect("Could not read the relay chain slot from the proof");

		let inherent_data = cumulus_primitives_timestamp::InherentDataProvider::from_relay_chain_slot_and_duration(
			relay_chain_slot,
			sp_std::time::Duration::from_secs(6),
		)
		.create_inherent_data()
		.expect("Could not create the timestamp inherent data");

		inherent_data.check_extrinsics(block)
	}
}

cumulus_pallet_parachain_system::register_validate_block! {
	Runtime = Runtime,
	BlockExecutor = cumulus_pallet_aura_ext::BlockExecutor::<Runtime, Executive>,
	CheckInherents = CheckInherents,
}<|MERGE_RESOLUTION|>--- conflicted
+++ resolved
@@ -111,11 +111,7 @@
 	spec_name: create_runtime_str!("hydradx"),
 	impl_name: create_runtime_str!("hydradx"),
 	authoring_version: 1,
-<<<<<<< HEAD
-	spec_version: 159,
-=======
 	spec_version: 160,
->>>>>>> 77d9575a
 	impl_version: 0,
 	apis: RUNTIME_API_VERSIONS,
 	transaction_version: 1,
@@ -168,69 +164,6 @@
 		get_all_module_accounts().contains(a) || pallet_duster::DusterWhitelist::<Runtime>::contains(a)
 	}
 }
-
-<<<<<<< HEAD
-=======
-// Relay chain Block number provider.
-// Reason why the implementation is different for benchmarks is that it is not possible
-// to set or change the block number in a benchmark using parachain system pallet.
-// That's why we revert to using the system pallet in the benchmark.
-pub struct RelayChainBlockNumberProvider<T>(sp_std::marker::PhantomData<T>);
-
-#[cfg(not(feature = "runtime-benchmarks"))]
-impl<T: cumulus_pallet_parachain_system::Config> BlockNumberProvider for RelayChainBlockNumberProvider<T> {
-	type BlockNumber = BlockNumber;
-
-	fn current_block_number() -> Self::BlockNumber {
-		let maybe_data = cumulus_pallet_parachain_system::Pallet::<T>::validation_data();
-
-		if let Some(data) = maybe_data {
-			data.relay_parent_number
-		} else {
-			Self::BlockNumber::default()
-		}
-	}
-}
-
-#[cfg(feature = "runtime-benchmarks")]
-impl<T: frame_system::Config> BlockNumberProvider for RelayChainBlockNumberProvider<T> {
-	type BlockNumber = <T as frame_system::Config>::BlockNumber;
-
-	fn current_block_number() -> Self::BlockNumber {
-		frame_system::Pallet::<T>::current_block_number()
-	}
-}
-
-// The reason why there is difference between PROD and benchmark is that it is not possible
-// to set validation data in parachain system pallet in the benchmarks.
-// So for benchmarking, we mock it out and return some hardcoded parent hash
-pub struct RelayChainBlockHashProviderAdapter<Runtime>(sp_std::marker::PhantomData<Runtime>);
-
-#[cfg(not(feature = "runtime-benchmarks"))]
-impl<Runtime> RelayChainBlockHashProvider for RelayChainBlockHashProviderAdapter<Runtime>
-where
-	Runtime: cumulus_pallet_parachain_system::Config,
-{
-	fn parent_hash() -> Option<cumulus_primitives_core::relay_chain::Hash> {
-		let validation_data = cumulus_pallet_parachain_system::Pallet::<Runtime>::validation_data();
-		match validation_data {
-			Some(data) => Some(data.parent_head.hash()),
-			None => None,
-		}
-	}
-}
-
-#[cfg(feature = "runtime-benchmarks")]
-impl<Runtime> RelayChainBlockHashProvider for RelayChainBlockHashProviderAdapter<Runtime>
-where
-	Runtime: cumulus_pallet_parachain_system::Config,
-{
-	fn parent_hash() -> Option<cumulus_primitives_core::relay_chain::Hash> {
-		None
-	}
-}
-
->>>>>>> 77d9575a
 pub struct CallFilter;
 impl Contains<RuntimeCall> for CallFilter {
 	fn contains(call: &RuntimeCall) -> bool {
