[package]
name = "pallet-omnipool"
<<<<<<< HEAD
version = "1.3.1"
=======
version = "1.3.0"
>>>>>>> d340f886
authors = ['GalacticCouncil']
edition = "2021"
license = "Apache-2.0"
homepage = 'https://github.com/galacticcouncil/hydradx-node'
repository = 'https://github.com/galacticcouncil/hydradx-node'
description = "HydraDX Omnipool pallet"
readme = "README.md"

[package.metadata.docs.rs]
targets = ["x86_64-unknown-linux-gnu"]

[dependencies]
# parity
scale-info = { version = "2.1.1", default-features = false, features = ["derive"] }
codec = { default-features = false, features = ["derive"], package = "parity-scale-codec", version = "3.1.5" }

# primitives
sp-runtime = { git = "https://github.com/paritytech/substrate", branch = "polkadot-v0.9.29", default-features = false }
sp-std = { git = "https://github.com/paritytech/substrate", branch = "polkadot-v0.9.29", default-features = false }

# FRAME
frame-support = { git = "https://github.com/paritytech/substrate", branch = "polkadot-v0.9.29", default-features = false }
frame-system = { git = "https://github.com/paritytech/substrate", branch = "polkadot-v0.9.29", default-features = false }

# ORML
orml-traits = { git = "https://github.com/open-web3-stack/open-runtime-module-library", branch = "polkadot-v0.9.29", default-features = false }

# Warehouse
hydradx-traits = { git = "https://github.com/galacticcouncil/warehouse", rev = "8708e0cd3b2cdce12979d5679d9852d25cbecc59", default-features = false }

hydra-dx-math = { git = "https://github.com/galacticcouncil/HydraDX-math", rev = "3a2ada43bddf0ad8234d13c607e8dc0c9dbe651a", default-features = false }

# third party
primitive-types = { version = "0.12.0", default-features = false }
bitflags = "1.3.2"

# Optional imports for benchmarking
frame-benchmarking = { git = "https://github.com/paritytech/substrate", branch = "polkadot-v0.9.29", default-features = false , optional = true}
pallet-balances = { git = "https://github.com/paritytech/substrate", branch = "polkadot-v0.9.29", default-features = false, optional = true}
sp-core = { git = "https://github.com/paritytech/substrate", branch = "polkadot-v0.9.29", default-features = false, optional = true}
sp-io = { git = "https://github.com/paritytech/substrate", branch = "polkadot-v0.9.29", default-features = false , optional = true}

[dev-dependencies]
pallet-circuit-breaker = {path="../circuit-breaker", default-features = false}
sp-core = { git = "https://github.com/paritytech/substrate", branch = "polkadot-v0.9.29", default-features = false}
sp-io = { git = "https://github.com/paritytech/substrate", branch = "polkadot-v0.9.29", default-features = false}
sp-tracing = { git = "https://github.com/paritytech/substrate", branch = "polkadot-v0.9.29", default-features = false}
pallet-balances = { git = "https://github.com/paritytech/substrate", branch = "polkadot-v0.9.29", default-features = false}
frame-benchmarking = { git = "https://github.com/paritytech/substrate", branch = "polkadot-v0.9.29", default-features = false}
orml-tokens = { git = "https://github.com/open-web3-stack/open-runtime-module-library", branch = "polkadot-v0.9.29", default-features = false }
proptest = "1.0.0"
pretty_assertions = "1.2.1"
test-case = "2.2.2"

[features]
default = ["std"]
std = [
	"codec/std",
	"sp-runtime/std",
	"sp-std/std",
	"frame-support/std",
	"frame-system/std",
	"scale-info/std",
	"sp-core/std",
	"sp-io/std",
	"pallet-balances/std",
	"orml-tokens/std",
]
runtime-benchmarks = [
	"frame-benchmarking/runtime-benchmarks",
	"sp-core",
	"sp-io",
	"pallet-balances",
]
try-runtime = [ "frame-support/try-runtime" ]<|MERGE_RESOLUTION|>--- conflicted
+++ resolved
@@ -1,10 +1,6 @@
 [package]
 name = "pallet-omnipool"
-<<<<<<< HEAD
-version = "1.3.1"
-=======
-version = "1.3.0"
->>>>>>> d340f886
+version = "1.4.0"
 authors = ['GalacticCouncil']
 edition = "2021"
 license = "Apache-2.0"
