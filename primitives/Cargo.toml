[package]
name = "primitives"
version = "6.1.0"
authors = ["GalacticCouncil"]
edition = "2021"
repository = "https://github.com/galacticcouncil/HydraDX-node"

[dependencies]
<<<<<<< HEAD
codec = { workspace = true }
scale-info = { workspace = true }
serde = { workspace = true, optional = true }
hex-literal = { workspace = true }
static_assertions = { workspace = true }
=======
codec = { default-features = false, features = ["derive"], package = "parity-scale-codec", version = "3.4.0" }
scale-info = { version = "2.3.1", default-features = false, features = ["derive"] }
serde = { features = ["derive"], optional = true, version = "1.0.136" }
hex-literal = { version = '0.3.4' }
static_assertions = "1.1.0"
>>>>>>> 09e0ceee

# Substrate dependencies
frame-support = { workspace = true }
sp-core = { workspace = true }
sp-std = { workspace = true }

# Polkadot dependencies
polkadot-primitives = { workspace = true }

[features]
default = ["std"]
std = [
    "serde",
    "codec/std",
    "scale-info/std",
    "frame-support/std",
    "polkadot-primitives/std",
    "sp-core/std",
]<|MERGE_RESOLUTION|>--- conflicted
+++ resolved
@@ -6,19 +6,11 @@
 repository = "https://github.com/galacticcouncil/HydraDX-node"
 
 [dependencies]
-<<<<<<< HEAD
 codec = { workspace = true }
 scale-info = { workspace = true }
 serde = { workspace = true, optional = true }
 hex-literal = { workspace = true }
 static_assertions = { workspace = true }
-=======
-codec = { default-features = false, features = ["derive"], package = "parity-scale-codec", version = "3.4.0" }
-scale-info = { version = "2.3.1", default-features = false, features = ["derive"] }
-serde = { features = ["derive"], optional = true, version = "1.0.136" }
-hex-literal = { version = '0.3.4' }
-static_assertions = "1.1.0"
->>>>>>> 09e0ceee
 
 # Substrate dependencies
 frame-support = { workspace = true }
