--- conflicted
+++ resolved
@@ -111,11 +111,7 @@
 	spec_name: create_runtime_str!("testing-hydradx"),
 	impl_name: create_runtime_str!("testing-hydradx"),
 	authoring_version: 1,
-<<<<<<< HEAD
-	spec_version: 138,
-=======
 	spec_version: 140,
->>>>>>> 9102df01
 	impl_version: 0,
 	apis: RUNTIME_API_VERSIONS,
 	transaction_version: 1,
@@ -964,7 +960,7 @@
 	type Currency = Currencies;
 	type AMMTrader = AmmTraderAdapter<Runtime, Origin, AssetId, Balance>;
 	type RandomnessProvider = DCA;
-	type OraclePriceProvider = OmnipoolPriceProviderAdapter<AssetId, Runtime, LRNA>;
+	type OraclePriceProvider = OmnipoolPriceProviderAdapter<AssetId, EmaOracle, LRNA>;
 	type SpotPriceProvider = Omnipool;
 	type MaxPriceDifference = MaxPriceDifference;
 	type MaxSchedulePerBlock = MaxSchedulesPerBlock;
