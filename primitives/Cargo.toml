--- conflicted
+++ resolved
@@ -1,10 +1,6 @@
 [package]
 name = "primitives"
-<<<<<<< HEAD
-version = "5.0.7"
-=======
 version = "5.7.0"
->>>>>>> 1e9b8f23
 authors = ["GalacticCouncil"]
 edition = "2021"
 repository = "https://github.com/galacticcouncil/HydraDX-node"
