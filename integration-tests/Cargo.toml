[package]
name = "runtime-integration-tests"
<<<<<<< HEAD
version = "1.22.1"
=======
version = "1.21.7"
>>>>>>> a65720c4
description = "Integration tests"
authors = ["GalacticCouncil"]
edition = "2021"
homepage = "https://github.com/galacticcouncil/HydraDX-node"
license = "Apache 2.0"
repository = "https://github.com/galacticcouncil/HydraDX-node"

[dependencies]
hex-literal = { workspace = true }
frame-remote-externalities = { workspace = true }
tokio = { version = "1", features = ["macros", "rt-multi-thread"] }
scraper = { workspace = true }
primitives = { workspace = true }
hydradx-runtime = { workspace = true }
hydradx-adapters = { workspace = true }
pallet-omnipool = { workspace = true }
pallet-circuit-breaker = { workspace = true }
pallet-omnipool-liquidity-mining = { workspace = true }
pallet-bonds = { workspace = true }
pallet-stableswap = { workspace = true }
pallet-referrals = { workspace = true }
pallet-asset-registry = { workspace = true }
hydradx-traits = { workspace = true }
pallet-transaction-multi-payment = { workspace = true, features = ["evm"] }
pallet-currencies = { workspace = true }
pallet-duster = { workspace = true }
pallet-ema-oracle = { workspace = true }
warehouse-liquidity-mining = { workspace = true }
pallet-otc = { workspace = true }
pallet-relaychain-info = { workspace = true }
pallet-route-executor = { workspace = true}
pallet-dca = { workspace = true}
pallet-dynamic-fees = { workspace = true }
pallet-dynamic-evm-fee = { workspace = true }
pallet-staking = { workspace = true}
pallet-lbp = { workspace = true}
pallet-xyk = { workspace = true}
pallet-evm-accounts = { workspace = true}

pallet-treasury = { workspace = true }
pallet-democracy = { workspace = true }
pallet-scheduler = { workspace = true }
pallet-elections-phragmen = { workspace = true }
pallet-tips = { workspace = true }
pallet-xyk-liquidity-mining = { workspace = true }
pallet-transaction-pause = { workspace = true }

# collator support
pallet-collator-selection = { workspace = true }
pallet-authorship = { workspace = true }

# ORML dependencies
orml-tokens = { workspace = true }
orml-traits = { workspace = true }
orml-vesting = { workspace = true }
orml-xcm = { workspace = true }

# orml XCM support
orml-xtokens = { workspace = true }
orml-xcm-support = { workspace = true }
orml-unknown-tokens = { workspace = true }

precompile-utils = { workspace = true }
pallet-evm-precompile-call-permit = { workspace = true }

# Evm
pallet-evm = { workspace = true }
fp-evm = { workspace = true }
fp-rpc = { workspace = true }
# Cumulus dependencies
cumulus-pallet-aura-ext = { workspace = true }
cumulus-pallet-parachain-system = { workspace = true }
cumulus-pallet-xcm = { workspace = true }
cumulus-pallet-xcmp-queue = { workspace = true }
cumulus-primitives-core = { workspace = true }
cumulus-primitives-utility = { workspace = true }
cumulus-primitives-parachain-inherent = { workspace = true }
cumulus-primitives-timestamp = { workspace = true }
staging-parachain-info = { workspace = true }
cumulus-test-relay-sproof-builder = { workspace = true }

# Polkadot dependencies
polkadot-parachain = { workspace = true, features = ["wasm-api"] }
xcm-builder = { workspace = true }
pallet-xcm = { workspace = true }
xcm-executor = { workspace = true }
polkadot-xcm = { workspace = true }

# Substrate dependencies
frame-benchmarking = { workspace = true, optional = true }
frame-executive = { workspace = true }
frame-support = { workspace = true }
frame-system = { workspace = true }
frame-system-benchmarking = { workspace = true, optional = true }
frame-system-rpc-runtime-api = { workspace = true }
pallet-aura = { workspace = true }
pallet-balances = { workspace = true }
pallet-collective = { workspace = true }
pallet-session = { workspace = true }
pallet-timestamp = { workspace = true }
pallet-transaction-payment = { workspace = true }
pallet-transaction-payment-rpc-runtime-api = { workspace = true }
pallet-utility = { workspace = true }
pallet-uniques = { workspace = true }
pallet-im-online = { workspace = true }
sp-api = { workspace = true }
sp-block-builder = { workspace = true }
sp-consensus-aura = { workspace = true }
sp-core = { workspace = true }
sp-inherents = { workspace = true }
sp-externalities = { workspace = true }
sp-offchain = { workspace = true }
sp-runtime = { workspace = true }
sp-session = { workspace = true }
sp-std = { workspace = true }
sp-transaction-pool = { workspace = true }
sp-version = { workspace = true }
sp-staking = { workspace = true }
sp-trie = { workspace = true }
sp-io = { workspace = true }
sp-consensus-babe = { workspace = true }
sp-consensus-beefy = { workspace = true }
sp-authority-discovery = { workspace = true }
sc-consensus-grandpa = { workspace = true }

polkadot-primitives = { workspace = true }
polkadot-service = { workspace = true, features = ["full-node"] }
polkadot-runtime-parachains = { workspace = true }
rococo-runtime = { workspace = true }

[dev-dependencies]
pretty_assertions = "1.2.1"
pallet-relaychain-info = { workspace = true }
xcm-emulator = { workspace = true }
test-utils = { workspace = true }
libsecp256k1 = { workspace = true }


[features]
default = ["std"]
std = [
    "frame-executive/std",
    "frame-support/std",
    "frame-system/std",
    "frame-system-rpc-runtime-api/std",
    "orml-tokens/std",
    "orml-traits/std",
    "orml-vesting/std",
    "orml-xtokens/std",
    "orml-xcm-support/std",
    "orml-unknown-tokens/std",
    "cumulus-pallet-parachain-system/std",
    "cumulus-pallet-aura-ext/std",
    "cumulus-pallet-xcm/std",
    "cumulus-pallet-xcmp-queue/std",
    "cumulus-primitives-core/std",
    "cumulus-primitives-parachain-inherent/std",
    "polkadot-xcm/std",
    "xcm-builder/std",
    "xcm-executor/std",
    "pallet-xcm/std",
    "staging-parachain-info/std",
    "pallet-asset-registry/std",
    "pallet-aura/std",
    "pallet-balances/std",
    "pallet-elections-phragmen/std",
    "pallet-session/std",
    "pallet-timestamp/std",
    "pallet-transaction-payment/std",
    "pallet-transaction-multi-payment/std",
    "pallet-transaction-payment-rpc-runtime-api/std",
    "pallet-utility/std",
    "pallet-im-online/std",
    "pallet-currencies/std",
    "sp-api/std",
    "sp-authority-discovery/std",
    "sp-block-builder/std",
    "sp-consensus-aura/std",
    "sp-consensus-babe/std",
    "sp-consensus-beefy/std",
    "sp-core/std",
    "sp-io/std",
    "sp-inherents/std",
    "sp-externalities/std",
    "sp-offchain/std",
    "sp-runtime/std",
    "sp-session/std",
    "sp-std/std",
    "sp-trie/std",
    "sp-transaction-pool/std",
    "sp-version/std",
    "pallet-treasury/std",
    "pallet-collective/std",
    "pallet-democracy/std",
    "pallet-scheduler/std",
    "pallet-tips/std",
    "pallet-collator-selection/std",
    "pallet-authorship/std",
    "hydradx-traits/std",
    "pallet-relaychain-info/std",
    "hydradx-runtime/std",
    "rococo-runtime/std",
    "pallet-staking/std",
    "scraper/std",
    "pallet-dynamic-evm-fee/std",
    "precompile-utils/std",
    "pallet-transaction-pause/std",
]

# we don't include integration tests when benchmarking feature is enabled
runtime-benchmarks = [
    "hydradx-runtime/runtime-benchmarks",
    "rococo-runtime/runtime-benchmarks",
]
try-runtime = [
]<|MERGE_RESOLUTION|>--- conflicted
+++ resolved
@@ -1,10 +1,6 @@
 [package]
 name = "runtime-integration-tests"
-<<<<<<< HEAD
-version = "1.22.1"
-=======
-version = "1.21.7"
->>>>>>> a65720c4
+version = "1.22.2"
 description = "Integration tests"
 authors = ["GalacticCouncil"]
 edition = "2021"
