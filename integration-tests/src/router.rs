#![cfg(test)]
#![allow(clippy::identity_op)]
use super::assert_balance;
use crate::polkadot_test_net::*;

use std::convert::Into;

use hydradx_adapters::OmnipoolHookAdapter;
<<<<<<< HEAD
use hydradx_runtime::{AmmWeights, BlockNumber, Omnipool, Router, Runtime, RuntimeOrigin, LBP};
use hydradx_traits::{registry::Create, router::PoolType, AssetKind, AMM};
=======
use hydradx_runtime::{
	AssetRegistry, BlockNumber, Currencies, Omnipool, Router, RouterWeightInfo, Runtime, RuntimeOrigin, Stableswap,
	LBP, XYK,
};
use hydradx_traits::Registry;
use hydradx_traits::{
	router::{PoolType, Trade},
	AMM,
};
>>>>>>> d7f9fa5e
use pallet_lbp::weights::WeightInfo as LbpWeights;
use pallet_lbp::WeightCurveType;
use pallet_omnipool::traits::OmnipoolHooks;
use pallet_omnipool::weights::WeightInfo as OmnipoolWeights;
use pallet_route_executor::AmmTradeWeights;

use primitives::asset::AssetPair;
use primitives::AssetId;

use frame_support::{assert_noop, assert_ok};
use xcm_emulator::TestExt;

use pallet_stableswap::types::AssetAmount;
use pallet_stableswap::MAX_ASSETS_IN_POOL;
use sp_runtime::{traits::ConstU32, DispatchError, FixedU128, Permill};

use orml_traits::MultiCurrency;

pub const LBP_SALE_START: BlockNumber = 10;
pub const LBP_SALE_END: BlockNumber = 40;

mod router_different_pools_tests {
	use super::*;

	#[test]
	fn sell_should_work_when_route_contains_trades_with_different_pools() {
		TestNet::reset();

		Hydra::execute_with(|| {
			//Arrange
			init_omnipool();
			create_lbp_pool(DAI, LRNA);
			create_xyk_pool(HDX, DOT);

			let amount_to_sell = UNITS / 100;
			let limit = 0;
			let trades = vec![
				Trade {
					pool: PoolType::LBP,
					asset_in: DAI,
					asset_out: LRNA,
				},
				Trade {
					pool: PoolType::Omnipool,
					asset_in: LRNA,
					asset_out: HDX,
				},
				Trade {
					pool: PoolType::XYK,
					asset_in: HDX,
					asset_out: DOT,
				},
			];

			start_lbp_campaign();

			//Act
			assert_ok!(Router::sell(
				RuntimeOrigin::signed(BOB.into()),
				DAI,
				DOT,
				amount_to_sell,
				limit,
				trades
			));

			//Assert
			let amount_out = 2_230_008_413_831;

			assert_balance!(BOB.into(), DAI, 1_000_000_000 * UNITS - amount_to_sell);
			assert_balance!(BOB.into(), LRNA, BOB_INITIAL_LRNA_BALANCE);
			assert_balance!(BOB.into(), HDX, BOB_INITIAL_NATIVE_BALANCE);
			assert_balance!(BOB.into(), DOT, amount_out);

			expect_hydra_events(vec![pallet_route_executor::Event::RouteExecuted {
				asset_in: DAI,
				asset_out: DOT,
				amount_in: amount_to_sell,
				amount_out,
			}
			.into()]);
		});

		TestNet::reset();

		Hydra::execute_with(|| {
			//Arrange
			let (stable_pool_id, stable_asset_1, stable_asset_2) = init_stableswap().unwrap();
			create_lbp_pool(DAI, HDX);

			assert_ok!(Currencies::update_balance(
				hydradx_runtime::RuntimeOrigin::root(),
				ALICE.into(),
				stable_asset_1,
				3000 * UNITS as i128,
			));

			create_xyk_pool(HDX, stable_asset_1);

			let amount_to_sell = UNITS / 100;
			let limit = 0;
			let trades = vec![
				Trade {
					pool: PoolType::LBP,
					asset_in: DAI,
					asset_out: HDX,
				},
				Trade {
					pool: PoolType::XYK,
					asset_in: HDX,
					asset_out: stable_asset_1,
				},
				Trade {
					pool: PoolType::Stableswap(stable_pool_id),
					asset_in: stable_asset_1,
					asset_out: stable_asset_2,
				},
			];

			start_lbp_campaign();

			//Act
			assert_ok!(Router::sell(
				RuntimeOrigin::signed(BOB.into()),
				DAI,
				stable_asset_2,
				amount_to_sell,
				limit,
				trades
			));

			//Assert
			let amount_out = 2_783_595_233;

			assert_balance!(BOB.into(), DAI, 1_000_000_000 * UNITS - amount_to_sell);
			assert_balance!(BOB.into(), HDX, BOB_INITIAL_NATIVE_BALANCE);
			assert_balance!(BOB.into(), stable_asset_1, 0);
			assert_balance!(BOB.into(), stable_asset_2, amount_out);

			expect_hydra_events(vec![pallet_route_executor::Event::RouteExecuted {
				asset_in: DAI,
				asset_out: stable_asset_2,
				amount_in: amount_to_sell,
				amount_out,
			}
			.into()]);
		});
	}

	#[test]
	fn buy_should_work_when_route_contains_trades_with_different_pools() {
		TestNet::reset();

		Hydra::execute_with(|| {
			//Arrange
			init_omnipool();
			create_lbp_pool(DAI, LRNA);
			create_xyk_pool(HDX, DOT);

			let amount_to_buy = UNITS;
			let limit = 100 * UNITS;
			let trades = vec![
				Trade {
					pool: PoolType::LBP,
					asset_in: DAI,
					asset_out: LRNA,
				},
				Trade {
					pool: PoolType::Omnipool,
					asset_in: LRNA,
					asset_out: HDX,
				},
				Trade {
					pool: PoolType::XYK,
					asset_in: HDX,
					asset_out: DOT,
				},
			];

			start_lbp_campaign();

			//Act
			assert_ok!(Router::buy(
				RuntimeOrigin::signed(BOB.into()),
				DAI,
				DOT,
				amount_to_buy,
				limit,
				trades
			));

			//Assert
			let amount_in = 4_370_898_989;

			assert_balance!(BOB.into(), DAI, 1_000_000_000 * UNITS - amount_in);
			assert_balance!(BOB.into(), LRNA, 1_000 * UNITS);
			assert_balance!(BOB.into(), HDX, BOB_INITIAL_NATIVE_BALANCE);
			assert_balance!(BOB.into(), DOT, amount_to_buy);

			expect_hydra_events(vec![pallet_route_executor::Event::RouteExecuted {
				asset_in: DAI,
				asset_out: DOT,
				amount_in,
				amount_out: amount_to_buy,
			}
			.into()]);
		});

		TestNet::reset();

		Hydra::execute_with(|| {
			//Arrange
			let (stable_pool_id, stable_asset_1, stable_asset_2) = init_stableswap().unwrap();
			create_lbp_pool(DAI, HDX);

			assert_ok!(Currencies::update_balance(
				hydradx_runtime::RuntimeOrigin::root(),
				ALICE.into(),
				stable_asset_1,
				3000 * UNITS as i128,
			));

			create_xyk_pool(HDX, stable_asset_1);

			let amount_to_buy = UNITS;
			let limit = 100 * UNITS;
			let trades = vec![
				Trade {
					pool: PoolType::LBP,
					asset_in: DAI,
					asset_out: HDX,
				},
				Trade {
					pool: PoolType::XYK,
					asset_in: HDX,
					asset_out: stable_asset_1,
				},
				Trade {
					pool: PoolType::Stableswap(stable_pool_id),
					asset_in: stable_asset_1,
					asset_out: stable_asset_2,
				},
			];

			start_lbp_campaign();

			//Act
			assert_ok!(Router::buy(
				RuntimeOrigin::signed(BOB.into()),
				DAI,
				stable_asset_2,
				amount_to_buy,
				limit,
				trades
			));

			//Assert
			let amount_in = 3_753_549_142_038;

			assert_balance!(BOB.into(), DAI, 1_000_000_000 * UNITS - amount_in);
			assert_balance!(BOB.into(), HDX, BOB_INITIAL_NATIVE_BALANCE);
			assert_balance!(BOB.into(), stable_asset_1, 0);
			assert_balance!(BOB.into(), stable_asset_2, amount_to_buy);

			expect_hydra_events(vec![pallet_route_executor::Event::RouteExecuted {
				asset_in: DAI,
				asset_out: stable_asset_2,
				amount_in,
				amount_out: amount_to_buy,
			}
			.into()]);
		});
	}

	#[test]
	fn router_should_work_for_hopping_from_omnipool_to_stableswap() {
		TestNet::reset();

		Hydra::execute_with(|| {
			//Arrange
			let (pool_id, stable_asset_1, stable_asset_2) = init_stableswap().unwrap();

			init_omnipool();

			assert_ok!(Currencies::update_balance(
				hydradx_runtime::RuntimeOrigin::root(),
				Omnipool::protocol_account(),
				stable_asset_1,
				3000 * UNITS as i128,
			));

			assert_ok!(hydradx_runtime::Omnipool::add_token(
				hydradx_runtime::RuntimeOrigin::root(),
				stable_asset_1,
				FixedU128::from_inner(25_650_000_000_000_000),
				Permill::from_percent(1),
				AccountId::from(BOB),
			));

			let trades = vec![
				Trade {
					pool: PoolType::Omnipool,
					asset_in: HDX,
					asset_out: stable_asset_1,
				},
				Trade {
					pool: PoolType::Stableswap(pool_id),
					asset_in: stable_asset_1,
					asset_out: stable_asset_2,
				},
			];

			//Act
			let amount_to_sell = 100 * UNITS;
			assert_ok!(Router::sell(
				hydradx_runtime::RuntimeOrigin::signed(ALICE.into()),
				HDX,
				stable_asset_2,
				amount_to_sell,
				0,
				trades
			));

			//Assert
			assert_eq!(
				hydradx_runtime::Balances::free_balance(&AccountId::from(ALICE)),
				ALICE_INITIAL_NATIVE_BALANCE - amount_to_sell
			);
		});
	}

	#[test]
	fn sell_router_should_add_liquidity_to_stableswap_when_selling_for_shareasset_in_stableswap() {
		TestNet::reset();

		Hydra::execute_with(|| {
			//Arrange
			let (pool_id, stable_asset_1, _) = init_stableswap().unwrap();

			init_omnipool();

			assert_ok!(Currencies::update_balance(
				hydradx_runtime::RuntimeOrigin::root(),
				Omnipool::protocol_account(),
				stable_asset_1,
				3000 * UNITS as i128,
			));

			assert_ok!(hydradx_runtime::Omnipool::add_token(
				hydradx_runtime::RuntimeOrigin::root(),
				stable_asset_1,
				FixedU128::from_inner(25_650_000_000_000_000),
				Permill::from_percent(1),
				AccountId::from(BOB),
			));

			let trades = vec![
				Trade {
					pool: PoolType::Omnipool,
					asset_in: HDX,
					asset_out: stable_asset_1,
				},
				Trade {
					pool: PoolType::Stableswap(pool_id),
					asset_in: stable_asset_1,
					asset_out: pool_id,
				},
			];

			assert_balance!(ALICE.into(), pool_id, 0);

			//Act
			let amount_to_sell = 100 * UNITS;
			assert_ok!(Router::sell(
				hydradx_runtime::RuntimeOrigin::signed(ALICE.into()),
				HDX,
				pool_id,
				amount_to_sell,
				0,
				trades
			));

			//Assert
			assert_eq!(
				hydradx_runtime::Balances::free_balance(&AccountId::from(ALICE)),
				ALICE_INITIAL_NATIVE_BALANCE - amount_to_sell
			);

			assert_balance!(ALICE.into(), pool_id, 4638992258357);
		});
	}

	#[test]
	fn router_should_remove_liquidity_from_stableswap_when_selling_shareasset_in_stable() {
		TestNet::reset();

		Hydra::execute_with(|| {
			//Arrange
			let (pool_id, stable_asset_1, _) = init_stableswap().unwrap();

			init_omnipool();

			assert_ok!(Currencies::update_balance(
				hydradx_runtime::RuntimeOrigin::root(),
				Omnipool::protocol_account(),
				pool_id,
				3000 * UNITS as i128,
			));

			assert_ok!(hydradx_runtime::Omnipool::add_token(
				hydradx_runtime::RuntimeOrigin::root(),
				pool_id,
				FixedU128::from_inner(25_650_000_000_000_000),
				Permill::from_percent(1),
				AccountId::from(BOB),
			));

			let trades = vec![
				Trade {
					pool: PoolType::Omnipool,
					asset_in: HDX,
					asset_out: pool_id,
				},
				Trade {
					pool: PoolType::Stableswap(pool_id),
					asset_in: pool_id,
					asset_out: stable_asset_1,
				},
			];

			assert_balance!(ALICE.into(), pool_id, 0);

			//Act
			let amount_to_sell = 100 * UNITS;

			assert_ok!(Router::sell(
				hydradx_runtime::RuntimeOrigin::signed(ALICE.into()),
				HDX,
				stable_asset_1,
				amount_to_sell,
				0,
				trades
			));

			//Assert
			assert_balance!(ALICE.into(), pool_id, 0);
			assert_balance!(ALICE.into(), HDX, ALICE_INITIAL_NATIVE_BALANCE - amount_to_sell);
			assert_balance!(ALICE.into(), stable_asset_1, 2899390145403);
		});
	}

	#[test]
	fn buy_router_should_remove_liquidity_from_stableswap_when_asset_in_is_shareasset() {
		TestNet::reset();

		Hydra::execute_with(|| {
			//Arrange
			let (pool_id, stable_asset_1, _) = init_stableswap().unwrap();

			init_omnipool();

			assert_ok!(Currencies::update_balance(
				hydradx_runtime::RuntimeOrigin::root(),
				Omnipool::protocol_account(),
				pool_id,
				3000 * UNITS as i128,
			));

			assert_ok!(hydradx_runtime::Omnipool::add_token(
				hydradx_runtime::RuntimeOrigin::root(),
				pool_id,
				FixedU128::from_inner(25_650_000_000_000_000),
				Permill::from_percent(1),
				AccountId::from(BOB),
			));

			let trades = vec![
				Trade {
					pool: PoolType::Omnipool,
					asset_in: HDX,
					asset_out: pool_id,
				},
				Trade {
					pool: PoolType::Stableswap(pool_id),
					asset_in: pool_id,
					asset_out: stable_asset_1,
				},
			];

			assert_balance!(ALICE.into(), pool_id, 0);

			//Act
			let amount_to_buy = UNITS / 1000;

			assert_ok!(Router::buy(
				hydradx_runtime::RuntimeOrigin::signed(ALICE.into()),
				HDX,
				stable_asset_1,
				amount_to_buy,
				u128::MAX,
				trades
			));

			//Assert
			//assert_balance!(ALICE.into(), HDX, ALICE_INITIAL_NATIVE_BALANCE);
			assert_balance!(ALICE.into(), stable_asset_1, amount_to_buy);
		});
	}

	#[test]
	fn buy_router_should_add_liquidity_from_stableswap_when_asset_out_is_share_asset_in_stable() {
		TestNet::reset();

		Hydra::execute_with(|| {
			//Arrange
			let (pool_id, stable_asset_1, _) = init_stableswap().unwrap();

			init_omnipool();

			assert_ok!(Currencies::update_balance(
				hydradx_runtime::RuntimeOrigin::root(),
				Omnipool::protocol_account(),
				pool_id,
				3000 * UNITS as i128,
			));

			assert_ok!(hydradx_runtime::Omnipool::add_token(
				hydradx_runtime::RuntimeOrigin::root(),
				pool_id,
				FixedU128::from_inner(25_650_000_000_000_000),
				Permill::from_percent(1),
				AccountId::from(BOB),
			));

			let trades = vec![
				Trade {
					pool: PoolType::Stableswap(pool_id),
					asset_in: stable_asset_1,
					asset_out: pool_id,
				},
				Trade {
					pool: PoolType::Omnipool,
					asset_in: pool_id,
					asset_out: HDX,
				},
			];

			assert_balance!(ALICE.into(), HDX, ALICE_INITIAL_NATIVE_BALANCE);

			//Act
			assert_ok!(Currencies::update_balance(
				hydradx_runtime::RuntimeOrigin::root(),
				ALICE.into(),
				stable_asset_1,
				3000 * UNITS as i128,
			));

			let amount_to_buy = 100 * UNITS;

			assert_ok!(Router::buy(
				hydradx_runtime::RuntimeOrigin::signed(ALICE.into()),
				stable_asset_1,
				HDX,
				amount_to_buy,
				u128::MAX,
				trades
			));

			//Assert
			assert_balance!(ALICE.into(), HDX, ALICE_INITIAL_NATIVE_BALANCE + amount_to_buy);
		});
	}

	#[test]
	fn trade_should_return_correct_weight() {
		TestNet::reset();

		Hydra::execute_with(|| {
			//Arrange

			let trades = vec![
				Trade {
					pool: PoolType::Omnipool,
					asset_in: DAI,
					asset_out: ACA,
				},
				Trade {
					pool: PoolType::LBP,
					asset_in: ACA,
					asset_out: DOT,
				},
			];

			//Act & Assert
			assert_eq!(
				RouterWeightInfo::sell_weight(trades.as_slice()),
				hydradx_runtime::weights::omnipool::HydraWeight::<Runtime>::router_execution_sell(1, 1)
					.checked_add(
						&<OmnipoolHookAdapter<RuntimeOrigin, ConstU32<LRNA>, Runtime> as OmnipoolHooks::<
							RuntimeOrigin,
							AccountId,
							AssetId,
							Balance,
						>>::on_trade_weight()
					)
					.unwrap()
					.checked_add(
						&<OmnipoolHookAdapter<RuntimeOrigin, ConstU32<LRNA>, Runtime> as OmnipoolHooks::<
							RuntimeOrigin,
							AccountId,
							AssetId,
							Balance,
						>>::on_liquidity_changed_weight()
					)
					.unwrap()
					.checked_add(&hydradx_runtime::weights::lbp::HydraWeight::<Runtime>::router_execution_sell(1, 1))
					.unwrap()
					.checked_add(
						&RouterWeightInfo::sell_and_calculate_sell_trade_amounts_overhead_weight(0, 1)
							.checked_mul(2)
							.unwrap()
					)
					.unwrap()
			);
			assert_eq!(
				RouterWeightInfo::buy_weight(trades.as_slice()),
				hydradx_runtime::weights::omnipool::HydraWeight::<Runtime>::router_execution_buy(1, 1)
					.checked_add(
						&<OmnipoolHookAdapter<RuntimeOrigin, ConstU32<LRNA>, Runtime> as OmnipoolHooks::<
							RuntimeOrigin,
							AccountId,
							AssetId,
							Balance,
						>>::on_trade_weight()
					)
					.unwrap()
					.checked_add(
						&<OmnipoolHookAdapter<RuntimeOrigin, ConstU32<LRNA>, Runtime> as OmnipoolHooks::<
							RuntimeOrigin,
							AccountId,
							AssetId,
							Balance,
						>>::on_liquidity_changed_weight()
					)
					.unwrap()
					.checked_add(&hydradx_runtime::weights::lbp::HydraWeight::<Runtime>::router_execution_buy(1, 1))
					.unwrap()
					.checked_add(
						&RouterWeightInfo::buy_and_calculate_buy_trade_amounts_overhead_weight(0, 1)
							.checked_mul(2)
							.unwrap()
					)
					.unwrap()
			);
		});
	}
}

mod omnipool_router_tests {
	use super::*;

	#[test]
	fn sell_should_work_when_route_contains_single_trade() {
		TestNet::reset();

		Hydra::execute_with(|| {
			//Arrange
			init_omnipool();

			let amount_to_sell = 10 * UNITS;
			let limit = 0;
			let trades = vec![Trade {
				pool: PoolType::Omnipool,
				asset_in: HDX,
				asset_out: DAI,
			}];

			//Act
			assert_ok!(Router::sell(
				RuntimeOrigin::signed(BOB.into()),
				HDX,
				DAI,
				amount_to_sell,
				limit,
				trades
			));

			//Assert
			let amount_out = 266_195_070_030_573_798;

			assert_balance!(BOB.into(), HDX, BOB_INITIAL_NATIVE_BALANCE - amount_to_sell);
			assert_balance!(BOB.into(), DAI, BOB_INITIAL_DAI_BALANCE + amount_out);

			expect_hydra_events(vec![pallet_route_executor::Event::RouteExecuted {
				asset_in: HDX,
				asset_out: DAI,
				amount_in: amount_to_sell,
				amount_out,
			}
			.into()]);
		});
	}

	#[test]
	fn sell_hub_asset_should_work_when_route_contains_single_trade() {
		TestNet::reset();

		Hydra::execute_with(|| {
			//Arrange
			init_omnipool();

			let amount_to_sell = 10 * UNITS;
			let limit = 0;
			let trades = vec![Trade {
				pool: PoolType::Omnipool,
				asset_in: LRNA,
				asset_out: DAI,
			}];

			//Act
			assert_ok!(Router::sell(
				RuntimeOrigin::signed(BOB.into()),
				LRNA,
				DAI,
				amount_to_sell,
				limit,
				trades
			));

			//Assert
			let amount_out = 220_685_840_707_964_601_769;

			assert_balance!(BOB.into(), LRNA, 1_000 * UNITS - amount_to_sell);
			assert_balance!(BOB.into(), DAI, BOB_INITIAL_DAI_BALANCE + amount_out);

			expect_hydra_events(vec![pallet_route_executor::Event::RouteExecuted {
				asset_in: LRNA,
				asset_out: DAI,
				amount_in: amount_to_sell,
				amount_out,
			}
			.into()]);
		});
	}

	#[test]
	fn direct_sell_should_yield_the_same_result_as_router() {
		TestNet::reset();

		let amount_to_sell = 10 * UNITS;
		let limit = 0;
		let amount_out = 266_195_070_030_573_798;

		Hydra::execute_with(|| {
			//Arrange
			init_omnipool();

			let trades = vec![Trade {
				pool: PoolType::Omnipool,
				asset_in: HDX,
				asset_out: DAI,
			}];

			//Act
			assert_ok!(Router::sell(
				RuntimeOrigin::signed(BOB.into()),
				HDX,
				DAI,
				amount_to_sell,
				limit,
				trades
			));

			//Assert

			assert_balance!(BOB.into(), HDX, BOB_INITIAL_NATIVE_BALANCE - amount_to_sell);
			assert_balance!(BOB.into(), DAI, BOB_INITIAL_DAI_BALANCE + amount_out);

			expect_hydra_events(vec![pallet_route_executor::Event::RouteExecuted {
				asset_in: HDX,
				asset_out: DAI,
				amount_in: amount_to_sell,
				amount_out,
			}
			.into()]);
		});

		TestNet::reset();

		Hydra::execute_with(|| {
			//Arrange
			init_omnipool();

			//Act
			assert_ok!(Omnipool::sell(
				RuntimeOrigin::signed(BOB.into()),
				HDX,
				DAI,
				amount_to_sell,
				limit,
			));

			//Assert
			expect_hydra_events(vec![pallet_omnipool::Event::SellExecuted {
				who: BOB.into(),
				asset_in: HDX,
				asset_out: DAI,
				amount_in: amount_to_sell,
				amount_out,
				asset_fee_amount: 667_155_563_986_401,
				protocol_fee_amount: 6_007_435,
			}
			.into()]);

			assert_balance!(BOB.into(), HDX, BOB_INITIAL_NATIVE_BALANCE - amount_to_sell);
			assert_balance!(BOB.into(), DAI, BOB_INITIAL_DAI_BALANCE + amount_out);
		});
	}

	#[test]
	fn buy_should_work_when_route_contains_single_trade() {
		TestNet::reset();

		Hydra::execute_with(|| {
			//Arrange
			init_omnipool();

			let amount_to_buy = UNITS;
			let limit = 100 * UNITS;
			let trades = vec![Trade {
				pool: PoolType::Omnipool,
				asset_in: HDX,
				asset_out: DAI,
			}];

			//Act
			assert_ok!(Router::buy(
				RuntimeOrigin::signed(BOB.into()),
				HDX,
				DAI,
				amount_to_buy,
				limit,
				trades
			));

			//Assert
			let amount_in = 37_565_544;

			assert_balance!(BOB.into(), HDX, BOB_INITIAL_NATIVE_BALANCE - amount_in);
			assert_balance!(BOB.into(), DAI, BOB_INITIAL_DAI_BALANCE + amount_to_buy);

			expect_hydra_events(vec![pallet_route_executor::Event::RouteExecuted {
				asset_in: HDX,
				asset_out: DAI,
				amount_in,
				amount_out: amount_to_buy,
			}
			.into()]);
		});
	}

	#[test]
	fn buy_hub_asset_should_not_work() {
		TestNet::reset();

		Hydra::execute_with(|| {
			//Arrange
			init_omnipool();

			let amount_to_buy = UNITS;
			let limit = 100 * UNITS;
			let trades = vec![Trade {
				pool: PoolType::Omnipool,
				asset_in: HDX,
				asset_out: LRNA,
			}];

			//Act & Assert
			assert_noop!(
				Router::buy(
					RuntimeOrigin::signed(BOB.into()),
					HDX,
					DAI,
					amount_to_buy,
					limit,
					trades
				),
				pallet_omnipool::Error::<Runtime>::NotAllowed
			);
		});
	}

	#[test]
	fn direct_buy_should_yield_the_same_result_as_router() {
		TestNet::reset();

		let amount_to_buy = UNITS;
		let limit = 100 * UNITS;
		let amount_in = 37_565_544;

		Hydra::execute_with(|| {
			//Arrange
			init_omnipool();

			let trades = vec![Trade {
				pool: PoolType::Omnipool,
				asset_in: HDX,
				asset_out: DAI,
			}];

			//Act
			assert_ok!(Router::buy(
				RuntimeOrigin::signed(BOB.into()),
				HDX,
				DAI,
				amount_to_buy,
				limit,
				trades
			));

			//Assert
			assert_balance!(BOB.into(), HDX, BOB_INITIAL_NATIVE_BALANCE - amount_in);
			assert_balance!(BOB.into(), DAI, BOB_INITIAL_DAI_BALANCE + amount_to_buy);

			expect_hydra_events(vec![pallet_route_executor::Event::RouteExecuted {
				asset_in: HDX,
				asset_out: DAI,
				amount_in,
				amount_out: amount_to_buy,
			}
			.into()]);
		});

		TestNet::reset();

		Hydra::execute_with(|| {
			//Arrange
			init_omnipool();

			//Act
			assert_ok!(Omnipool::buy(
				RuntimeOrigin::signed(BOB.into()),
				DAI,
				HDX,
				amount_to_buy,
				limit,
			));

			//Assert
			expect_hydra_events(vec![pallet_omnipool::Event::BuyExecuted {
				who: BOB.into(),
				asset_in: HDX,
				asset_out: DAI,
				amount_in,
				amount_out: amount_to_buy,
				asset_fee_amount: 111_528,
				protocol_fee_amount: 22,
			}
			.into()]);

			assert_balance!(BOB.into(), HDX, BOB_INITIAL_NATIVE_BALANCE - amount_in);
			assert_balance!(BOB.into(), DAI, BOB_INITIAL_DAI_BALANCE + amount_to_buy);
		});
	}

	#[test]
	fn trade_should_fail_when_asset_is_not_in_omnipool() {
		TestNet::reset();

		Hydra::execute_with(|| {
			//Arrange
			init_omnipool();

			let amount_to_sell = 10 * UNITS;
			let limit = 0;
			let trades = vec![Trade {
				pool: PoolType::Omnipool,
				asset_in: DAI,
				asset_out: ACA,
			}];

			//Act & Assert
			assert_noop!(
				Router::sell(
					RuntimeOrigin::signed(BOB.into()),
					DAI,
					ACA,
					amount_to_sell,
					limit,
					trades
				),
				pallet_omnipool::Error::<Runtime>::AssetNotFound
			);
		});
	}
}

mod lbp_router_tests {
	use super::*;
	use crate::assert_balance;

	#[test]
	fn sell_should_work_when_route_contains_single_trade() {
		TestNet::reset();

		Hydra::execute_with(|| {
			//Arrange
			create_lbp_pool(HDX, DAI);
			start_lbp_campaign();

			let amount_to_sell = 10 * UNITS;
			let limit = 0;
			let trades = vec![Trade {
				pool: PoolType::LBP,
				asset_in: HDX,
				asset_out: DAI,
			}];

			//Act
			assert_ok!(Router::sell(
				RuntimeOrigin::signed(BOB.into()),
				HDX,
				DAI,
				amount_to_sell,
				limit,
				trades
			));

			//Assert
			let amount_out = 5_304_848_794_461;

			assert_balance!(BOB.into(), HDX, BOB_INITIAL_NATIVE_BALANCE - amount_to_sell);
			assert_balance!(BOB.into(), DAI, BOB_INITIAL_DAI_BALANCE + amount_out);

			expect_hydra_events(vec![pallet_route_executor::Event::RouteExecuted {
				asset_in: HDX,
				asset_out: DAI,
				amount_in: amount_to_sell,
				amount_out,
			}
			.into()]);
		});
	}

	#[test]
	fn sell_should_work_when_selling_distributed_asset_in_a_single_trade() {
		TestNet::reset();

		Hydra::execute_with(|| {
			//Arrange
			create_lbp_pool(HDX, DAI);
			start_lbp_campaign();

			let amount_to_sell = 10 * UNITS;
			let limit = 0;
			let trades = vec![Trade {
				pool: PoolType::LBP,
				asset_in: DAI,
				asset_out: HDX,
			}];

			//Act
			assert_ok!(Router::sell(
				RuntimeOrigin::signed(BOB.into()),
				DAI,
				HDX,
				amount_to_sell,
				limit,
				trades
			));

			//Assert
			let amount_out = 15_853_064_919_440;

			assert_balance!(BOB.into(), DAI, BOB_INITIAL_DAI_BALANCE - amount_to_sell);
			assert_balance!(BOB.into(), HDX, BOB_INITIAL_NATIVE_BALANCE + amount_out);

			expect_hydra_events(vec![pallet_route_executor::Event::RouteExecuted {
				asset_in: DAI,
				asset_out: HDX,
				amount_in: amount_to_sell,
				amount_out,
			}
			.into()]);
		});
	}

	#[test]
	fn sell_should_work_when_route_contains_double_trades_with_selling_accumulated_assets() {
		TestNet::reset();

		Hydra::execute_with(|| {
			//Arrange
			create_lbp_pool(HDX, DAI);
			create_lbp_pool(DAI, DOT);
			start_lbp_campaign();

			let amount_to_sell = 10 * UNITS;
			let limit = 0;
			let trades = vec![
				Trade {
					pool: PoolType::LBP,
					asset_in: HDX,
					asset_out: DAI,
				},
				Trade {
					pool: PoolType::LBP,
					asset_in: DAI,
					asset_out: DOT,
				},
			];

			//Act
			assert_ok!(Router::sell(
				RuntimeOrigin::signed(BOB.into()),
				HDX,
				DOT,
				amount_to_sell,
				limit,
				trades
			));

			//Assert
			let amount_out = 2_894_653_623_153;

			assert_balance!(BOB.into(), HDX, BOB_INITIAL_NATIVE_BALANCE - amount_to_sell);
			assert_balance!(BOB.into(), DAI, BOB_INITIAL_DAI_BALANCE);
			assert_balance!(BOB.into(), DOT, amount_out);

			expect_hydra_events(vec![pallet_route_executor::Event::RouteExecuted {
				asset_in: HDX,
				asset_out: DOT,
				amount_in: amount_to_sell,
				amount_out,
			}
			.into()]);
		});
	}

	#[test]
	fn sell_should_work_when_route_contains_double_trades_with_selling_distributed_assets() {
		TestNet::reset();

		Hydra::execute_with(|| {
			//Arrange
			create_lbp_pool(DAI, HDX);
			create_lbp_pool(DOT, DAI);
			start_lbp_campaign();

			let amount_to_sell = 10 * UNITS;
			let limit = 0;
			let trades = vec![
				Trade {
					pool: PoolType::LBP,
					asset_in: HDX,
					asset_out: DAI,
				},
				Trade {
					pool: PoolType::LBP,
					asset_in: DAI,
					asset_out: DOT,
				},
			];

			//Act
			assert_ok!(Router::sell(
				RuntimeOrigin::signed(BOB.into()),
				HDX,
				DOT,
				amount_to_sell,
				limit,
				trades
			));

			//Assert
			let amount_out = 23_648_944_192_390;

			assert_balance!(BOB.into(), HDX, BOB_INITIAL_NATIVE_BALANCE - amount_to_sell);
			assert_balance!(BOB.into(), DAI, BOB_INITIAL_DAI_BALANCE);
			assert_balance!(BOB.into(), DOT, amount_out);

			expect_hydra_events(vec![pallet_route_executor::Event::RouteExecuted {
				asset_in: HDX,
				asset_out: DOT,
				amount_in: amount_to_sell,
				amount_out,
			}
			.into()]);
		});
	}

	#[test]
	fn lbp_direct_sell_should_yield_the_same_result_as_router_sell() {
		TestNet::reset();

		let amount_to_sell = 10 * UNITS;
		let limit = 0;
		let received_amount_out = 5_304_848_794_461;

		Hydra::execute_with(|| {
			//Arrange
			create_lbp_pool(HDX, DAI);
			start_lbp_campaign();

			let trades = vec![Trade {
				pool: PoolType::LBP,
				asset_in: HDX,
				asset_out: DAI,
			}];

			//Act
			assert_ok!(Router::sell(
				RuntimeOrigin::signed(BOB.into()),
				HDX,
				DAI,
				amount_to_sell,
				limit,
				trades
			));

			//Assert
			assert_balance!(BOB.into(), HDX, BOB_INITIAL_NATIVE_BALANCE - amount_to_sell);
			assert_balance!(BOB.into(), DAI, BOB_INITIAL_DAI_BALANCE + received_amount_out);

			expect_hydra_events(vec![pallet_route_executor::Event::RouteExecuted {
				asset_in: HDX,
				asset_out: DAI,
				amount_in: amount_to_sell,
				amount_out: received_amount_out,
			}
			.into()]);
		});

		TestNet::reset();

		Hydra::execute_with(|| {
			//Arrange
			create_lbp_pool(HDX, DAI);
			start_lbp_campaign();

			//Act
			assert_ok!(LBP::sell(
				RuntimeOrigin::signed(BOB.into()),
				HDX,
				DAI,
				amount_to_sell,
				limit
			));

			//Assert
			expect_hydra_events(vec![pallet_lbp::Event::SellExecuted {
				who: BOB.into(),
				asset_in: HDX,
				asset_out: DAI,
				amount: 9_980_000_000_000,
				sale_price: received_amount_out,
				fee_asset: HDX,
				fee_amount: 20_000_000_000,
			}
			.into()]);

			assert_balance!(BOB.into(), HDX, BOB_INITIAL_NATIVE_BALANCE - amount_to_sell);
			assert_balance!(BOB.into(), DAI, BOB_INITIAL_DAI_BALANCE + received_amount_out);
		});
	}

	#[test]
	fn buy_should_work_when_when_buying_distributed_asset() {
		TestNet::reset();

		Hydra::execute_with(|| {
			//Arrange
			create_lbp_pool(HDX, DAI);
			start_lbp_campaign();

			let amount_to_buy = 10 * UNITS;
			let limit = 100 * UNITS;
			let trades = vec![Trade {
				pool: PoolType::LBP,
				asset_in: HDX,
				asset_out: DAI,
			}];

			//Act
			assert_ok!(Router::buy(
				RuntimeOrigin::signed(BOB.into()),
				HDX,
				DAI,
				amount_to_buy,
				limit,
				trades
			));

			//Assert
			let amount_in = 19_944_391_321_918;

			assert_balance!(BOB.into(), HDX, BOB_INITIAL_NATIVE_BALANCE - amount_in);
			assert_balance!(BOB.into(), DAI, BOB_INITIAL_DAI_BALANCE + amount_to_buy);

			expect_hydra_events(vec![pallet_route_executor::Event::RouteExecuted {
				asset_in: HDX,
				asset_out: DAI,
				amount_in,
				amount_out: amount_to_buy,
			}
			.into()]);
		});
	}

	#[test]
	fn buy_should_work_when_buying_accumulated_asset_in_a_single_trade() {
		TestNet::reset();

		Hydra::execute_with(|| {
			//Arrange
			create_lbp_pool(HDX, DAI);
			start_lbp_campaign();

			let amount_to_buy = 10 * UNITS;
			let limit = 100 * UNITS;
			let trades = vec![Trade {
				pool: PoolType::LBP,
				asset_in: DAI,
				asset_out: HDX,
			}];

			//Act
			assert_ok!(Router::buy(
				RuntimeOrigin::signed(BOB.into()),
				DAI,
				HDX,
				amount_to_buy,
				limit,
				trades
			));

			//Assert
			let amount_in = 6_045_520_997_664;

			assert_balance!(BOB.into(), HDX, BOB_INITIAL_NATIVE_BALANCE + amount_to_buy);
			assert_balance!(BOB.into(), DAI, BOB_INITIAL_DAI_BALANCE - amount_in);

			expect_hydra_events(vec![pallet_route_executor::Event::RouteExecuted {
				asset_in: DAI,
				asset_out: HDX,
				amount_in,
				amount_out: amount_to_buy,
			}
			.into()]);
		});
	}

	#[test]
	fn buy_should_work_when_having_double_trades_with_buying_distributed_asset() {
		TestNet::reset();

		Hydra::execute_with(|| {
			//Arrange
			create_lbp_pool(HDX, DAI);
			create_lbp_pool(DAI, DOT);
			start_lbp_campaign();

			let amount_to_buy = UNITS;
			let limit = 100 * UNITS;
			let trades = vec![
				Trade {
					pool: PoolType::LBP,
					asset_in: HDX,
					asset_out: DAI,
				},
				Trade {
					pool: PoolType::LBP,
					asset_in: DAI,
					asset_out: DOT,
				},
			];

			//Act
			assert_ok!(Router::buy(
				RuntimeOrigin::signed(BOB.into()),
				HDX,
				DOT,
				amount_to_buy,
				limit,
				trades
			));

			//Assert
			let amount_in = 3_244_461_218_396;

			assert_balance!(BOB.into(), HDX, BOB_INITIAL_NATIVE_BALANCE - amount_in);
			assert_balance!(BOB.into(), DAI, BOB_INITIAL_DAI_BALANCE);
			assert_balance!(BOB.into(), DOT, amount_to_buy);

			expect_hydra_events(vec![pallet_route_executor::Event::RouteExecuted {
				asset_in: HDX,
				asset_out: DOT,
				amount_in,
				amount_out: amount_to_buy,
			}
			.into()]);
		});
	}

	#[test]
	fn buy_should_work_when_having_double_trades_with_buying_accumulated_asset() {
		TestNet::reset();

		Hydra::execute_with(|| {
			//Arrange
			create_lbp_pool(DAI, HDX);
			create_lbp_pool(DOT, DAI);
			start_lbp_campaign();

			let amount_to_buy = UNITS;
			let limit = 100 * UNITS;
			let trades = vec![
				Trade {
					pool: PoolType::LBP,
					asset_in: HDX,
					asset_out: DAI,
				},
				Trade {
					pool: PoolType::LBP,
					asset_in: DAI,
					asset_out: DOT,
				},
			];

			//Act
			assert_ok!(Router::buy(
				RuntimeOrigin::signed(BOB.into()),
				HDX,
				DOT,
				amount_to_buy,
				limit,
				trades
			));

			//Assert
			let amount_in = 322_733_757_240;

			assert_balance!(BOB.into(), HDX, BOB_INITIAL_NATIVE_BALANCE - amount_in);
			assert_balance!(BOB.into(), DAI, BOB_INITIAL_DAI_BALANCE);
			assert_balance!(BOB.into(), DOT, amount_to_buy);

			expect_hydra_events(vec![pallet_route_executor::Event::RouteExecuted {
				asset_in: HDX,
				asset_out: DOT,
				amount_in,
				amount_out: amount_to_buy,
			}
			.into()]);
		});
	}

	#[test]
	fn lbp_direct_buy_should_yield_the_same_result_as_router_buy() {
		TestNet::reset();

		let amount_to_buy = 10 * UNITS;
		let limit = 100 * UNITS;
		let spent_amount_in = 19_944_391_321_918;

		Hydra::execute_with(|| {
			//Arrange
			create_lbp_pool(HDX, DAI);
			start_lbp_campaign();

			let trades = vec![Trade {
				pool: PoolType::LBP,
				asset_in: HDX,
				asset_out: DAI,
			}];

			//Act
			assert_ok!(Router::buy(
				RuntimeOrigin::signed(BOB.into()),
				HDX,
				DAI,
				amount_to_buy,
				limit,
				trades
			));

			//Assert
			assert_balance!(BOB.into(), HDX, BOB_INITIAL_NATIVE_BALANCE - spent_amount_in);
			assert_balance!(BOB.into(), DAI, BOB_INITIAL_DAI_BALANCE + amount_to_buy);

			expect_hydra_events(vec![pallet_route_executor::Event::RouteExecuted {
				asset_in: HDX,
				asset_out: DAI,
				amount_in: spent_amount_in,
				amount_out: amount_to_buy,
			}
			.into()]);
		});

		TestNet::reset();

		Hydra::execute_with(|| {
			//Arrange
			create_lbp_pool(HDX, DAI);
			start_lbp_campaign();

			//Act
			assert_ok!(LBP::buy(
				RuntimeOrigin::signed(BOB.into()),
				DAI,
				HDX,
				amount_to_buy,
				limit
			));

			//Assert
			assert_balance!(BOB.into(), HDX, BOB_INITIAL_NATIVE_BALANCE - spent_amount_in);
			assert_balance!(BOB.into(), DAI, BOB_INITIAL_DAI_BALANCE + amount_to_buy);
		});
	}

	#[test]
	fn trade_should_fail_when_asset_is_not_in_lbp() {
		TestNet::reset();

		Hydra::execute_with(|| {
			//Arrange
			create_lbp_pool(HDX, DAI);
			start_lbp_campaign();

			let amount_to_sell = 10 * UNITS;
			let limit = 0;
			let trades = vec![Trade {
				pool: PoolType::LBP,
				asset_in: DAI,
				asset_out: ACA,
			}];

			//Act & Assert
			assert_noop!(
				Router::sell(
					RuntimeOrigin::signed(BOB.into()),
					DAI,
					ACA,
					amount_to_sell,
					limit,
					trades
				),
				pallet_lbp::Error::<Runtime>::PoolNotFound
			);
		});
	}
}

mod xyk_router_tests {
	use super::*;

	#[test]
	fn sell_should_work_when_route_contains_single_trade() {
		TestNet::reset();

		Hydra::execute_with(|| {
			//Arrange
			create_xyk_pool(HDX, DOT);

			assert_balance!(BOB.into(), HDX, BOB_INITIAL_NATIVE_BALANCE);
			assert_balance!(BOB.into(), DOT, 0);

			let amount_to_sell = 10 * UNITS;
			let limit = 0;
			let trades = vec![Trade {
				pool: PoolType::XYK,
				asset_in: HDX,
				asset_out: DOT,
			}];

			//Act
			assert_ok!(Router::sell(
				RuntimeOrigin::signed(BOB.into()),
				HDX,
				DOT,
				amount_to_sell,
				limit,
				trades
			));

			//Assert
			let amount_out = 4_531_818_181_819_u128;

			assert_balance!(BOB.into(), HDX, BOB_INITIAL_NATIVE_BALANCE - amount_to_sell);
			assert_balance!(BOB.into(), DOT, amount_out);

			expect_hydra_events(vec![pallet_route_executor::Event::RouteExecuted {
				asset_in: HDX,
				asset_out: DOT,
				amount_in: amount_to_sell,
				amount_out,
			}
			.into()]);
		});
	}

	#[test]
	fn sell_should_work_when_route_contains_multiple_trades() {
		TestNet::reset();

		Hydra::execute_with(|| {
			//Arrange
			create_xyk_pool(HDX, LRNA);
			create_xyk_pool(LRNA, DAI);
			create_xyk_pool(DAI, DOT);

			assert_balance!(BOB.into(), HDX, BOB_INITIAL_NATIVE_BALANCE);
			assert_balance!(BOB.into(), LRNA, BOB_INITIAL_LRNA_BALANCE);
			assert_balance!(BOB.into(), DAI, BOB_INITIAL_DAI_BALANCE);
			assert_balance!(BOB.into(), DOT, 0);

			let amount_to_sell = 10 * UNITS;
			let limit = 0;
			let trades = vec![
				Trade {
					pool: PoolType::XYK,
					asset_in: HDX,
					asset_out: LRNA,
				},
				Trade {
					pool: PoolType::XYK,
					asset_in: LRNA,
					asset_out: DAI,
				},
				Trade {
					pool: PoolType::XYK,
					asset_in: DAI,
					asset_out: DOT,
				},
			];

			//Act
			assert_ok!(Router::sell(
				RuntimeOrigin::signed(BOB.into()),
				HDX,
				DOT,
				amount_to_sell,
				limit,
				trades
			));

			//Assert
			let amount_out = 1_054_553_059_484_u128;

			assert_balance!(BOB.into(), HDX, BOB_INITIAL_NATIVE_BALANCE - amount_to_sell);
			assert_balance!(BOB.into(), LRNA, BOB_INITIAL_LRNA_BALANCE);
			assert_balance!(BOB.into(), DAI, BOB_INITIAL_DAI_BALANCE);
			assert_balance!(BOB.into(), DOT, amount_out);

			expect_hydra_events(vec![pallet_route_executor::Event::RouteExecuted {
				asset_in: HDX,
				asset_out: DOT,
				amount_in: amount_to_sell,
				amount_out,
			}
			.into()]);
		});
	}

	#[test]
	fn sell_should_fail_when_there_is_no_pool_for_specific_asset_pair() {
		TestNet::reset();

		Hydra::execute_with(|| {
			//Arrange
			assert_balance!(BOB.into(), HDX, BOB_INITIAL_NATIVE_BALANCE);

			let amount_to_sell = 10;
			let limit = 0;
			let trades = vec![Trade {
				pool: PoolType::XYK,
				asset_in: HDX,
				asset_out: DAI,
			}];

			//Act and Assert
			assert_noop!(
				Router::sell(
					RuntimeOrigin::signed(BOB.into()),
					HDX,
					DAI,
					amount_to_sell * UNITS,
					limit,
					trades
				),
				pallet_xyk::Error::<hydradx_runtime::Runtime>::TokenPoolNotFound
			);
		});
	}

	#[test]
	fn sell_should_fail_when_balance_is_not_sufficient() {
		Hydra::execute_with(|| {
			//Arrange
			create_xyk_pool(HDX, DOT);

			let amount_to_sell = 9999 * UNITS;

			let trades = vec![Trade {
				pool: PoolType::XYK,
				asset_in: HDX,
				asset_out: DOT,
			}];

			//Act and Assert
			assert_noop!(
				Router::sell(
					RuntimeOrigin::signed(BOB.into()),
					HDX,
					DOT,
					amount_to_sell * UNITS,
					0,
					trades
				),
				pallet_route_executor::Error::<hydradx_runtime::Runtime>::InsufficientBalance
			);
		});
	}

	#[test]
	fn sell_should_fail_when_trading_limit_is_below_minimum() {
		Hydra::execute_with(|| {
			//Arrange
			create_xyk_pool(HDX, DOT);

			let amount_to_sell = hydradx_runtime::MinTradingLimit::get() - 1;
			let limit = 0;

			let trades = vec![Trade {
				pool: PoolType::XYK,
				asset_in: HDX,
				asset_out: DOT,
			}];

			//Act and Assert
			assert_noop!(
				Router::sell(
					RuntimeOrigin::signed(BOB.into()),
					HDX,
					DOT,
					amount_to_sell,
					limit,
					trades
				),
				pallet_xyk::Error::<hydradx_runtime::Runtime>::InsufficientTradingAmount
			);
		});
	}

	#[test]
	fn sell_should_fail_when_buying_more_than_max_in_ratio_out() {
		Hydra::execute_with(|| {
			//Arrange
			create_xyk_pool(HDX, DOT);

			let amount_to_sell = 1000 * UNITS;
			let limit = 0;

			let trades = vec![Trade {
				pool: PoolType::XYK,
				asset_in: HDX,
				asset_out: DOT,
			}];

			//Act and Assert
			assert_noop!(
				Router::sell(
					RuntimeOrigin::signed(BOB.into()),
					HDX,
					DOT,
					amount_to_sell,
					limit,
					trades
				),
				pallet_xyk::Error::<hydradx_runtime::Runtime>::MaxInRatioExceeded
			);
		});
	}

	#[test]
	fn buy_should_work_when_route_contains_single_trade() {
		TestNet::reset();

		Hydra::execute_with(|| {
			//Arrange
			create_xyk_pool(HDX, DOT);

			assert_balance!(BOB.into(), HDX, BOB_INITIAL_NATIVE_BALANCE);
			assert_balance!(BOB.into(), DOT, 0);

			let amount_to_buy = 10 * UNITS;
			let limit = 30 * UNITS;
			let trades = vec![Trade {
				pool: PoolType::XYK,
				asset_in: HDX,
				asset_out: DOT,
			}];

			//Act
			assert_ok!(Router::buy(
				RuntimeOrigin::signed(BOB.into()),
				HDX,
				DOT,
				amount_to_buy,
				limit,
				trades
			));

			//Assert
			let amount_in = 25075000000001;

			assert_balance!(BOB.into(), HDX, BOB_INITIAL_NATIVE_BALANCE - amount_in);
			assert_balance!(BOB.into(), DOT, amount_to_buy);

			expect_hydra_events(vec![pallet_route_executor::Event::RouteExecuted {
				asset_in: HDX,
				asset_out: DOT,
				amount_in,
				amount_out: amount_to_buy,
			}
			.into()]);
		});
	}

	#[test]
	fn buy_should_work_when_route_contains_two_trades() {
		TestNet::reset();

		Hydra::execute_with(|| {
			//Arrange
			create_xyk_pool(HDX, DOT);
			create_xyk_pool(DOT, DAI);

			assert_balance!(BOB.into(), HDX, BOB_INITIAL_NATIVE_BALANCE);
			assert_balance!(BOB.into(), DOT, 0);
			assert_balance!(BOB.into(), DAI, BOB_INITIAL_DAI_BALANCE);

			let amount_to_buy = UNITS;
			let limit = 10 * UNITS;
			let trades = vec![
				Trade {
					pool: PoolType::XYK,
					asset_in: HDX,
					asset_out: DOT,
				},
				Trade {
					pool: PoolType::XYK,
					asset_in: DOT,
					asset_out: DAI,
				},
			];

			//Act
			assert_ok!(Router::buy(
				RuntimeOrigin::signed(BOB.into()),
				HDX,
				DAI,
				amount_to_buy,
				limit,
				trades
			));

			//Assert
			let amount_in = 4_281_435_927_986;

			assert_balance!(BOB.into(), HDX, BOB_INITIAL_NATIVE_BALANCE - amount_in);
			assert_balance!(BOB.into(), DOT, 0);
			assert_balance!(BOB.into(), DAI, BOB_INITIAL_DAI_BALANCE + amount_to_buy);

			expect_hydra_events(vec![pallet_route_executor::Event::RouteExecuted {
				asset_in: HDX,
				asset_out: DAI,
				amount_in,
				amount_out: amount_to_buy,
			}
			.into()]);
		});
	}

	#[test]
	fn buy_should_work_when_route_contains_multiple_trades() {
		TestNet::reset();

		Hydra::execute_with(|| {
			//Arrange
			create_xyk_pool(HDX, DOT);
			create_xyk_pool(DOT, LRNA);
			create_xyk_pool(LRNA, DAI);

			assert_balance!(BOB.into(), HDX, BOB_INITIAL_NATIVE_BALANCE);
			assert_balance!(BOB.into(), DOT, 0);
			assert_balance!(BOB.into(), LRNA, BOB_INITIAL_LRNA_BALANCE);
			assert_balance!(BOB.into(), DAI, BOB_INITIAL_DAI_BALANCE);

			let amount_to_buy = UNITS;
			let limit = 10 * UNITS;
			let trades = vec![
				Trade {
					pool: PoolType::XYK,
					asset_in: HDX,
					asset_out: DOT,
				},
				Trade {
					pool: PoolType::XYK,
					asset_in: DOT,
					asset_out: LRNA,
				},
				Trade {
					pool: PoolType::XYK,
					asset_in: LRNA,
					asset_out: DAI,
				},
			];

			//Act
			assert_ok!(Router::buy(
				RuntimeOrigin::signed(BOB.into()),
				HDX,
				DAI,
				amount_to_buy,
				limit,
				trades
			));

			//Assert
			let amount_in = 9_392_858_946_762;

			assert_balance!(BOB.into(), HDX, BOB_INITIAL_NATIVE_BALANCE - amount_in);
			assert_balance!(BOB.into(), DOT, 0);
			assert_balance!(BOB.into(), LRNA, BOB_INITIAL_LRNA_BALANCE);
			assert_balance!(BOB.into(), DAI, BOB_INITIAL_DAI_BALANCE + amount_to_buy);

			expect_hydra_events(vec![pallet_route_executor::Event::RouteExecuted {
				asset_in: HDX,
				asset_out: DAI,
				amount_in,
				amount_out: amount_to_buy,
			}
			.into()]);
		});
	}

	#[test]
	fn buy_should_fail_when_there_is_no_pool_for_specific_asset_pair() {
		TestNet::reset();

		Hydra::execute_with(|| {
			//Arrange
			assert_balance!(BOB.into(), HDX, BOB_INITIAL_NATIVE_BALANCE);

			let amount_to_sell = 10;
			let limit = 0;
			let trades = vec![Trade {
				pool: PoolType::XYK,
				asset_in: HDX,
				asset_out: DAI,
			}];

			//Act and Assert
			assert_noop!(
				Router::buy(
					RuntimeOrigin::signed(BOB.into()),
					HDX,
					DAI,
					amount_to_sell * UNITS,
					limit,
					trades
				),
				pallet_xyk::Error::<hydradx_runtime::Runtime>::TokenPoolNotFound
			);
		});
	}

	#[test]
	fn buy_should_fail_when_balance_is_not_sufficient() {
		Hydra::execute_with(|| {
			//Arrange
			create_xyk_pool(DOT, HDX);

			assert_balance!(BOB.into(), DOT, 0);
			let amount_to_buy = 10 * UNITS;

			let trades = vec![Trade {
				pool: PoolType::XYK,
				asset_in: DOT,
				asset_out: HDX,
			}];

			//Act and Assert
			assert_noop!(
				Router::buy(
					RuntimeOrigin::signed(BOB.into()),
					DOT,
					HDX,
					amount_to_buy,
					150 * UNITS,
					trades
				),
				pallet_xyk::Error::<hydradx_runtime::Runtime>::InsufficientAssetBalance
			);
		});
	}

	#[test]
	fn buy_should_fail_when_trading_limit_is_below_minimum() {
		Hydra::execute_with(|| {
			//Arrange
			create_xyk_pool(HDX, DOT);

			let amount_to_buy = hydradx_runtime::MinTradingLimit::get() - 1;
			let limit = 100 * UNITS;

			let trades = vec![Trade {
				pool: PoolType::XYK,
				asset_in: HDX,
				asset_out: DOT,
			}];

			//Act and Assert
			assert_noop!(
				Router::buy(
					RuntimeOrigin::signed(BOB.into()),
					HDX,
					DOT,
					amount_to_buy,
					limit,
					trades
				),
				pallet_xyk::Error::<hydradx_runtime::Runtime>::InsufficientTradingAmount
			);
		});
	}

	#[test]
	fn buy_should_fail_when_buying_more_than_max_ratio_out() {
		Hydra::execute_with(|| {
			//Arrange
			create_xyk_pool(HDX, DOT);

			let amount_to_buy = 20 * UNITS;
			let limit = 100 * UNITS;

			let trades = vec![Trade {
				pool: PoolType::XYK,
				asset_in: HDX,
				asset_out: DOT,
			}];

			//Act and Assert
			assert_noop!(
				Router::buy(
					RuntimeOrigin::signed(BOB.into()),
					HDX,
					DOT,
					amount_to_buy,
					limit,
					trades
				),
				pallet_xyk::Error::<hydradx_runtime::Runtime>::MaxOutRatioExceeded
			);
		});
	}
}

mod omnipool_stableswap_router_tests {
	use super::*;

	#[test]
	fn sell_single_router_should_add_liquidity_to_stableswap_when_asset_out_is_share() {
		TestNet::reset();

		Hydra::execute_with(|| {
			//Arrange
			let (pool_id, stable_asset_1, _) = init_stableswap().unwrap();

			init_omnipool();

			assert_ok!(Currencies::update_balance(
				hydradx_runtime::RuntimeOrigin::root(),
				ALICE.into(),
				stable_asset_1,
				3000 * UNITS as i128,
			));

			let trades = vec![Trade {
				pool: PoolType::Stableswap(pool_id),
				asset_in: stable_asset_1,
				asset_out: pool_id,
			}];

			assert_balance!(ALICE.into(), pool_id, 0);

			//Act
			let amount_to_sell = 100 * UNITS;
			assert_ok!(Router::sell(
				hydradx_runtime::RuntimeOrigin::signed(ALICE.into()),
				stable_asset_1,
				pool_id,
				amount_to_sell,
				0,
				trades
			));

			//Assert
			assert_eq!(
				hydradx_runtime::Currencies::free_balance(stable_asset_1, &AccountId::from(ALICE)),
				3000 * UNITS - amount_to_sell
			);
		});
	}

	#[test]
	fn single_buy_router_should_work_one_stable_trade_when_asset_out_is_share_asset() {
		TestNet::reset();

		Hydra::execute_with(|| {
			//Arrange
			let (pool_id, stable_asset_1, _) = init_stableswap().unwrap();

			let trades = vec![Trade {
				pool: PoolType::Stableswap(pool_id),
				asset_in: stable_asset_1,
				asset_out: pool_id,
			}];

			assert_balance!(ALICE.into(), HDX, ALICE_INITIAL_NATIVE_BALANCE);

			//Act
			assert_ok!(Currencies::update_balance(
				hydradx_runtime::RuntimeOrigin::root(),
				ALICE.into(),
				stable_asset_1,
				3000 * UNITS as i128,
			));

			let amount_to_buy = 100 * UNITS;

			assert_ok!(Router::buy(
				hydradx_runtime::RuntimeOrigin::signed(ALICE.into()),
				stable_asset_1,
				pool_id,
				amount_to_buy,
				u128::MAX,
				trades
			));
		});
	}

	#[test]
	fn single_buy_router_should_work_one_stable_trade_when_asset_in_is_share() {
		TestNet::reset();

		Hydra::execute_with(|| {
			//Arrange
			let (pool_id, stable_asset_1, _) = init_stableswap().unwrap();

			let trades = vec![Trade {
				pool: PoolType::Stableswap(pool_id),
				asset_in: pool_id,
				asset_out: stable_asset_1,
			}];

			//Act
			assert_ok!(Currencies::update_balance(
				hydradx_runtime::RuntimeOrigin::root(),
				ALICE.into(),
				pool_id,
				3000 * UNITS as i128,
			));

			let amount_to_buy = 100 * UNITS;

			assert_ok!(Router::buy(
				hydradx_runtime::RuntimeOrigin::signed(ALICE.into()),
				pool_id,
				stable_asset_1,
				amount_to_buy,
				u128::MAX,
				trades
			));
		});
	}
<<<<<<< HEAD

	pub fn init_omnipool() {
		let native_price = FixedU128::from_inner(1201500000000000);
		let stable_price = FixedU128::from_inner(45_000_000_000);

		assert_ok!(hydradx_runtime::Omnipool::set_tvl_cap(
			hydradx_runtime::RuntimeOrigin::root(),
			u128::MAX,
		));

		assert_ok!(hydradx_runtime::Omnipool::initialize_pool(
			hydradx_runtime::RuntimeOrigin::root(),
			stable_price,
			native_price,
			Permill::from_percent(100),
			Permill::from_percent(10)
		));
	}

	pub fn init_stableswap() -> Result<(AssetId, AssetId, AssetId), DispatchError> {
		let initial_liquidity = 1_000_000_000_000_000u128;
		let liquidity_added = 300_000_000_000_000u128;

		let mut initial: Vec<AssetAmount<<hydradx_runtime::Runtime as pallet_stableswap::Config>::AssetId>> = vec![];
		let mut added_liquidity: Vec<AssetAmount<<hydradx_runtime::Runtime as pallet_stableswap::Config>::AssetId>> =
			vec![];

		let mut asset_ids: Vec<<hydradx_runtime::Runtime as pallet_stableswap::Config>::AssetId> = Vec::new();
		for idx in 0u32..MAX_ASSETS_IN_POOL {
			let name: Vec<u8> = idx.to_ne_bytes().to_vec();
			//let asset_id = regi_asset(name.clone(), 1_000_000, 10000 + idx as u32)?;
			let asset_id = AssetRegistry::create_asset(&name, 1u128)?;
			AssetRegistry::update(
				hydradx_runtime::RuntimeOrigin::root(),
				asset_id,
				None,
				None,
				None,
				None,
				Some(true),
				Some(b"xDUM".to_vec()),
				Some(18u8),
				None,
			)?;
			asset_ids.push(asset_id);
			Currencies::update_balance(
				hydradx_runtime::RuntimeOrigin::root(),
				AccountId::from(BOB),
				asset_id,
				1_000_000_000_000_000i128,
			)?;
			Currencies::update_balance(
				hydradx_runtime::RuntimeOrigin::root(),
				AccountId::from(CHARLIE),
				asset_id,
				1_000_000_000_000_000_000_000i128,
			)?;
			initial.push(AssetAmount::new(asset_id, initial_liquidity));
			added_liquidity.push(AssetAmount::new(asset_id, liquidity_added));
		}
		let pool_id = AssetRegistry::register_sufficient_asset(
			None,
			Some(b"pool".as_ref()),
			AssetKind::Token,
			Some(1u128),
			None,
			None,
			None,
			None,
		)?;

		let amplification = 100u16;
		let fee = Permill::from_percent(1);

		let asset_in: AssetId = *asset_ids.last().unwrap();
		let asset_out: AssetId = *asset_ids.first().unwrap();

		Stableswap::create_pool(
			hydradx_runtime::RuntimeOrigin::root(),
			pool_id,
			asset_ids,
			amplification,
			fee,
		)?;

		Stableswap::add_liquidity(hydradx_runtime::RuntimeOrigin::signed(BOB.into()), pool_id, initial)?;

		Ok((pool_id, asset_in, asset_out))
	}
=======
>>>>>>> d7f9fa5e
}

fn create_lbp_pool(accumulated_asset: u32, distributed_asset: u32) {
	assert_ok!(LBP::create_pool(
		RuntimeOrigin::root(),
		ALICE.into(),
		accumulated_asset,
		100 * UNITS,
		distributed_asset,
		200 * UNITS,
		20_000_000,
		80_000_000,
		WeightCurveType::Linear,
		(2, 1_000),
		CHARLIE.into(),
		0,
	));

	let account_id = get_lbp_pair_account_id(accumulated_asset, distributed_asset);

	assert_ok!(LBP::update_pool_data(
		RuntimeOrigin::signed(ALICE.into()),
		account_id,
		None,
		Some(LBP_SALE_START),
		Some(LBP_SALE_END),
		None,
		None,
		None,
		None,
		None,
	));
}

fn get_lbp_pair_account_id(asset_a: AssetId, asset_b: AssetId) -> AccountId {
	let asset_pair = AssetPair {
		asset_in: asset_a,
		asset_out: asset_b,
	};
	LBP::get_pair_id(asset_pair)
}

fn start_lbp_campaign() {
	set_relaychain_block_number(LBP_SALE_START + 1);
}

fn create_xyk_pool(asset_a: u32, asset_b: u32) {
	assert_ok!(XYK::create_pool(
		RuntimeOrigin::signed(ALICE.into()),
		asset_a,
		100 * UNITS,
		asset_b,
		50 * UNITS,
	));
}

pub fn init_stableswap() -> Result<(AssetId, AssetId, AssetId), DispatchError> {
	let initial_liquidity = 1_000_000_000_000_000u128;
	let liquidity_added = 300_000_000_000_000u128;

	let mut initial: Vec<AssetAmount<<hydradx_runtime::Runtime as pallet_stableswap::Config>::AssetId>> = vec![];
	let mut added_liquidity: Vec<AssetAmount<<hydradx_runtime::Runtime as pallet_stableswap::Config>::AssetId>> =
		vec![];

	let mut asset_ids: Vec<<hydradx_runtime::Runtime as pallet_stableswap::Config>::AssetId> = Vec::new();
	for idx in 0u32..MAX_ASSETS_IN_POOL {
		let name: Vec<u8> = idx.to_ne_bytes().to_vec();
		let asset_id = AssetRegistry::create_asset(&name, 1u128)?;
		AssetRegistry::set_metadata(hydradx_runtime::RuntimeOrigin::root(), asset_id, b"xDUM".to_vec(), 18u8)?;
		asset_ids.push(asset_id);

		Currencies::update_balance(
			hydradx_runtime::RuntimeOrigin::root(),
			AccountId::from(BOB),
			asset_id,
			1_000_000_000_000_000i128,
		)?;
		Currencies::update_balance(
			hydradx_runtime::RuntimeOrigin::root(),
			AccountId::from(CHARLIE),
			asset_id,
			1_000_000_000_000_000_000_000i128,
		)?;

		initial.push(AssetAmount::new(asset_id, initial_liquidity));
		added_liquidity.push(AssetAmount::new(asset_id, liquidity_added));
	}
	let pool_id = AssetRegistry::create_asset(&b"pool".to_vec(), 1u128)?;

	let amplification = 100u16;
	let fee = Permill::from_percent(1);

	let asset_in: AssetId = *asset_ids.last().unwrap();
	let asset_out: AssetId = *asset_ids.first().unwrap();

	Stableswap::create_pool(
		hydradx_runtime::RuntimeOrigin::root(),
		pool_id,
		asset_ids,
		amplification,
		fee,
	)?;

	Stableswap::add_liquidity(hydradx_runtime::RuntimeOrigin::signed(BOB.into()), pool_id, initial)?;

	Ok((pool_id, asset_in, asset_out))
}<|MERGE_RESOLUTION|>--- conflicted
+++ resolved
@@ -2,24 +2,19 @@
 #![allow(clippy::identity_op)]
 use super::assert_balance;
 use crate::polkadot_test_net::*;
-
 use std::convert::Into;
 
 use hydradx_adapters::OmnipoolHookAdapter;
-<<<<<<< HEAD
-use hydradx_runtime::{AmmWeights, BlockNumber, Omnipool, Router, Runtime, RuntimeOrigin, LBP};
-use hydradx_traits::{registry::Create, router::PoolType, AssetKind, AMM};
-=======
 use hydradx_runtime::{
 	AssetRegistry, BlockNumber, Currencies, Omnipool, Router, RouterWeightInfo, Runtime, RuntimeOrigin, Stableswap,
 	LBP, XYK,
 };
 use hydradx_traits::Registry;
 use hydradx_traits::{
+	registry::Create,
 	router::{PoolType, Trade},
-	AMM,
+	AssetKind, AMM,
 };
->>>>>>> d7f9fa5e
 use pallet_lbp::weights::WeightInfo as LbpWeights;
 use pallet_lbp::WeightCurveType;
 use pallet_omnipool::traits::OmnipoolHooks;
@@ -2207,98 +2202,6 @@
 			));
 		});
 	}
-<<<<<<< HEAD
-
-	pub fn init_omnipool() {
-		let native_price = FixedU128::from_inner(1201500000000000);
-		let stable_price = FixedU128::from_inner(45_000_000_000);
-
-		assert_ok!(hydradx_runtime::Omnipool::set_tvl_cap(
-			hydradx_runtime::RuntimeOrigin::root(),
-			u128::MAX,
-		));
-
-		assert_ok!(hydradx_runtime::Omnipool::initialize_pool(
-			hydradx_runtime::RuntimeOrigin::root(),
-			stable_price,
-			native_price,
-			Permill::from_percent(100),
-			Permill::from_percent(10)
-		));
-	}
-
-	pub fn init_stableswap() -> Result<(AssetId, AssetId, AssetId), DispatchError> {
-		let initial_liquidity = 1_000_000_000_000_000u128;
-		let liquidity_added = 300_000_000_000_000u128;
-
-		let mut initial: Vec<AssetAmount<<hydradx_runtime::Runtime as pallet_stableswap::Config>::AssetId>> = vec![];
-		let mut added_liquidity: Vec<AssetAmount<<hydradx_runtime::Runtime as pallet_stableswap::Config>::AssetId>> =
-			vec![];
-
-		let mut asset_ids: Vec<<hydradx_runtime::Runtime as pallet_stableswap::Config>::AssetId> = Vec::new();
-		for idx in 0u32..MAX_ASSETS_IN_POOL {
-			let name: Vec<u8> = idx.to_ne_bytes().to_vec();
-			//let asset_id = regi_asset(name.clone(), 1_000_000, 10000 + idx as u32)?;
-			let asset_id = AssetRegistry::create_asset(&name, 1u128)?;
-			AssetRegistry::update(
-				hydradx_runtime::RuntimeOrigin::root(),
-				asset_id,
-				None,
-				None,
-				None,
-				None,
-				Some(true),
-				Some(b"xDUM".to_vec()),
-				Some(18u8),
-				None,
-			)?;
-			asset_ids.push(asset_id);
-			Currencies::update_balance(
-				hydradx_runtime::RuntimeOrigin::root(),
-				AccountId::from(BOB),
-				asset_id,
-				1_000_000_000_000_000i128,
-			)?;
-			Currencies::update_balance(
-				hydradx_runtime::RuntimeOrigin::root(),
-				AccountId::from(CHARLIE),
-				asset_id,
-				1_000_000_000_000_000_000_000i128,
-			)?;
-			initial.push(AssetAmount::new(asset_id, initial_liquidity));
-			added_liquidity.push(AssetAmount::new(asset_id, liquidity_added));
-		}
-		let pool_id = AssetRegistry::register_sufficient_asset(
-			None,
-			Some(b"pool".as_ref()),
-			AssetKind::Token,
-			Some(1u128),
-			None,
-			None,
-			None,
-			None,
-		)?;
-
-		let amplification = 100u16;
-		let fee = Permill::from_percent(1);
-
-		let asset_in: AssetId = *asset_ids.last().unwrap();
-		let asset_out: AssetId = *asset_ids.first().unwrap();
-
-		Stableswap::create_pool(
-			hydradx_runtime::RuntimeOrigin::root(),
-			pool_id,
-			asset_ids,
-			amplification,
-			fee,
-		)?;
-
-		Stableswap::add_liquidity(hydradx_runtime::RuntimeOrigin::signed(BOB.into()), pool_id, initial)?;
-
-		Ok((pool_id, asset_in, asset_out))
-	}
-=======
->>>>>>> d7f9fa5e
 }
 
 fn create_lbp_pool(accumulated_asset: u32, distributed_asset: u32) {
@@ -2366,8 +2269,16 @@
 	let mut asset_ids: Vec<<hydradx_runtime::Runtime as pallet_stableswap::Config>::AssetId> = Vec::new();
 	for idx in 0u32..MAX_ASSETS_IN_POOL {
 		let name: Vec<u8> = idx.to_ne_bytes().to_vec();
-		let asset_id = AssetRegistry::create_asset(&name, 1u128)?;
-		AssetRegistry::set_metadata(hydradx_runtime::RuntimeOrigin::root(), asset_id, b"xDUM".to_vec(), 18u8)?;
+		let asset_id = AssetRegistry::register_sufficient_asset(
+			None,
+			Some(name.as_ref()),
+			AssetKind::Token,
+			Some(1u128),
+			Some(b"xDUM".as_ref()),
+			Some(18u8),
+			None,
+			None,
+		)?;
 		asset_ids.push(asset_id);
 
 		Currencies::update_balance(
