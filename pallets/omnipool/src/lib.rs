// Copyright (C) 2020-2022  Intergalactic, Limited (GIB).
// SPDX-License-Identifier: Apache-2.0

// Licensed under the Apache License, Version 2.0 (the "License");
// you may not use this file except in compliance with the License.
// You may obtain a copy of the License at
//
// 	http://www.apache.org/licenses/LICENSE-2.0
//
// Unless required by applicable law or agreed to in writing, software
// distributed under the License is distributed on an "AS IS" BASIS,
// WITHOUT WARRANTIES OR CONDITIONS OF ANY KIND, either express or implied.
// See the License for the specific language governing permissions and
// limitations under the License.

//! # Omnipool pallet
//!
//! Omnipool implementation
//!
//! ## Overview
//!
//! Omnipool is type of AMM where all assets are pooled together into one single pool.
//!
//! Liquidity provider can provide any asset of their choice to the Omnipool and in return
//! they will receive pool shares for this single asset.
//!
//! The position is represented with a NFT token which saves the amount of shares distributed
//! and the price of the asset at the time of provision.
//!
//! For traders this means that they can benefit from the fill asset position
//! which can be used for trades with all other assets - there is no fragmented liquidity.
//! They can send any token to the pool using the swap mechanism
//! and in return they will receive the token of their choice in the appropriate quantity.
//!
//! Omnipool is implemented with concrete Balance type: u128.
//!
//! ### Terminology
//!
//! * **LP:**  liquidity provider
//! * **Position:**  a moment when LP added liquidity to the pool. It stores amount,shares and price at the time
//!  of provision
//! * **Hub Asset:** dedicated 'hub' token for trade executions (LRNA)
//! * **Native Asset:** governance token
//!
//! ## Assumptions
//!
//! Below are assumptions that must be held when using this pallet.
//!
//! * First two asset in pool must be Stable Asset and Native Asset. This must be achieved by calling
//!   `initialize_pool` dispatchable.
//! * Stable asset balance and native asset balance must be transferred to omnipool account manually.
//! * All tokens added to the pool must be first registered in Asset Registry.
//! * Initial liquidity of new token being added to Omnipool must be transferred manually to pool account prior to calling add_token.
//!
//! ## Interface
//!
//! ### Dispatchable Functions
//!
//! * `initialize_pool` - Initializes Omnipool with Stable and Native assets. This must be executed first.
//! * `set_asset_tradable_state` - Updates state of an asset in the pool to allow/disallow trading.
//! * `add_token` - Adds token to the pool. Initial liquidity must be transffered to pool account prior to calling add_token.
//! * `add_liquidity` - Adds liquidity of selected asset to the pool. Mints corresponding position NFT.
//! * `remove_liquidity` - Removes liquidity of selected position from the pool. Partial withdrawals are allowed.
//! * `sell` - Trades an asset in for asset out by selling given amount of asset in.
//! * `buy` - Trades an asset in for asset out by buying given amount of asset out.
//! * `set_asset_tradable_state` - Updates asset's tradable asset with new flags. This allows/forbids asset operation such SELL,BUY,ADD or  REMOVE liquidtityy.
//! * `refund_refused_asset` - Refunds the initial liquidity amount sent to pool account prior to add_token if the token has been refused to be added.

#![cfg_attr(not(feature = "std"), no_std)]

use frame_support::pallet_prelude::{DispatchResult, Get};
use frame_support::require_transactional;
use frame_support::PalletId;
use frame_support::{ensure, transactional};
use sp_runtime::traits::{AccountIdConversion, AtLeast32BitUnsigned, One};
use sp_runtime::traits::{CheckedAdd, CheckedSub, Zero};
use sp_std::ops::{Add, Sub};
use sp_std::prelude::*;

use frame_support::traits::tokens::nonfungibles::{Create, Inspect, Mutate};
use hydra_dx_math::omnipool::types::{AssetStateChange, BalanceUpdate, HubTradeStateChange, TradeStateChange, I129};
use hydradx_traits::Registry;
use orml_traits::MultiCurrency;
use scale_info::TypeInfo;
use sp_runtime::{ArithmeticError, DispatchError, FixedPointNumber, FixedU128, Permill};

#[cfg(any(feature = "runtime-benchmarks", test))]
mod benchmarks;

#[cfg(test)]
mod tests;

pub mod migration;
pub mod provider;
pub mod traits;
pub mod types;
pub mod weights;

use crate::traits::{AssetInfo, OmnipoolHooks};
use crate::types::{AssetReserveState, AssetState, Balance, Position, SimpleImbalance, Tradability};
pub use pallet::*;
pub use weights::WeightInfo;

/// NFT class id type of provided nft implementation
pub type NFTCollectionIdOf<T> =
	<<T as Config>::NFTHandler as Inspect<<T as frame_system::Config>::AccountId>>::CollectionId;

#[frame_support::pallet]
pub mod pallet {
	use super::*;
	use crate::traits::{AssetInfo, OmnipoolHooks, ShouldAllow};
	use crate::types::{Position, Price, Tradability};
	use codec::HasCompact;
	use frame_support::pallet_prelude::*;
	use frame_system::pallet_prelude::*;
	use hydra_dx_math::ema::EmaPrice;
	use hydra_dx_math::omnipool::types::{BalanceUpdate, I129};
	use sp_runtime::ArithmeticError;

	#[pallet::pallet]
	#[pallet::generate_store(pub(crate) trait Store)]
	pub struct Pallet<T>(_);

	#[pallet::config]
	pub trait Config: frame_system::Config {
		/// The overarching event type.
		type RuntimeEvent: From<Event<Self>> + IsType<<Self as frame_system::Config>::RuntimeEvent>;

		/// Identifier for the class of asset.
		type AssetId: Member
			+ Parameter
			+ Default
			+ Copy
			+ HasCompact
			+ MaybeSerializeDeserialize
			+ MaxEncodedLen
			+ TypeInfo;

		/// Multi currency mechanism
		type Currency: MultiCurrency<Self::AccountId, CurrencyId = Self::AssetId, Balance = Balance>;

		/// Origin that can add token, refund refused asset and  set tvl cap.
		type AuthorityOrigin: EnsureOrigin<Self::RuntimeOrigin>;

		/// Origin to be able to suspend asset trades and initialize Omnipool.
		type TechnicalOrigin: EnsureOrigin<Self::RuntimeOrigin>;

		/// Asset Registry mechanism - used to check if asset is correctly registered in asset registry
		type AssetRegistry: Registry<Self::AssetId, Vec<u8>, Balance, DispatchError>;

		/// Native Asset ID
		#[pallet::constant]
		type HdxAssetId: Get<Self::AssetId>;

		/// Hub Asset ID
		#[pallet::constant]
		type HubAssetId: Get<Self::AssetId>;

		/// Preferred stable Asset ID
		#[pallet::constant]
		type StableCoinAssetId: Get<Self::AssetId>;

		/// Protocol fee
		#[pallet::constant]
		type ProtocolFee: Get<Permill>;

		/// Asset fee
		#[pallet::constant]
		type AssetFee: Get<Permill>;

		/// Minimum trading limit
		#[pallet::constant]
		type MinimumTradingLimit: Get<Balance>;

		/// Minimum pool liquidity which can be added
		#[pallet::constant]
		type MinimumPoolLiquidity: Get<Balance>;

		/// Max fraction of asset reserve to sell in single transaction
		#[pallet::constant]
		type MaxInRatio: Get<u128>;

		/// Max fraction of asset reserve to buy in single transaction
		#[pallet::constant]
		type MaxOutRatio: Get<u128>;

		/// Position identifier type
		type PositionItemId: Member + Parameter + Default + Copy + HasCompact + AtLeast32BitUnsigned + MaxEncodedLen;

		/// Collection id type
		type CollectionId: TypeInfo + MaxEncodedLen;

		/// Non fungible class id
		#[pallet::constant]
		type NFTCollectionId: Get<NFTCollectionIdOf<Self>>;

		/// Non fungible handling - mint,burn, check owner
		type NFTHandler: Mutate<Self::AccountId>
			+ Create<Self::AccountId>
			+ Inspect<Self::AccountId, ItemId = Self::PositionItemId, CollectionId = Self::CollectionId>;

		/// Weight information for extrinsics in this pallet.
		type WeightInfo: WeightInfo;

		/// Hooks are actions executed on add_liquidity, sell or buy.
<<<<<<< HEAD
		type OmnipoolHooks: OmnipoolHooks<Self::RuntimeOrigin, Self::AssetId, Balance, Error = DispatchError>;
=======
		type OmnipoolHooks: OmnipoolHooks<Self::Origin, Self::AssetId, Balance, Error = DispatchError>;

		type PriceBarrier: ShouldAllow<Self::AccountId, Self::AssetId, hydra_dx_math::ema::EmaPrice>;
>>>>>>> 558e7a83
	}

	#[pallet::storage]
	/// State of an asset in the omnipool
	pub(super) type Assets<T: Config> = StorageMap<_, Blake2_128Concat, T::AssetId, AssetState<Balance>>;

	#[pallet::storage]
	/// Imbalance of hub asset
	#[pallet::getter(fn current_imbalance)]
	pub(super) type HubAssetImbalance<T: Config> = StorageValue<_, SimpleImbalance<Balance>, ValueQuery>;

	#[pallet::storage]
	/// Tradable state of hub asset.
	pub(super) type HubAssetTradability<T: Config> = StorageValue<_, Tradability, ValueQuery>;

	#[pallet::storage]
	/// LP positions. Maps NFT instance id to corresponding position
	pub(super) type Positions<T: Config> =
		StorageMap<_, Blake2_128Concat, T::PositionItemId, Position<Balance, T::AssetId>>;

	#[pallet::storage]
	#[pallet::getter(fn next_position_id)]
	/// Position ids sequencer
	pub(super) type NextPositionId<T: Config> = StorageValue<_, T::PositionItemId, ValueQuery>;

	#[pallet::storage]
	/// TVL cap
	pub(super) type TvlCap<T: Config> = StorageValue<_, Balance, ValueQuery>;

	#[pallet::event]
	#[pallet::generate_deposit(pub(crate) fn deposit_event)]
	pub enum Event<T: Config> {
		/// An asset was added to Omnipool
		TokenAdded {
			asset_id: T::AssetId,
			initial_amount: Balance,
			initial_price: Price,
		},
		/// Liquidity of an asset was added to Omnipool.
		LiquidityAdded {
			who: T::AccountId,
			asset_id: T::AssetId,
			amount: Balance,
			position_id: T::PositionItemId,
		},
		/// Liquidity of an asset was removed to Omnipool.
		LiquidityRemoved {
			who: T::AccountId,
			position_id: T::PositionItemId,
			asset_id: T::AssetId,
			shares_removed: Balance,
		},
		/// Sell trade executed.
		SellExecuted {
			who: T::AccountId,
			asset_in: T::AssetId,
			asset_out: T::AssetId,
			amount_in: Balance,
			amount_out: Balance,
		},
		/// Buy trade executed.
		BuyExecuted {
			who: T::AccountId,
			asset_in: T::AssetId,
			asset_out: T::AssetId,
			amount_in: Balance,
			amount_out: Balance,
		},
		/// LP Position was created and NFT instance minted.
		PositionCreated {
			position_id: T::PositionItemId,
			owner: T::AccountId,
			asset: T::AssetId,
			amount: Balance,
			shares: Balance,
			price: Price,
		},
		/// LP Position was destroyed and NFT instance burned.
		PositionDestroyed {
			position_id: T::PositionItemId,
			owner: T::AccountId,
		},
		/// LP Position was created and NFT instance minted.
		PositionUpdated {
			position_id: T::PositionItemId,
			owner: T::AccountId,
			asset: T::AssetId,
			amount: Balance,
			shares: Balance,
			price: Price,
		},
		/// Aseet's tradable state has been updated.
		TradableStateUpdated { asset_id: T::AssetId, state: Tradability },

		/// Amount has been refunded for asset which has not been accepted to add to omnipool.
		AssetRefunded {
			asset_id: T::AssetId,
			amount: Balance,
			recipient: T::AccountId,
		},

		/// Asset's weight cap has been updated.
		AssetWeightCapUpdated { asset_id: T::AssetId, cap: Permill },

		/// TVL cap has been updated.
		TVLCapUpdated { cap: Balance },
	}

	#[pallet::error]
	#[cfg_attr(test, derive(PartialEq, Eq))]
	pub enum Error<T> {
		/// Balance too low
		InsufficientBalance,
		/// Asset is already in omnipool
		AssetAlreadyAdded,
		/// Asset is not in omnipool
		AssetNotFound,
		/// No stable asset in the pool
		NoStableAssetInPool,
		/// No native asset in the pool yet.
		NoNativeAssetInPool,
		/// Adding token as protocol ( root ), token balance has not been updated prior to add token.
		MissingBalance,
		/// Invalid initial asset price. Price must be non-zero.
		InvalidInitialAssetPrice,
		/// Minimum limit has not been reached during trade.
		BuyLimitNotReached,
		/// Maximum limit has been exceeded during trade.
		SellLimitExceeded,
		/// Position has not been found.
		PositionNotFound,
		/// Insufficient shares in position
		InsufficientShares,
		/// Asset is not allowed to be bought or sold
		NotAllowed,
		/// Signed account is not owner of position instance.
		Forbidden,
		/// Asset weight cap has been exceeded.
		AssetWeightCapExceeded,
		/// TVL cap has been exceeded
		TVLCapExceeded,
		/// Asset is not registered in asset registry
		AssetNotRegistered,
		/// Provided liquidity is below minimum allowed limit
		InsufficientLiquidity,
		/// Traded amount is below minimum allowed limit
		InsufficientTradingAmount,
		/// Sell or buy with same asset ids is not allowed.
		SameAssetTradeNotAllowed,
		/// LRNA update after trade results in positive value.
		HubAssetUpdateError,
		/// Imbalance results in positive value.
		PositiveImbalance,
		/// Amount of shares provided cannot be 0.
		InvalidSharesAmount,
		/// HJb Asset's trabable is only allowed to be SELL or BUY.
		InvalidHubAssetTradableState,
		/// Asset is not allowed to be refunded.
		AssetRefundNotAllowed,
		/// Max fraction of asset reserve to buy has been exceeded.
		MaxOutRatioExceeded,
		/// Max fraction of asset reserve to sell has been exceeded.
		MaxInRatioExceeded,
		/// Max allowed price difference has been exceeded.
		PriceDifferenceTooHigh,
	}

	#[pallet::call]
	impl<T: Config> Pallet<T> {
		/// Initialize Omnipool with stable asset and native asset.
		///
		/// First added assets must be:
		/// - preferred stable coin asset set as `StableCoinAssetId` pallet parameter
		/// - native asset
		///
		/// Omnipool account must already have correct balances of stable and native asset.
		///
		/// Parameters:
		/// - `stable_asset_price`: Initial price of stable asset
		/// - `native_asset_price`: Initial price of stable asset
		///
		/// Emits two `TokenAdded` events when successful.
		///
		#[pallet::call_index(0)]
		#[pallet::weight(<T as Config>::WeightInfo::initialize_pool())]
		#[transactional]
		pub fn initialize_pool(
			origin: OriginFor<T>,
			stable_asset_price: Price,
			native_asset_price: Price,
			stable_weight_cap: Permill,
			native_weight_cap: Permill,
		) -> DispatchResult {
			T::TechnicalOrigin::ensure_origin(origin)?;

			ensure!(
				!Assets::<T>::contains_key(T::StableCoinAssetId::get()),
				Error::<T>::AssetAlreadyAdded
			);
			ensure!(
				!Assets::<T>::contains_key(T::HdxAssetId::get()),
				Error::<T>::AssetAlreadyAdded
			);

			ensure!(
				stable_asset_price > FixedU128::zero(),
				Error::<T>::InvalidInitialAssetPrice
			);
			ensure!(
				native_asset_price > FixedU128::zero(),
				Error::<T>::InvalidInitialAssetPrice
			);

			ensure!(
				T::AssetRegistry::exists(T::StableCoinAssetId::get()),
				Error::<T>::AssetNotRegistered
			);

			let native_asset_reserve = T::Currency::free_balance(T::HdxAssetId::get(), &Self::protocol_account());
			let stable_asset_reserve =
				T::Currency::free_balance(T::StableCoinAssetId::get(), &Self::protocol_account());

			// Ensure that stable asset has been transferred to protocol account
			ensure!(stable_asset_reserve > Balance::zero(), Error::<T>::MissingBalance);

			// Ensure that native asset has been transferred to protocol account
			ensure!(native_asset_reserve > Balance::zero(), Error::<T>::MissingBalance);

			let stable_asset_hub_reserve = stable_asset_price
				.checked_mul_int(stable_asset_reserve)
				.ok_or(ArithmeticError::Overflow)?;

			let native_asset_hub_reserve = native_asset_price
				.checked_mul_int(native_asset_reserve)
				.ok_or(ArithmeticError::Overflow)?;

			// Create NFT class
			T::NFTHandler::create_collection(
				&T::NFTCollectionId::get(),
				&Self::protocol_account(),
				&Self::protocol_account(),
			)?;

			// Initial stale of native and stable assets
			let stable_asset_state = AssetState::<Balance> {
				hub_reserve: stable_asset_hub_reserve,
				shares: stable_asset_reserve,
				protocol_shares: stable_asset_reserve,
				cap: FixedU128::from(stable_weight_cap).into_inner(),
				tradable: Tradability::default(),
			};

			let native_asset_state = AssetState::<Balance> {
				hub_reserve: native_asset_hub_reserve,
				shares: native_asset_reserve,
				protocol_shares: native_asset_reserve,
				cap: FixedU128::from(native_weight_cap).into_inner(),
				tradable: Tradability::default(),
			};

			Self::update_hub_asset_liquidity(&BalanceUpdate::Increase(stable_asset_hub_reserve))?;
			Self::update_hub_asset_liquidity(&BalanceUpdate::Increase(native_asset_hub_reserve))?;

			<Assets<T>>::insert(T::StableCoinAssetId::get(), stable_asset_state);
			<Assets<T>>::insert(T::HdxAssetId::get(), native_asset_state);

			Self::ensure_tvl_cap()?;

			// Hub asset is not allowed to be bought from the pool
			<HubAssetTradability<T>>::put(Tradability::SELL);

			Self::deposit_event(Event::TokenAdded {
				asset_id: T::StableCoinAssetId::get(),
				initial_amount: stable_asset_reserve,
				initial_price: stable_asset_price,
			});

			Self::deposit_event(Event::TokenAdded {
				asset_id: T::HdxAssetId::get(),
				initial_amount: native_asset_reserve,
				initial_price: native_asset_price,
			});

			Ok(())
		}

		/// Add new token to omnipool in quantity `amount` at price `initial_price`
		///
		/// Can be called only after pool is initialized, otherwise it returns `NoStableAssetInPool`
		///
		/// Initial liquidity must be transferred to pool's account for this new token manually prior to calling `add_token`.
		///
		/// Initial liquidity is pool's account balance of the token.
		///
		/// Position NFT token is minted for `position_owner`.
		///
		/// Parameters:
		/// - `asset`: The identifier of the new asset added to the pool. Must be registered in Asset registry
		/// - `initial_price`: Initial price
		/// - `position_owner`: account id for which share are distributed in form on NFT
		///
		/// Emits `TokenAdded` event when successful.
		///
		#[pallet::call_index(1)]
		#[pallet::weight(<T as Config>::WeightInfo::add_token().saturating_add(T::OmnipoolHooks::on_liquidity_changed_weight()))]
		#[transactional]
		pub fn add_token(
			origin: OriginFor<T>,
			asset: T::AssetId,
			initial_price: Price,
			weight_cap: Permill,
			position_owner: T::AccountId,
		) -> DispatchResult {
			T::AuthorityOrigin::ensure_origin(origin.clone())?;

			ensure!(!Assets::<T>::contains_key(asset), Error::<T>::AssetAlreadyAdded);

			ensure!(T::AssetRegistry::exists(asset), Error::<T>::AssetNotRegistered);

			ensure!(initial_price > FixedU128::zero(), Error::<T>::InvalidInitialAssetPrice);

			let amount = T::Currency::free_balance(asset, &Self::protocol_account());

			ensure!(
				amount >= T::MinimumPoolLiquidity::get() && amount > 0,
				Error::<T>::MissingBalance
			);

			let hub_reserve = initial_price.checked_mul_int(amount).ok_or(ArithmeticError::Overflow)?;

			// Initial state of asset
			let state = AssetState::<Balance> {
				hub_reserve,
				shares: amount,
				protocol_shares: Balance::zero(),
				cap: FixedU128::from(weight_cap).into_inner(),
				tradable: Tradability::default(),
			};

			let lp_position = Position::<Balance, T::AssetId> {
				asset_id: asset,
				amount,
				shares: amount,
				price: (initial_price.into_inner(), FixedU128::DIV),
			};

			let instance_id = Self::create_and_mint_position_instance(&position_owner)?;

			<Positions<T>>::insert(instance_id, lp_position);

			Self::deposit_event(Event::PositionCreated {
				position_id: instance_id,
				owner: position_owner,
				asset,
				amount,
				shares: amount,
				price: initial_price,
			});

			let current_imbalance = <HubAssetImbalance<T>>::get();
			let current_hub_asset_liquidity =
				T::Currency::free_balance(T::HubAssetId::get(), &Self::protocol_account());

			let delta_imbalance = hydra_dx_math::omnipool::calculate_delta_imbalance(
				hub_reserve,
				I129 {
					value: current_imbalance.value,
					negative: current_imbalance.negative,
				},
				current_hub_asset_liquidity,
			)
			.ok_or(ArithmeticError::Overflow)?;

			Self::update_imbalance(BalanceUpdate::Decrease(delta_imbalance))?;

			let delta_hub_reserve = BalanceUpdate::Increase(hub_reserve);
			Self::update_hub_asset_liquidity(&delta_hub_reserve)?;

			let reserve = T::Currency::free_balance(asset, &Self::protocol_account());

			let reserve_state: AssetReserveState<_> = (state.clone(), reserve).into();
			let changes = AssetStateChange {
				delta_hub_reserve,
				delta_reserve: BalanceUpdate::Increase(reserve),
				delta_shares: BalanceUpdate::Increase(amount),
				delta_protocol_shares: BalanceUpdate::Increase(Balance::zero()),
			};
			T::OmnipoolHooks::on_liquidity_changed(
				origin,
				AssetInfo::new(asset, &AssetReserveState::default(), &reserve_state, &changes),
			)?;

			<Assets<T>>::insert(asset, state);

			Self::ensure_tvl_cap()?;

			Self::deposit_event(Event::TokenAdded {
				asset_id: asset,
				initial_amount: amount,
				initial_price,
			});

			Ok(())
		}

		/// Add liquidity of asset `asset` in quantity `amount` to Omnipool
		///
		/// `add_liquidity` adds specified asset amount to pool and in exchange gives the origin
		/// corresponding shares amount in form of NFT at current price.
		///
		/// Asset's tradable state must contain ADD_LIQUIDITY flag, otherwise `NotAllowed` error is returned.
		///
		/// NFT is minted using NTFHandler which implements non-fungibles traits from frame_support.
		///
		/// Asset weight cap must be respected, otherwise `AssetWeightExceeded` error is returned.
		/// Asset weight is ratio between new HubAsset reserve and total reserve of Hub asset in Omnipool.
		///
		/// Parameters:
		/// - `asset`: The identifier of the new asset added to the pool. Must be already in the pool
		/// - `amount`: Amount of asset added to omnipool
		///
		/// Emits `LiquidityAdded` event when successful.
		///
		#[pallet::call_index(2)]
		#[pallet::weight(<T as Config>::WeightInfo::add_liquidity()
			.saturating_add(T::OmnipoolHooks::on_liquidity_changed_weight())
		)]
		#[transactional]
		pub fn add_liquidity(origin: OriginFor<T>, asset: T::AssetId, amount: Balance) -> DispatchResult {
			//
			// Preconditions
			//
			let who = ensure_signed(origin.clone())?;

			ensure!(
				amount >= T::MinimumPoolLiquidity::get(),
				Error::<T>::InsufficientLiquidity
			);

			ensure!(
				T::Currency::ensure_can_withdraw(asset, &who, amount).is_ok(),
				Error::<T>::InsufficientBalance
			);

			let asset_state = Self::load_asset_state(asset)?;

			ensure!(
				asset_state.tradable.contains(Tradability::ADD_LIQUIDITY),
				Error::<T>::NotAllowed
			);

			T::PriceBarrier::ensure_price(
				&who,
				asset,
				T::HubAssetId::get(),
				EmaPrice::new(asset_state.reserve, asset_state.hub_reserve),
			)
			.map_err(|_| Error::<T>::PriceDifferenceTooHigh)?;

			let current_imbalance = <HubAssetImbalance<T>>::get();
			let current_hub_asset_liquidity =
				T::Currency::free_balance(T::HubAssetId::get(), &Self::protocol_account());

			//
			// Calculate add liquidity state changes
			//
			let state_changes = hydra_dx_math::omnipool::calculate_add_liquidity_state_changes(
				&(&asset_state).into(),
				amount,
				I129 {
					value: current_imbalance.value,
					negative: current_imbalance.negative,
				},
				current_hub_asset_liquidity,
			)
			.ok_or(ArithmeticError::Overflow)?;

			let new_asset_state = asset_state
				.clone()
				.delta_update(&state_changes.asset)
				.ok_or(ArithmeticError::Overflow)?;

			let hub_reserve_ratio = FixedU128::checked_from_rational(
				new_asset_state.hub_reserve,
				T::Currency::free_balance(T::HubAssetId::get(), &Self::protocol_account())
					.checked_add(*state_changes.asset.delta_hub_reserve)
					.ok_or(ArithmeticError::Overflow)?,
			)
			.ok_or(ArithmeticError::DivisionByZero)?;

			ensure!(
				hub_reserve_ratio <= new_asset_state.weight_cap(),
				Error::<T>::AssetWeightCapExceeded
			);

			//
			// Post - update states
			//

			// Create LP position with given shares
			let lp_position = Position::<Balance, T::AssetId> {
				asset_id: asset,
				amount,
				shares: *state_changes.asset.delta_shares,
				// Note: position needs price after asset state is updated.
				price: (new_asset_state.hub_reserve, new_asset_state.reserve),
			};

			let instance_id = Self::create_and_mint_position_instance(&who)?;

			<Positions<T>>::insert(instance_id, lp_position);

			Self::deposit_event(Event::PositionCreated {
				position_id: instance_id,
				owner: who.clone(),
				asset,
				amount,
				shares: *state_changes.asset.delta_shares,
				price: new_asset_state.price().ok_or(ArithmeticError::DivisionByZero)?,
			});

			T::Currency::transfer(
				asset,
				&who,
				&Self::protocol_account(),
				*state_changes.asset.delta_reserve,
			)?;

			debug_assert_eq!(*state_changes.asset.delta_reserve, amount);

			// Callback hook info
			let info: AssetInfo<T::AssetId, Balance> =
				AssetInfo::new(asset, &asset_state, &new_asset_state, &state_changes.asset);

			Self::update_imbalance(state_changes.delta_imbalance)?;

			Self::update_hub_asset_liquidity(&state_changes.asset.delta_hub_reserve)?;

			Self::set_asset_state(asset, new_asset_state);

			Self::ensure_tvl_cap()?;

			Self::deposit_event(Event::LiquidityAdded {
				who,
				asset_id: asset,
				amount,
				position_id: instance_id,
			});

			T::OmnipoolHooks::on_liquidity_changed(origin, info)?;

			Ok(())
		}

		/// Remove liquidity of asset `asset` in quantity `amount` from Omnipool
		///
		/// `remove_liquidity` removes specified shares amount from given PositionId (NFT instance).
		///
		/// Asset's tradable state must contain REMOVE_LIQUIDITY flag, otherwise `NotAllowed` error is returned.
		///
		/// if all shares from given position are removed, NFT is burned.
		///
		/// Parameters:
		/// - `position_id`: The identifier of position which liquidity is removed from.
		/// - `amount`: Amount of shares removed from omnipool
		///
		/// Emits `LiquidityRemoved` event when successful.
		///
		#[pallet::call_index(3)]
		#[pallet::weight(<T as Config>::WeightInfo::remove_liquidity().saturating_add(T::OmnipoolHooks::on_liquidity_changed_weight()))]
		#[transactional]
		pub fn remove_liquidity(
			origin: OriginFor<T>,
			position_id: T::PositionItemId,
			amount: Balance,
		) -> DispatchResult {
			//
			// Preconditions
			//
			let who = ensure_signed(origin.clone())?;

			ensure!(amount > Balance::zero(), Error::<T>::InvalidSharesAmount);

			ensure!(
				T::NFTHandler::owner(&T::NFTCollectionId::get(), &position_id) == Some(who.clone()),
				Error::<T>::Forbidden
			);

			let position = Positions::<T>::get(position_id).ok_or(Error::<T>::PositionNotFound)?;

			ensure!(position.shares >= amount, Error::<T>::InsufficientShares);

			let asset_id = position.asset_id;

			let asset_state = Self::load_asset_state(asset_id)?;

			ensure!(
				asset_state.tradable.contains(Tradability::REMOVE_LIQUIDITY),
				Error::<T>::NotAllowed
			);

			T::PriceBarrier::ensure_price(
				&who,
				asset_id,
				T::HubAssetId::get(),
				EmaPrice::new(asset_state.reserve, asset_state.hub_reserve),
			)
			.map_err(|_| Error::<T>::PriceDifferenceTooHigh)?;

			let current_imbalance = <HubAssetImbalance<T>>::get();
			let current_hub_asset_liquidity =
				T::Currency::free_balance(T::HubAssetId::get(), &Self::protocol_account());

			//
			// calculate state changes of remove liquidity
			//

			let state_changes = hydra_dx_math::omnipool::calculate_remove_liquidity_state_changes(
				&(&asset_state).into(),
				amount,
				&(&position).into(),
				I129 {
					value: current_imbalance.value,
					negative: current_imbalance.negative,
				},
				current_hub_asset_liquidity,
			)
			.ok_or(ArithmeticError::Overflow)?;

			let new_asset_state = asset_state
				.clone()
				.delta_update(&state_changes.asset)
				.ok_or(ArithmeticError::Overflow)?;

			// Update position state
			let updated_position = position
				.delta_update(
					&state_changes.delta_position_reserve,
					&state_changes.delta_position_shares,
				)
				.ok_or(ArithmeticError::Overflow)?;

			//
			// Post - update states
			//

			T::Currency::transfer(
				asset_id,
				&Self::protocol_account(),
				&who,
				*state_changes.asset.delta_reserve,
			)?;

			Self::update_imbalance(state_changes.delta_imbalance)?;

			// burn only difference between delta hub and lp hub amount.
			Self::update_hub_asset_liquidity(
				&state_changes
					.asset
					.delta_hub_reserve
					.merge(BalanceUpdate::Increase(state_changes.lp_hub_amount))
					.ok_or(ArithmeticError::Overflow)?,
			)?;

			// LP receives some hub asset
			if state_changes.lp_hub_amount > Balance::zero() {
				T::Currency::transfer(
					T::HubAssetId::get(),
					&Self::protocol_account(),
					&who,
					state_changes.lp_hub_amount,
				)?;
			}

			if updated_position.shares == Balance::zero() {
				// All liquidity removed, remove position and burn NFT instance

				<Positions<T>>::remove(position_id);
				T::NFTHandler::burn(&T::NFTCollectionId::get(), &position_id, Some(&who))?;

				Self::deposit_event(Event::PositionDestroyed {
					position_id,
					owner: who.clone(),
				});
			} else {
				Self::deposit_event(Event::PositionUpdated {
					position_id,
					owner: who.clone(),
					asset: asset_id,
					amount: updated_position.amount,
					shares: updated_position.shares,
					price: updated_position
						.price_from_rational()
						.ok_or(ArithmeticError::DivisionByZero)?,
				});

				<Positions<T>>::insert(position_id, updated_position);
			}

			// Callback hook info
			let info: AssetInfo<T::AssetId, Balance> =
				AssetInfo::new(asset_id, &asset_state, &new_asset_state, &state_changes.asset);

			Self::set_asset_state(asset_id, new_asset_state);

			Self::deposit_event(Event::LiquidityRemoved {
				who,
				position_id,
				asset_id,
				shares_removed: amount,
			});

			T::OmnipoolHooks::on_liquidity_changed(origin, info)?;

			Ok(())
		}

		/// Sacrifice LP position in favor of pool.
		///
		/// A position is destroyed and liquidity owned by LP becomes pool owned liquidity.
		///
		/// Only owner of position can perform this action.
		///
		/// Emits `PositionDestroyed`.
		#[pallet::call_index(4)]
		#[pallet::weight(<T as Config>::WeightInfo::sacrifice_position())]
		#[transactional]
		pub fn sacrifice_position(origin: OriginFor<T>, position_id: T::PositionItemId) -> DispatchResult {
			let who = ensure_signed(origin)?;

			let position = Positions::<T>::get(position_id).ok_or(Error::<T>::PositionNotFound)?;

			ensure!(
				T::NFTHandler::owner(&T::NFTCollectionId::get(), &position_id) == Some(who.clone()),
				Error::<T>::Forbidden
			);

			Assets::<T>::try_mutate(position.asset_id, |maybe_asset| -> DispatchResult {
				let asset_state = maybe_asset.as_mut().ok_or(Error::<T>::AssetNotFound)?;

				asset_state.protocol_shares = asset_state
					.protocol_shares
					.checked_add(position.shares)
					.ok_or(ArithmeticError::Overflow)?;

				Ok(())
			})?;

			// Desotry position and burn NFT
			<Positions<T>>::remove(position_id);
			T::NFTHandler::burn(&T::NFTCollectionId::get(), &position_id, Some(&who))?;

			Self::deposit_event(Event::PositionDestroyed {
				position_id,
				owner: who,
			});

			Ok(())
		}

		/// Execute a swap of `asset_in` for `asset_out`.
		///
		/// Price is determined by the Omnipool.
		///
		/// Hub asset is traded separately.
		///
		/// Asset's tradable states must contain SELL flag for asset_in and BUY flag for asset_out, otherwise `NotAllowed` error is returned.
		///
		/// Parameters:
		/// - `asset_in`: ID of asset sold to the pool
		/// - `asset_out`: ID of asset bought from the pool
		/// - `amount`: Amount of asset sold
		/// - `min_buy_amount`: Minimum amount required to receive
		///
		/// Emits `SellExecuted` event when successful.
		///
		#[pallet::call_index(5)]
		#[pallet::weight(<T as Config>::WeightInfo::sell()
			.saturating_add(T::OmnipoolHooks::on_trade_weight())
			.saturating_add(T::OmnipoolHooks::on_liquidity_changed_weight())
		)]
		#[transactional]
		pub fn sell(
			origin: OriginFor<T>,
			asset_in: T::AssetId,
			asset_out: T::AssetId,
			amount: Balance,
			min_buy_amount: Balance,
		) -> DispatchResult {
			let who = ensure_signed(origin.clone())?;

			ensure!(asset_in != asset_out, Error::<T>::SameAssetTradeNotAllowed);

			ensure!(
				amount >= T::MinimumTradingLimit::get(),
				Error::<T>::InsufficientTradingAmount
			);

			ensure!(
				T::Currency::ensure_can_withdraw(asset_in, &who, amount).is_ok(),
				Error::<T>::InsufficientBalance
			);

			// Special handling when one of the asset is Hub Asset
			// Math is simplified and asset_in is actually part of asset_out state in this case
			if asset_in == T::HubAssetId::get() {
				return Self::sell_hub_asset(origin, &who, asset_out, amount, min_buy_amount);
			}

			if asset_out == T::HubAssetId::get() {
				return Self::sell_asset_for_hub_asset(&who, asset_in, amount, min_buy_amount);
			}

			let asset_in_state = Self::load_asset_state(asset_in)?;
			let asset_out_state = Self::load_asset_state(asset_out)?;

			ensure!(
				Self::allow_assets(&asset_in_state, &asset_out_state),
				Error::<T>::NotAllowed
			);

			ensure!(
				amount
					<= asset_in_state
						.reserve
						.checked_div(T::MaxInRatio::get())
						.ok_or(ArithmeticError::DivisionByZero)?, // Note: this can only fail if MaxInRatio is zero.
				Error::<T>::MaxInRatioExceeded
			);

			let current_imbalance = <HubAssetImbalance<T>>::get();

			let state_changes = hydra_dx_math::omnipool::calculate_sell_state_changes(
				&(&asset_in_state).into(),
				&(&asset_out_state).into(),
				amount,
				T::AssetFee::get(),
				T::ProtocolFee::get(),
				current_imbalance.value,
			)
			.ok_or(ArithmeticError::Overflow)?;

			ensure!(
				*state_changes.asset_out.delta_reserve >= min_buy_amount,
				Error::<T>::BuyLimitNotReached
			);

			ensure!(
				*state_changes.asset_out.delta_reserve
					<= asset_out_state
						.reserve
						.checked_div(T::MaxOutRatio::get())
						.ok_or(ArithmeticError::DivisionByZero)?, // Note: this can only fail if MaxOutRatio is zero.
				Error::<T>::MaxOutRatioExceeded
			);

			let new_asset_in_state = asset_in_state
				.clone()
				.delta_update(&state_changes.asset_in)
				.ok_or(ArithmeticError::Overflow)?;
			let new_asset_out_state = asset_out_state
				.clone()
				.delta_update(&state_changes.asset_out)
				.ok_or(ArithmeticError::Overflow)?;

			debug_assert_eq!(
				*state_changes.asset_in.delta_reserve, amount,
				"delta_reserve_in is not equal to given amount in"
			);

			T::Currency::transfer(
				asset_in,
				&who,
				&Self::protocol_account(),
				*state_changes.asset_in.delta_reserve,
			)?;
			T::Currency::transfer(
				asset_out,
				&Self::protocol_account(),
				&who,
				*state_changes.asset_out.delta_reserve,
			)?;

			// Hub liquidity update - work out difference between in and amount so only one update needed.
			let delta_hub_asset = state_changes
				.asset_in
				.delta_hub_reserve
				.merge(
					state_changes
						.asset_out
						.delta_hub_reserve
						.merge(BalanceUpdate::Increase(state_changes.hdx_hub_amount))
						.ok_or(ArithmeticError::Overflow)?,
				)
				.ok_or(ArithmeticError::Overflow)?;

			match delta_hub_asset {
				BalanceUpdate::Increase(val) if val == Balance::zero() => {
					// nothing to do if zero.
				}
				BalanceUpdate::Increase(_) => {
					// trade can only burn some.
					return Err(Error::<T>::HubAssetUpdateError.into());
				}
				BalanceUpdate::Decrease(amount) => {
					T::Currency::withdraw(T::HubAssetId::get(), &Self::protocol_account(), amount)?;
				}
			};

			// Callback hook info
			let info_in: AssetInfo<T::AssetId, Balance> =
				AssetInfo::new(asset_in, &asset_in_state, &new_asset_in_state, &state_changes.asset_in);

			let info_out: AssetInfo<T::AssetId, Balance> = AssetInfo::new(
				asset_out,
				&asset_out_state,
				&new_asset_out_state,
				&state_changes.asset_out,
			);

			Self::update_imbalance(state_changes.delta_imbalance)?;

			Self::set_asset_state(asset_in, new_asset_in_state);
			Self::set_asset_state(asset_out, new_asset_out_state);

			T::OmnipoolHooks::on_trade(origin.clone(), info_in, info_out)?;

			Self::update_hdx_subpool_hub_asset(origin, state_changes.hdx_hub_amount)?;

			Self::deposit_event(Event::SellExecuted {
				who,
				asset_in,
				asset_out,
				amount_in: amount,
				amount_out: *state_changes.asset_out.delta_reserve,
			});

			Ok(())
		}

		/// Execute a swap of `asset_out` for `asset_in`.
		///
		/// Price is determined by the Omnipool.
		///
		/// Hub asset is traded separately.
		///
		/// Asset's tradable states must contain SELL flag for asset_in and BUY flag for asset_out, otherwise `NotAllowed` error is returned.
		///
		/// Parameters:
		/// - `asset_in`: ID of asset sold to the pool
		/// - `asset_out`: ID of asset bought from the pool
		/// - `amount`: Amount of asset sold
		/// - `max_sell_amount`: Maximum amount to be sold.
		///
		/// Emits `BuyExecuted` event when successful.
		///
		#[pallet::call_index(6)]
		#[pallet::weight(<T as Config>::WeightInfo::buy()
			.saturating_add(T::OmnipoolHooks::on_trade_weight())
			.saturating_add(T::OmnipoolHooks::on_liquidity_changed_weight())
		)]
		#[transactional]
		pub fn buy(
			origin: OriginFor<T>,
			asset_out: T::AssetId,
			asset_in: T::AssetId,
			amount: Balance,
			max_sell_amount: Balance,
		) -> DispatchResult {
			let who = ensure_signed(origin.clone())?;

			ensure!(asset_in != asset_out, Error::<T>::SameAssetTradeNotAllowed);

			ensure!(
				amount >= T::MinimumTradingLimit::get(),
				Error::<T>::InsufficientTradingAmount
			);

			// Special handling when one of the asset is Hub Asset
			if asset_out == T::HubAssetId::get() {
				return Self::buy_hub_asset(&who, asset_in, amount, max_sell_amount);
			}

			if asset_in == T::HubAssetId::get() {
				return Self::buy_asset_for_hub_asset(origin, &who, asset_out, amount, max_sell_amount);
			}

			let asset_in_state = Self::load_asset_state(asset_in)?;
			let asset_out_state = Self::load_asset_state(asset_out)?;

			ensure!(
				Self::allow_assets(&asset_in_state, &asset_out_state),
				Error::<T>::NotAllowed
			);

			ensure!(asset_out_state.reserve >= amount, Error::<T>::InsufficientLiquidity);

			ensure!(
				amount
					<= asset_out_state
						.reserve
						.checked_div(T::MaxOutRatio::get())
						.ok_or(ArithmeticError::DivisionByZero)?, // Note: this can only fail if MaxOutRatio is zero.
				Error::<T>::MaxOutRatioExceeded
			);

			let current_imbalance = <HubAssetImbalance<T>>::get();

			let state_changes = hydra_dx_math::omnipool::calculate_buy_state_changes(
				&(&asset_in_state).into(),
				&(&asset_out_state).into(),
				amount,
				T::AssetFee::get(),
				T::ProtocolFee::get(),
				current_imbalance.value,
			)
			.ok_or(ArithmeticError::Overflow)?;

			ensure!(
				T::Currency::ensure_can_withdraw(asset_in, &who, *state_changes.asset_in.delta_reserve).is_ok(),
				Error::<T>::InsufficientBalance
			);

			ensure!(
				*state_changes.asset_in.delta_reserve <= max_sell_amount,
				Error::<T>::SellLimitExceeded
			);

			ensure!(
				*state_changes.asset_in.delta_reserve
					<= asset_in_state
						.reserve
						.checked_div(T::MaxInRatio::get())
						.ok_or(ArithmeticError::DivisionByZero)?, // Note: this can only fail if MaxInRatio is zero.
				Error::<T>::MaxInRatioExceeded
			);

			let new_asset_in_state = asset_in_state
				.clone()
				.delta_update(&state_changes.asset_in)
				.ok_or(ArithmeticError::Overflow)?;
			let new_asset_out_state = asset_out_state
				.clone()
				.delta_update(&state_changes.asset_out)
				.ok_or(ArithmeticError::Overflow)?;

			debug_assert_eq!(
				*state_changes.asset_out.delta_reserve, amount,
				"delta_reserve_out is not equal to given amount out"
			);

			T::Currency::transfer(
				asset_in,
				&who,
				&Self::protocol_account(),
				*state_changes.asset_in.delta_reserve,
			)?;
			T::Currency::transfer(
				asset_out,
				&Self::protocol_account(),
				&who,
				*state_changes.asset_out.delta_reserve,
			)?;

			// Hub liquidity update - work out difference between in and amount so only one update needed.
			let delta_hub_asset = state_changes
				.asset_in
				.delta_hub_reserve
				.merge(
					state_changes
						.asset_out
						.delta_hub_reserve
						.merge(BalanceUpdate::Increase(state_changes.hdx_hub_amount))
						.ok_or(ArithmeticError::Overflow)?,
				)
				.ok_or(ArithmeticError::Overflow)?;

			match delta_hub_asset {
				BalanceUpdate::Increase(val) if val == Balance::zero() => {
					// nothing to do if zero.
				}
				BalanceUpdate::Increase(_) => {
					// trade can only burn some.
					return Err(Error::<T>::HubAssetUpdateError.into());
				}
				BalanceUpdate::Decrease(amount) => {
					T::Currency::withdraw(T::HubAssetId::get(), &Self::protocol_account(), amount)?;
				}
			};

			// Callback hook info
			let info_in: AssetInfo<T::AssetId, Balance> =
				AssetInfo::new(asset_in, &asset_in_state, &new_asset_in_state, &state_changes.asset_in);

			let info_out: AssetInfo<T::AssetId, Balance> = AssetInfo::new(
				asset_out,
				&asset_out_state,
				&new_asset_out_state,
				&state_changes.asset_out,
			);

			Self::update_imbalance(state_changes.delta_imbalance)?;

			Self::set_asset_state(asset_in, new_asset_in_state);
			Self::set_asset_state(asset_out, new_asset_out_state);

			T::OmnipoolHooks::on_trade(origin.clone(), info_in, info_out)?;

			Self::update_hdx_subpool_hub_asset(origin, state_changes.hdx_hub_amount)?;

			Self::deposit_event(Event::BuyExecuted {
				who,
				asset_in,
				asset_out,
				amount_in: *state_changes.asset_in.delta_reserve,
				amount_out: *state_changes.asset_out.delta_reserve,
			});

			Ok(())
		}

		/// Update asset's tradable state.
		///
		/// Parameters:
		/// - `asset_id`: asset id
		/// - `state`: new state
		///
		/// Emits `TradableStateUpdated` event when successful.
		///
		#[pallet::call_index(7)]
		#[pallet::weight(<T as Config>::WeightInfo::set_asset_tradable_state())]
		#[transactional]
		pub fn set_asset_tradable_state(
			origin: OriginFor<T>,
			asset_id: T::AssetId,
			state: Tradability,
		) -> DispatchResult {
			T::TechnicalOrigin::ensure_origin(origin)?;

			if asset_id == T::HubAssetId::get() {
				// current omnipool does not allow liquidity add or remove of hub asset.
				// Although BUY is not supported yet, we can allow the new state to be set to SELL/BUY.
				ensure!(
					!state.contains(Tradability::ADD_LIQUIDITY) && !state.contains(Tradability::REMOVE_LIQUIDITY),
					Error::<T>::InvalidHubAssetTradableState
				);

				HubAssetTradability::<T>::mutate(|value| -> DispatchResult {
					*value = state;
					Self::deposit_event(Event::TradableStateUpdated { asset_id, state });
					Ok(())
				})
			} else {
				Assets::<T>::try_mutate(asset_id, |maybe_asset| -> DispatchResult {
					let asset_state = maybe_asset.as_mut().ok_or(Error::<T>::AssetNotFound)?;

					asset_state.tradable = state;
					Self::deposit_event(Event::TradableStateUpdated { asset_id, state });

					Ok(())
				})
			}
		}

		/// Refund given amount of asset to a recipient.
		///
		/// A refund is needed when a token is refused to be added to Omnipool, and initial liquidity of the asset has been already transferred to pool's account.
		///
		/// Transfer is performed only when asset is not in Omnipool and pool's balance has sufficient amount.
		///
		/// Only `AuthorityOrigin` can perform this operition -same as `add_token`o
		///
		/// Emits `AssetRefunded`
		#[pallet::call_index(8)]
		#[pallet::weight(<T as Config>::WeightInfo::refund_refused_asset())]
		#[transactional]
		pub fn refund_refused_asset(
			origin: OriginFor<T>,
			asset_id: T::AssetId,
			amount: Balance,
			recipient: T::AccountId,
		) -> DispatchResult {
			T::AuthorityOrigin::ensure_origin(origin)?;

			// Hub asset cannot be refunded
			ensure!(asset_id != T::HubAssetId::get(), Error::<T>::AssetRefundNotAllowed);

			// Make sure that asset is not in the pool
			ensure!(!Assets::<T>::contains_key(asset_id), Error::<T>::AssetAlreadyAdded);

			ensure!(
				T::Currency::ensure_can_withdraw(asset_id, &Self::protocol_account(), amount).is_ok(),
				Error::<T>::InsufficientBalance
			);

			T::Currency::transfer(asset_id, &Self::protocol_account(), &recipient, amount)?;

			Self::deposit_event(Event::AssetRefunded {
				asset_id,
				amount,
				recipient,
			});

			Ok(())
		}

		/// Update asset's weight cap
		///
		/// Parameters:
		/// - `asset_id`: asset id
		/// - `cap`: new weight cap
		///
		/// Emits `AssetWeightCapUpdated` event when successful.
		///
		#[pallet::call_index(9)]
		#[pallet::weight(<T as Config>::WeightInfo::set_asset_weight_cap())]
		#[transactional]
		pub fn set_asset_weight_cap(origin: OriginFor<T>, asset_id: T::AssetId, cap: Permill) -> DispatchResult {
			T::TechnicalOrigin::ensure_origin(origin)?;

			Assets::<T>::try_mutate(asset_id, |maybe_asset| -> DispatchResult {
				let asset_state = maybe_asset.as_mut().ok_or(Error::<T>::AssetNotFound)?;

				asset_state.cap = FixedU128::from(cap).into_inner();
				Self::deposit_event(Event::AssetWeightCapUpdated { asset_id, cap });

				Ok(())
			})
		}
		/// Update TVL cap
		///
		/// Parameters:
		/// - `cap`: new tvl cap
		///
		/// Emits `TVLCapUpdated` event when successful.
		///
		#[pallet::call_index(10)]
		#[pallet::weight(<T as Config>::WeightInfo::set_asset_weight_cap())]
		#[transactional]
		pub fn set_tvl_cap(origin: OriginFor<T>, cap: Balance) -> DispatchResult {
			T::AuthorityOrigin::ensure_origin(origin)?;
			TvlCap::<T>::set(cap);
			Self::deposit_event(Event::TVLCapUpdated { cap });
			Ok(())
		}
	}

	#[pallet::hooks]
	impl<T: Config> Hooks<BlockNumberFor<T>> for Pallet<T> {
		fn integrity_test() {
			assert_ne!(
				T::MinimumPoolLiquidity::get(),
				Balance::zero(),
				"Minimum pool liquidity is 0."
			);
			assert_ne!(
				T::MinimumTradingLimit::get(),
				Balance::zero(),
				"Minimum trading limit is 0."
			);
			assert_ne!(
				T::HdxAssetId::get(),
				T::StableCoinAssetId::get(),
				"Same Hdx asset id and stable asset id."
			);
			assert_ne!(T::MaxInRatio::get(), Balance::zero(), "MaxInRatio is 0.");
			assert_ne!(T::MaxOutRatio::get(), Balance::zero(), "MaxOutRatio is 0.");
		}
	}
}

impl<T: Config> Pallet<T> {
	/// Protocol account address
	pub fn protocol_account() -> T::AccountId {
		PalletId(*b"omnipool").into_account_truncating()
	}

	/// Retrieve stable asset detail from the pool.
	/// Return NoStableCoinInPool if stable asset is not yet in the pool.
	fn stable_asset() -> Result<(Balance, Balance), DispatchError> {
		let stable_asset = <Assets<T>>::get(T::StableCoinAssetId::get()).ok_or(Error::<T>::NoStableAssetInPool)?;
		let stable_reserve = T::Currency::free_balance(T::StableCoinAssetId::get(), &Self::protocol_account());
		Ok((stable_reserve, stable_asset.hub_reserve))
	}

	/// Retrieve state of asset from the pool and its pool balance
	pub fn load_asset_state(asset_id: T::AssetId) -> Result<AssetReserveState<Balance>, DispatchError> {
		let state = <Assets<T>>::get(asset_id).ok_or(Error::<T>::AssetNotFound)?;
		let reserve = T::Currency::free_balance(asset_id, &Self::protocol_account());
		Ok((state, reserve).into())
	}

	/// Set new state of asset.
	/// This converts the new state into correct state type ( by removing the reserve)
	fn set_asset_state(asset_id: T::AssetId, new_state: AssetReserveState<Balance>) {
		<Assets<T>>::insert(asset_id, Into::<AssetState<Balance>>::into(new_state));
	}

	/// Generate an nft instance id and mint NFT into the class and instance.
	#[require_transactional]
	fn create_and_mint_position_instance(owner: &T::AccountId) -> Result<T::PositionItemId, DispatchError> {
		<NextPositionId<T>>::try_mutate(|current_value| -> Result<T::PositionItemId, DispatchError> {
			let next_position_id = *current_value;

			T::NFTHandler::mint_into(&T::NFTCollectionId::get(), &next_position_id, owner)?;

			*current_value = current_value
				.checked_add(&T::PositionItemId::one())
				.ok_or(ArithmeticError::Overflow)?;

			Ok(next_position_id)
		})
	}

	/// Update Hub asset side of HDX subpool and add given amount to hub_asset_reserve
	fn update_hdx_subpool_hub_asset(origin: T::RuntimeOrigin, hub_asset_amount: Balance) -> DispatchResult {
		if hub_asset_amount > Balance::zero() {
			let hdx_state = Self::load_asset_state(T::HdxAssetId::get())?;

			let mut native_subpool = Assets::<T>::get(T::HdxAssetId::get()).ok_or(Error::<T>::AssetNotFound)?;
			native_subpool.hub_reserve = native_subpool
				.hub_reserve
				.checked_add(hub_asset_amount)
				.ok_or(ArithmeticError::Overflow)?;
			<Assets<T>>::insert(T::HdxAssetId::get(), native_subpool);

			let updated_hdx_state = Self::load_asset_state(T::HdxAssetId::get())?;

			let delta_changes = AssetStateChange {
				delta_hub_reserve: BalanceUpdate::Increase(hub_asset_amount),
				..Default::default()
			};

			let info: AssetInfo<T::AssetId, Balance> =
				AssetInfo::new(T::HdxAssetId::get(), &hdx_state, &updated_hdx_state, &delta_changes);

			T::OmnipoolHooks::on_liquidity_changed(origin, info)?;
		}
		Ok(())
	}

	/// Update total hub asset liquidity and write new value to storage.
	/// Update total issueance if AdjustSupply is specified.
	#[require_transactional]
	fn update_hub_asset_liquidity(delta_amount: &BalanceUpdate<Balance>) -> DispatchResult {
		match delta_amount {
			BalanceUpdate::Increase(amount) => {
				T::Currency::deposit(T::HubAssetId::get(), &Self::protocol_account(), *amount)
			}
			BalanceUpdate::Decrease(amount) => {
				T::Currency::withdraw(T::HubAssetId::get(), &Self::protocol_account(), *amount)
			}
		}
	}

	/// Update imbalance with given delta_imbalance - increase or decrease
	fn update_imbalance(delta_imbalance: BalanceUpdate<Balance>) -> DispatchResult {
		<HubAssetImbalance<T>>::try_mutate(|current_imbalance| -> DispatchResult {
			*current_imbalance = match delta_imbalance {
				BalanceUpdate::Decrease(amount) => (*current_imbalance).sub(amount).ok_or(ArithmeticError::Overflow)?,
				BalanceUpdate::Increase(amount) => (*current_imbalance).add(amount).ok_or(ArithmeticError::Overflow)?,
			};

			ensure!(current_imbalance.negative, Error::<T>::PositiveImbalance);

			Ok(())
		})
	}

	/// Calculate new tvl balance and ensure that it is below TVL Cap.
	fn ensure_tvl_cap() -> DispatchResult {
		let current_hub_asset_liquidity = T::Currency::free_balance(T::HubAssetId::get(), &Self::protocol_account());
		let stable_asset = Self::stable_asset()?;

		let updated_tvl = hydra_dx_math::omnipool::calculate_tvl(current_hub_asset_liquidity, stable_asset)
			.ok_or(ArithmeticError::Overflow)?;

		ensure!(updated_tvl <= TvlCap::<T>::get(), Error::<T>::TVLCapExceeded);
		Ok(())
	}

	/// Check if assets can be traded - asset_in must be allowed to be sold and asset_out allowed to be bought.
	fn allow_assets(asset_in: &AssetReserveState<Balance>, asset_out: &AssetReserveState<Balance>) -> bool {
		asset_in.tradable.contains(Tradability::SELL) && asset_out.tradable.contains(Tradability::BUY)
	}

	/// Swap hub asset for asset_out.
	/// Special handling of sell trade where asset in is Hub Asset.
	fn sell_hub_asset(
		origin: T::RuntimeOrigin,
		who: &T::AccountId,
		asset_out: T::AssetId,
		amount: Balance,
		limit: Balance,
	) -> DispatchResult {
		ensure!(
			HubAssetTradability::<T>::get().contains(Tradability::SELL),
			Error::<T>::NotAllowed
		);

		let asset_state = Self::load_asset_state(asset_out)?;

		ensure!(asset_state.tradable.contains(Tradability::BUY), Error::<T>::NotAllowed);
		ensure!(
			amount
				<= asset_state
					.hub_reserve
					.checked_div(T::MaxInRatio::get())
					.ok_or(ArithmeticError::DivisionByZero)?, // Note: this can only fail if MaxInRatio is zero.
			Error::<T>::MaxInRatioExceeded
		);

		let current_imbalance = <HubAssetImbalance<T>>::get();

		let current_hub_asset_liquidity = Self::get_hub_asset_balance_of_protocol_account();

		let state_changes = hydra_dx_math::omnipool::calculate_sell_hub_state_changes(
			&(&asset_state).into(),
			amount,
			T::AssetFee::get(),
			I129 {
				value: current_imbalance.value,
				negative: current_imbalance.negative,
			},
			current_hub_asset_liquidity,
		)
		.ok_or(ArithmeticError::Overflow)?;

		ensure!(
			*state_changes.asset.delta_reserve >= limit,
			Error::<T>::BuyLimitNotReached
		);

		ensure!(
			*state_changes.asset.delta_reserve
				<= asset_state
					.reserve
					.checked_div(T::MaxOutRatio::get())
					.ok_or(ArithmeticError::DivisionByZero)?, // Note: this can only fail if MaxInRatio is zero.
			Error::<T>::MaxOutRatioExceeded
		);

		let new_asset_out_state = asset_state
			.clone()
			.delta_update(&state_changes.asset)
			.ok_or(ArithmeticError::Overflow)?;

		// Token updates
		T::Currency::transfer(
			T::HubAssetId::get(),
			who,
			&Self::protocol_account(),
			*state_changes.asset.delta_hub_reserve,
		)?;
		T::Currency::transfer(
			asset_out,
			&Self::protocol_account(),
			who,
			*state_changes.asset.delta_reserve,
		)?;

		let info: AssetInfo<T::AssetId, Balance> =
			AssetInfo::new(asset_out, &asset_state, &new_asset_out_state, &state_changes.asset);

		Self::update_imbalance(state_changes.delta_imbalance)?;

		Self::set_asset_state(asset_out, new_asset_out_state);

		Self::deposit_event(Event::SellExecuted {
			who: who.clone(),
			asset_in: T::HubAssetId::get(),
			asset_out,
			amount_in: *state_changes.asset.delta_hub_reserve,
			amount_out: *state_changes.asset.delta_reserve,
		});

		T::OmnipoolHooks::on_hub_asset_trade(origin, info)?;

		Ok(())
	}

	/// Swap asset for Hub Asset
	/// Special handling of buy trade where asset in is Hub Asset.
	fn buy_asset_for_hub_asset(
		origin: T::RuntimeOrigin,
		who: &T::AccountId,
		asset_out: T::AssetId,
		amount: Balance,
		limit: Balance,
	) -> DispatchResult {
		ensure!(
			HubAssetTradability::<T>::get().contains(Tradability::SELL),
			Error::<T>::NotAllowed
		);

		let asset_state = Self::load_asset_state(asset_out)?;

		ensure!(asset_state.tradable.contains(Tradability::BUY), Error::<T>::NotAllowed);

		ensure!(
			amount
				<= asset_state
					.reserve
					.checked_div(T::MaxOutRatio::get())
					.ok_or(ArithmeticError::DivisionByZero)?, // Note: this can only fail if MaxInRatio is zero.
			Error::<T>::MaxOutRatioExceeded
		);

		let current_imbalance = <HubAssetImbalance<T>>::get();

		let current_hub_asset_liquidity = Self::get_hub_asset_balance_of_protocol_account();

		let state_changes = hydra_dx_math::omnipool::calculate_buy_for_hub_asset_state_changes(
			&(&asset_state).into(),
			amount,
			T::AssetFee::get(),
			I129 {
				value: current_imbalance.value,
				negative: current_imbalance.negative,
			},
			current_hub_asset_liquidity,
		)
		.ok_or(ArithmeticError::Overflow)?;

		ensure!(
			*state_changes.asset.delta_hub_reserve <= limit,
			Error::<T>::SellLimitExceeded
		);

		ensure!(
			*state_changes.asset.delta_hub_reserve
				<= asset_state
					.hub_reserve
					.checked_div(T::MaxInRatio::get())
					.ok_or(ArithmeticError::DivisionByZero)?, // Note: this can only fail if MaxInRatio is zero.
			Error::<T>::MaxInRatioExceeded
		);

		let new_asset_out_state = asset_state
			.clone()
			.delta_update(&state_changes.asset)
			.ok_or(ArithmeticError::Overflow)?;

		T::Currency::transfer(
			T::HubAssetId::get(),
			who,
			&Self::protocol_account(),
			*state_changes.asset.delta_hub_reserve,
		)?;
		T::Currency::transfer(
			asset_out,
			&Self::protocol_account(),
			who,
			*state_changes.asset.delta_reserve,
		)?;

		let info: AssetInfo<T::AssetId, Balance> =
			AssetInfo::new(asset_out, &asset_state, &new_asset_out_state, &state_changes.asset);

		Self::update_imbalance(state_changes.delta_imbalance)?;

		Self::set_asset_state(asset_out, new_asset_out_state);

		Self::deposit_event(Event::BuyExecuted {
			who: who.clone(),
			asset_in: T::HubAssetId::get(),
			asset_out,
			amount_in: *state_changes.asset.delta_hub_reserve,
			amount_out: *state_changes.asset.delta_reserve,
		});

		T::OmnipoolHooks::on_hub_asset_trade(origin, info)?;

		Ok(())
	}

	/// Buy hub asset from the pool
	/// Special handling of buy trade where asset out is Hub Asset.
	fn buy_hub_asset(_who: &T::AccountId, _asset_in: T::AssetId, _amount: Balance, _limit: Balance) -> DispatchResult {
		ensure!(
			HubAssetTradability::<T>::get().contains(Tradability::BUY),
			Error::<T>::NotAllowed
		);

		// Note: Currently not allowed at all, neither math is done for this case
		// this is already ready when hub asset will be allowed to be bought from the pool

		Err(Error::<T>::NotAllowed.into())
	}

	/// Swap asset for Hub Asset
	/// Special handling of sell trade where asset out is Hub Asset.
	fn sell_asset_for_hub_asset(
		_who: &T::AccountId,
		_asset_in: T::AssetId,
		_amount: Balance,
		_limit: Balance,
	) -> DispatchResult {
		ensure!(
			HubAssetTradability::<T>::get().contains(Tradability::BUY),
			Error::<T>::NotAllowed
		);

		// Note: Currently not allowed at all, neither math is done for this case
		// this is already ready when hub asset will be allowed to be bought from the pool

		Err(Error::<T>::NotAllowed.into())
	}

	/// Get hub asset balance of protocol account
	fn get_hub_asset_balance_of_protocol_account() -> Balance {
		T::Currency::free_balance(T::HubAssetId::get(), &Self::protocol_account())
	}

	/// Remove asset from list of Omnipool assets.
	/// No events emitted.
	pub fn remove_asset(asset_id: T::AssetId) -> DispatchResult {
		<Assets<T>>::remove(asset_id);
		Ok(())
	}

	/// Insert or update position with given position data.
	pub fn set_position(position_id: T::PositionItemId, position: &Position<Balance, T::AssetId>) -> DispatchResult {
		<Positions<T>>::insert(position_id, position);
		Ok(())
	}

	/// Add new asset to list of Omnipool assets.
	/// No events emitted.
	pub fn add_asset(asset_id: T::AssetId, state: AssetState<Balance>) -> DispatchResult {
		ensure!(!Assets::<T>::contains_key(asset_id), Error::<T>::AssetAlreadyAdded);
		ensure!(T::AssetRegistry::exists(asset_id), Error::<T>::AssetNotRegistered);

		<Assets<T>>::insert(asset_id, state);

		Ok(())
	}

	/// Updates states of 2 non-hub assets given calculated trade result.
	#[require_transactional]
	pub fn update_omnipool_state_given_trade_result(
		origin: T::RuntimeOrigin,
		asset_in: T::AssetId,
		asset_out: T::AssetId,
		trade: TradeStateChange<Balance>,
	) -> DispatchResult {
		let delta_hub_asset = trade
			.asset_in
			.delta_hub_reserve
			.merge(
				trade
					.asset_out
					.delta_hub_reserve
					.merge(BalanceUpdate::Increase(trade.hdx_hub_amount))
					.ok_or(ArithmeticError::Overflow)?,
			)
			.ok_or(ArithmeticError::Overflow)?;

		match delta_hub_asset {
			BalanceUpdate::Increase(val) if val == Balance::zero() => {
				// nothing to do if zero.
			}
			BalanceUpdate::Increase(_) => {
				// trade can only burn some.
				return Err(Error::<T>::HubAssetUpdateError.into());
			}
			BalanceUpdate::Decrease(amount) => {
				T::Currency::withdraw(T::HubAssetId::get(), &Self::protocol_account(), amount)?;
			}
		};

		//TODO: call on_trade hook.

		Self::update_imbalance(trade.delta_imbalance)?;

		Self::update_asset_state(asset_in, trade.asset_in)?;
		Self::update_asset_state(asset_out, trade.asset_out)?;

		Self::update_hdx_subpool_hub_asset(origin, trade.hdx_hub_amount)?;

		Ok(())
	}

	/// Updates states of an asset given calculated trade result where hub asset was traded.
	#[require_transactional]
	pub fn update_omnipool_state_given_hub_asset_trade(
		asset: T::AssetId,
		trade: HubTradeStateChange<Balance>,
	) -> DispatchResult {
		Self::update_imbalance(trade.delta_imbalance)?;
		Self::update_asset_state(asset, trade.asset)?;
		Ok(())
	}

	/// Load state of an asset and update it with given delta changes.
	pub fn update_asset_state(asset_id: T::AssetId, delta: AssetStateChange<Balance>) -> DispatchResult {
		let state = Self::load_asset_state(asset_id)?;
		let updated_state = state.delta_update(&delta).ok_or(ArithmeticError::Overflow)?;
		Self::set_asset_state(asset_id, updated_state);

		Ok(())
	}

	/// Load position and check its owner
	/// Returns Forbidden if not position owner
	pub fn load_position(
		position_id: T::PositionItemId,
		owner: T::AccountId,
	) -> Result<Position<Balance, T::AssetId>, DispatchError> {
		ensure!(
			T::NFTHandler::owner(&T::NFTCollectionId::get(), &position_id) == Some(owner),
			Error::<T>::Forbidden
		);

		Positions::<T>::get(position_id).ok_or_else(|| Error::<T>::PositionNotFound.into())
	}

	pub fn is_hub_asset_allowed(operation: Tradability) -> bool {
		HubAssetTradability::<T>::get().contains(operation)
	}

	/// Returns `true` if `asset` exists in the omnipool or `false`
	pub fn exists(asset: T::AssetId) -> bool {
		Assets::<T>::contains_key(asset)
	}
}<|MERGE_RESOLUTION|>--- conflicted
+++ resolved
@@ -203,13 +203,9 @@
 		type WeightInfo: WeightInfo;
 
 		/// Hooks are actions executed on add_liquidity, sell or buy.
-<<<<<<< HEAD
 		type OmnipoolHooks: OmnipoolHooks<Self::RuntimeOrigin, Self::AssetId, Balance, Error = DispatchError>;
-=======
-		type OmnipoolHooks: OmnipoolHooks<Self::Origin, Self::AssetId, Balance, Error = DispatchError>;
 
 		type PriceBarrier: ShouldAllow<Self::AccountId, Self::AssetId, hydra_dx_math::ema::EmaPrice>;
->>>>>>> 558e7a83
 	}
 
 	#[pallet::storage]
