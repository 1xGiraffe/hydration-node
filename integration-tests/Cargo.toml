--- conflicted
+++ resolved
@@ -1,6 +1,6 @@
 [package]
 name = "runtime-integration-tests"
-version = "1.7.18"
+version = "1.7.19"
 description = "Integration tests"
 authors = ["GalacticCouncil"]
 edition = "2021"
@@ -30,11 +30,8 @@
 pallet-relaychain-info = { workspace = true }
 pallet-route-executor = { workspace = true}
 pallet-dca = { workspace = true}
-<<<<<<< HEAD
+pallet-dynamic-fees = { workspace = true }
 pallet-staking = { workspace = true}
-=======
-pallet-dynamic-fees = { workspace = true }
->>>>>>> e9523156
 
 pallet-treasury = { workspace = true }
 pallet-democracy = { workspace = true }
