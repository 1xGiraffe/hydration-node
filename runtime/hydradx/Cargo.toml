[package]
name = "hydradx-runtime"
<<<<<<< HEAD
version = "184.0.0"
=======
version = "185.0.0"
>>>>>>> e9ee52cd
authors = ["GalacticCouncil"]
edition = "2021"
license = "Apache 2.0"
repository = "https://github.com/galacticcouncil/HydraDX-node"

[package.metadata.docs.rs]
targets = ["x86_64-unknown-linux-gnu"]

[build-dependencies]
substrate-build-script-utils = { workspace = true }
substrate-wasm-builder = { workspace = true }

[dependencies]
hex-literal = "0.4.1"
serde = { features = ["derive"], optional = true, version = "1.0.136" }
codec = { package = "parity-scale-codec", version = "3.4.0", default-features = false, features = ["derive"] }
scale-info = { version = "2.3.1", default-features = false, features = ["derive"] }
smallvec = "1.9.0"

# local dependencies
primitives = { workspace = true }
pallet-claims = { workspace = true }
pallet-genesis-history = { workspace = true }
pallet-omnipool = { workspace = true }
pallet-circuit-breaker = { workspace = true }
pallet-omnipool-liquidity-mining = { workspace = true }
pallet-dca = { workspace = true }
hydra-dx-math = { workspace = true }
pallet-dynamic-fees = { workspace = true }
pallet-stableswap = { workspace = true }
pallet-bonds = { workspace = true }
pallet-lbp = { workspace = true }
pallet-xyk = { workspace = true }

# pallets
pallet-balances = { workspace = true }
pallet-transaction-payment = { workspace = true }
pallet-transaction-payment-rpc-runtime-api = { workspace = true }
pallet-treasury = { workspace = true }
pallet-utility = { workspace = true }
pallet-aura = { workspace = true }
pallet-session = { workspace = true }
pallet-timestamp = { workspace = true }
pallet-preimage = { workspace = true }
pallet-scheduler = { workspace = true }
pallet-identity = { workspace = true }
pallet-collective = { workspace = true }
pallet-tips = { workspace = true }
pallet-proxy = { workspace = true }
pallet-multisig = { workspace = true }
pallet-democracy = { workspace = true }
pallet-elections-phragmen = { workspace = true }
pallet-uniques = { workspace = true }
pallet-xcm-rate-limiter = { workspace = true }

# Warehouse dependencies
hydradx-adapters = { workspace = true }
hydradx-traits = { workspace = true }
pallet-relaychain-info = { workspace = true }
pallet-transaction-multi-payment = { workspace = true }
pallet-asset-registry = { workspace = true }
pallet-collator-rewards = { workspace = true }
pallet-currencies = { workspace = true }
pallet-ema-oracle = { workspace = true }
pallet-transaction-pause = { workspace = true }
pallet-duster = { workspace = true }
warehouse-liquidity-mining = { workspace = true }
pallet-otc = { workspace = true }
pallet-route-executor = { workspace = true }
pallet-staking = { workspace = true }

# ORML dependencies
orml-tokens = { workspace = true }
orml-traits = { workspace = true }
orml-vesting = { workspace = true }
orml-benchmarking = { workspace = true, optional = true }

# orml XCM support
orml-xtokens = { workspace = true }
orml-xcm-support = { workspace = true }
orml-unknown-tokens = { workspace = true }
orml-xcm = { workspace = true }

# collator support
pallet-collator-selection = { workspace = true }
pallet-authorship = { workspace = true }

# Cumulus dependencies
cumulus-pallet-aura-ext = { workspace = true }
cumulus-pallet-parachain-system = { workspace = true }
cumulus-pallet-xcm = { workspace = true }
cumulus-pallet-xcmp-queue = { workspace = true }
cumulus-pallet-dmp-queue = { workspace = true }
cumulus-primitives-core = { workspace = true }
cumulus-primitives-utility = { workspace = true }
cumulus-primitives-parachain-inherent = { workspace = true }
cumulus-primitives-timestamp = { workspace = true }
parachain-info = { workspace = true }

# Polkadot dependencies
polkadot-parachain = { workspace = true }
pallet-xcm = { workspace = true }
polkadot-xcm = { workspace = true }
xcm-executor = { workspace = true }
xcm-builder = { workspace = true }

# Substrate dependencies
frame-benchmarking = { workspace = true, optional = true }
frame-executive = { workspace = true }
frame-support = { workspace = true }
frame-system = { workspace = true }
frame-system-benchmarking = { workspace = true, optional = true }
frame-system-rpc-runtime-api = { workspace = true }
frame-try-runtime = { workspace = true, optional = true }
sp-api = { workspace = true }
sp-block-builder = { workspace = true }
sp-consensus-aura = { workspace = true }
sp-core = { workspace = true }
sp-inherents = { workspace = true }
sp-externalities = { workspace = true }
sp-offchain = { workspace = true }
sp-runtime = { workspace = true }
sp-session = { workspace = true }
sp-std = { workspace = true }
sp-transaction-pool = { workspace = true }
sp-version = { workspace = true }
sp-trie = { workspace = true }
sp-io = { workspace = true }
primitive-types = {  workspace = true }

[features]
default = ["std"]
runtime-benchmarks = [
    "frame-benchmarking",
    "frame-support/runtime-benchmarks",
    "frame-system-benchmarking/runtime-benchmarks",
    "frame-system/runtime-benchmarks",
    "orml-benchmarking",
    "hydradx-adapters/runtime-benchmarks",
    "pallet-xcm/runtime-benchmarks",
    "xcm-builder/runtime-benchmarks",
    "pallet-balances/runtime-benchmarks",
    "pallet-collator-selection/runtime-benchmarks",
    "pallet-timestamp/runtime-benchmarks",
    "pallet-treasury/runtime-benchmarks",
    "pallet-preimage/runtime-benchmarks",
    "pallet-scheduler/runtime-benchmarks",
    "pallet-claims/runtime-benchmarks",
    "pallet-identity/runtime-benchmarks",
    "pallet-collective/runtime-benchmarks",
    "pallet-transaction-pause/runtime-benchmarks",
    "pallet-tips/runtime-benchmarks",
    "pallet-proxy/runtime-benchmarks",
    "pallet-multisig/runtime-benchmarks",
    "pallet-utility/runtime-benchmarks",
    "pallet-democracy/runtime-benchmarks",
    "pallet-asset-registry/runtime-benchmarks",
    "pallet-xcm/runtime-benchmarks",
    "sp-runtime/runtime-benchmarks",
    "cumulus-pallet-xcmp-queue/runtime-benchmarks",
    "pallet-uniques/runtime-benchmarks",
    "pallet-omnipool/runtime-benchmarks",
    "pallet-circuit-breaker/runtime-benchmarks",
    "pallet-ema-oracle/runtime-benchmarks",
    "pallet-duster/runtime-benchmarks",
    "pallet-omnipool-liquidity-mining/runtime-benchmarks",
    "pallet-otc/runtime-benchmarks",
    "pallet-dca/runtime-benchmarks",
    "pallet-route-executor/runtime-benchmarks",
    "pallet-staking/runtime-benchmarks",
    "pallet-bonds/runtime-benchmarks",
    "pallet-stableswap/runtime-benchmarks",
    "pallet-lbp/runtime-benchmarks",
    "pallet-xyk/runtime-benchmarks",
]
std = [
    "codec/std",
    "serde",
    "scale-info/std",
    "frame-executive/std",
    "frame-support/std",
    "frame-system/std",
    "frame-system-rpc-runtime-api/std",
    "frame-try-runtime/std",
    "cumulus-pallet-parachain-system/std",
    "cumulus-pallet-aura-ext/std",
    "cumulus-primitives-core/std",
    "cumulus-pallet-xcm/std",
    "cumulus-pallet-xcmp-queue/std",
    "parachain-info/std",
    "pallet-xcm/std",
    "polkadot-xcm/std",
    "xcm-executor/std",
    "xcm-builder/std",
    "orml-tokens/std",
    "orml-traits/std",
    "orml-vesting/std",
    "orml-xtokens/std",
    "orml-xcm-support/std",
    "orml-xcm/std",
    "orml-unknown-tokens/std",
    "orml-benchmarking/std",
    "pallet-aura/std",
    "pallet-balances/std",
    "pallet-session/std",
    "pallet-timestamp/std",
    "pallet-preimage/std",
    "pallet-scheduler/std",
    "pallet-identity/std",
    "pallet-collective/std",
    "pallet-tips/std",
    "pallet-proxy/std",
    "pallet-multisig/std",
    "pallet-transaction-payment/std",
    "pallet-transaction-payment-rpc-runtime-api/std",
    "pallet-democracy/std",
    "pallet-elections-phragmen/std",
    "pallet-claims/std",
    "pallet-treasury/std",
    "pallet-collator-selection/std",
    "pallet-authorship/std",
    "pallet-utility/std",
    "pallet-uniques/std",
    "hydradx-adapters/std",
    "hydradx-traits/std",
    "pallet-transaction-multi-payment/std",
    "pallet-genesis-history/std",
    "pallet-asset-registry/std",
    "pallet-currencies/std",
    "pallet-omnipool/std",
    "pallet-circuit-breaker/std",
    "pallet-xcm-rate-limiter/std",
    "pallet-transaction-pause/std",
    "pallet-dca/std",
    "pallet-ema-oracle/std",
    "pallet-otc/std",
    "pallet-route-executor/std",
    "sp-api/std",
    "sp-block-builder/std",
    "sp-consensus-aura/std",
    "sp-core/std",
    "sp-io/std",
    "sp-inherents/std",
    "sp-externalities/std",
    "sp-offchain/std",
    "sp-runtime/std",
    "sp-session/std",
    "sp-std/std",
    "sp-trie/std",
    "sp-transaction-pool/std",
    "sp-version/std",
    "pallet-duster/std",
    "warehouse-liquidity-mining/std",
    "pallet-omnipool-liquidity-mining/std",
    "pallet-dynamic-fees/std",
    "pallet-staking/std",
    "pallet-bonds/std",
    "pallet-stableswap/std",
    "pallet-lbp/std",
    "pallet-xyk/std",
]
try-runtime= [
    "frame-try-runtime",
    "frame-executive/try-runtime",
    "frame-system/try-runtime",
    "pallet-currencies/try-runtime",
    "orml-tokens/try-runtime",
    "orml-vesting/try-runtime",
    "orml-xtokens/try-runtime",
    "orml-xcm/try-runtime",
    "orml-unknown-tokens/try-runtime",
    "cumulus-pallet-parachain-system/try-runtime",
    "cumulus-pallet-aura-ext/try-runtime",
    "cumulus-pallet-xcm/try-runtime",
    "cumulus-pallet-xcmp-queue/try-runtime",
    "parachain-info/try-runtime",
    "pallet-aura/try-runtime",
    "pallet-balances/try-runtime",
    "pallet-elections-phragmen/try-runtime",
    "pallet-session/try-runtime",
    "pallet-timestamp/try-runtime",
    "pallet-transaction-payment/try-runtime",
    "pallet-transaction-pause/try-runtime",
    "pallet-ema-oracle/try-runtime",
    "pallet-utility/try-runtime",
    "pallet-treasury/try-runtime",
    "pallet-collective/try-runtime",
    "pallet-democracy/try-runtime",
    "pallet-proxy/try-runtime",
    "pallet-multisig/try-runtime",
    "pallet-scheduler/try-runtime",
    "pallet-tips/try-runtime",
    "pallet-collator-selection/try-runtime",
    "pallet-authorship/try-runtime",
    "pallet-uniques/try-runtime",
    "pallet-preimage/try-runtime",
    "pallet-identity/try-runtime",
    "pallet-xcm/try-runtime",
    "cumulus-pallet-dmp-queue/try-runtime",
    "pallet-asset-registry/try-runtime",
    "pallet-transaction-multi-payment/try-runtime",
    "pallet-relaychain-info/try-runtime",
    "pallet-omnipool/try-runtime",
    "pallet-dca/try-runtime",
    "pallet-collator-rewards/try-runtime",
    "pallet-genesis-history/try-runtime",
    "pallet-claims/try-runtime",
    "pallet-transaction-pause/try-runtime",
    "pallet-duster/try-runtime",
    "warehouse-liquidity-mining/try-runtime",
    "pallet-omnipool-liquidity-mining/try-runtime",
    "pallet-circuit-breaker/try-runtime",
    "pallet-xcm-rate-limiter/try-runtime",
    "pallet-ema-oracle/try-runtime",
    "pallet-otc/try-runtime",
    "pallet-route-executor/try-runtime",
    "pallet-dynamic-fees/try-runtime",
    "pallet-staking/try-runtime",
    "pallet-bonds/try-runtime",
    "pallet-stableswap/try-runtime",
    "pallet-lbp/try-runtime",
    "pallet-xyk/try-runtime",
]<|MERGE_RESOLUTION|>--- conflicted
+++ resolved
@@ -1,10 +1,6 @@
 [package]
 name = "hydradx-runtime"
-<<<<<<< HEAD
-version = "184.0.0"
-=======
-version = "185.0.0"
->>>>>>> e9ee52cd
+version = "186.0.0"
 authors = ["GalacticCouncil"]
 edition = "2021"
 license = "Apache 2.0"
