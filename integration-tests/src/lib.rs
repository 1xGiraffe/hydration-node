--- conflicted
+++ resolved
@@ -1,9 +1,6 @@
-<<<<<<< HEAD
-mod asset_registry;
-=======
 // DCA pallet uses dummy router for benchmarks and some tests fail when benchmarking feature is enabled
 #![cfg(not(feature = "runtime-benchmarks"))]
->>>>>>> d7f9fa5e
+mod asset_registry;
 mod bonds;
 mod call_filter;
 mod circuit_breaker;
