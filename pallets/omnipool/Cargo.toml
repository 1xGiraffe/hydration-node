[package]
name = "pallet-omnipool"
<<<<<<< HEAD
version = "2.1.0"
=======
version = "2.0.9"
>>>>>>> 6ac6613b
authors = ['GalacticCouncil']
edition = "2021"
license = "Apache-2.0"
homepage = 'https://github.com/galacticcouncil/hydradx-node'
repository = 'https://github.com/galacticcouncil/hydradx-node'
description = "HydraDX Omnipool pallet"
readme = "README.md"

[package.metadata.docs.rs]
targets = ["x86_64-unknown-linux-gnu"]

[dependencies]
# parity
scale-info = { version = "2.3.1", default-features = false, features = ["derive"] }
codec = { default-features = false, features = ["derive"], package = "parity-scale-codec", version = "3.4.0" }

# primitives
sp-runtime = { git = "https://github.com/paritytech/substrate", branch = "polkadot-v0.9.38", default-features = false }
sp-std = { git = "https://github.com/paritytech/substrate", branch = "polkadot-v0.9.38", default-features = false }

# FRAME
frame-support = { git = "https://github.com/paritytech/substrate", branch = "polkadot-v0.9.38", default-features = false }
frame-system = { git = "https://github.com/paritytech/substrate", branch = "polkadot-v0.9.38", default-features = false }

# ORML
orml-traits = { git = "https://github.com/open-web3-stack/open-runtime-module-library", branch = "polkadot-v0.9.38", default-features = false }

# Warehouse
<<<<<<< HEAD
hydradx-traits = { git = "https://github.com/galacticcouncil/warehouse", rev = "a7a8d8d3741b27a85814d438a1bce69da3e9f0cf", default-features = false }
=======
hydradx-traits = { git = "https://github.com/galacticcouncil/warehouse", rev = "d6a78b5d51bc8af525d2b8f856efcfce2159e334", default-features = false }
>>>>>>> 6ac6613b

hydra-dx-math = { git = "https://github.com/galacticcouncil/HydraDX-math", rev = "380b80b59bbf62abb8848fb8a10bb206861eab41", default-features = false }

# third party
primitive-types = { version = "0.12.0", default-features = false }
bitflags = "1.3.2"
impl-trait-for-tuples = "0.2.2"
log = { version = "0.4.17", default-features = false }

# Optional imports for benchmarking
frame-benchmarking = { git = "https://github.com/paritytech/substrate", branch = "polkadot-v0.9.38", default-features = false , optional = true}
pallet-balances = { git = "https://github.com/paritytech/substrate", branch = "polkadot-v0.9.38", default-features = false, optional = true}
sp-core = { git = "https://github.com/paritytech/substrate", branch = "polkadot-v0.9.38", default-features = false, optional = true}
sp-io = { git = "https://github.com/paritytech/substrate", branch = "polkadot-v0.9.38", default-features = false , optional = true}

[dev-dependencies]
sp-core = { git = "https://github.com/paritytech/substrate", branch = "polkadot-v0.9.38", default-features = false}
sp-io = { git = "https://github.com/paritytech/substrate", branch = "polkadot-v0.9.38", default-features = false}
sp-tracing = { git = "https://github.com/paritytech/substrate", branch = "polkadot-v0.9.38", default-features = false}
pallet-balances = { git = "https://github.com/paritytech/substrate", branch = "polkadot-v0.9.38", default-features = false}
frame-benchmarking = { git = "https://github.com/paritytech/substrate", branch = "polkadot-v0.9.38", default-features = false}
orml-tokens = { git = "https://github.com/open-web3-stack/open-runtime-module-library", branch = "polkadot-v0.9.38", default-features = false }
proptest = "1.0.0"
pretty_assertions = "1.2.1"

[features]
default = ["std"]
std = [
	"codec/std",
	"sp-runtime/std",
	"sp-std/std",
	"frame-support/std",
	"frame-system/std",
	"scale-info/std",
	"sp-core/std",
	"sp-io/std",
	"pallet-balances/std",
	"orml-tokens/std",
	"frame-benchmarking/std",
]
runtime-benchmarks = [
	"frame-benchmarking/runtime-benchmarks",
	"sp-core",
	"sp-io",
	"pallet-balances",
]
try-runtime = [ "frame-support/try-runtime" ]<|MERGE_RESOLUTION|>--- conflicted
+++ resolved
@@ -1,10 +1,6 @@
 [package]
 name = "pallet-omnipool"
-<<<<<<< HEAD
 version = "2.1.0"
-=======
-version = "2.0.9"
->>>>>>> 6ac6613b
 authors = ['GalacticCouncil']
 edition = "2021"
 license = "Apache-2.0"
@@ -33,11 +29,7 @@
 orml-traits = { git = "https://github.com/open-web3-stack/open-runtime-module-library", branch = "polkadot-v0.9.38", default-features = false }
 
 # Warehouse
-<<<<<<< HEAD
-hydradx-traits = { git = "https://github.com/galacticcouncil/warehouse", rev = "a7a8d8d3741b27a85814d438a1bce69da3e9f0cf", default-features = false }
-=======
-hydradx-traits = { git = "https://github.com/galacticcouncil/warehouse", rev = "d6a78b5d51bc8af525d2b8f856efcfce2159e334", default-features = false }
->>>>>>> 6ac6613b
+hydradx-traits = { git = "https://github.com/galacticcouncil/warehouse", rev = "1e0e2cce5d35ff04569b23df1fffb69ffaddf19d", default-features = false }
 
 hydra-dx-math = { git = "https://github.com/galacticcouncil/HydraDX-math", rev = "380b80b59bbf62abb8848fb8a10bb206861eab41", default-features = false }
 
