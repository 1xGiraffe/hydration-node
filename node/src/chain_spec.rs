--- conflicted
+++ resolved
@@ -1,24 +1,11 @@
 #![allow(clippy::or_fun_call)]
 
-<<<<<<< HEAD
 use common_runtime::{AccountId, Balance, Perbill, Signature, CORE_ASSET_ID, HDX};
 use hydra_dx_runtime::{
-	AssetRegistryConfig, AuthorityDiscoveryConfig, BabeConfig, BalancesConfig, ClaimsConfig, CouncilConfig,
-	ElectionsConfig, FaucetConfig, GenesisConfig, GenesisHistoryConfig, GrandpaConfig, ImOnlineConfig, SessionConfig, StakerStatus,
-	StakingConfig, SudoConfig, SystemConfig, TechnicalCommitteeConfig, TokensConfig, WASM_BINARY, MultiTransactionPaymentConfig,
-	opaque::SessionKeys,
-	pallet_claims::EthereumAddress,
-=======
-use hydra_dx_runtime::constants::currency::{Balance, HDX};
-use hydra_dx_runtime::opaque::SessionKeys;
-use hydra_dx_runtime::pallet_claims::EthereumAddress;
-use hydra_dx_runtime::GenesisConfig;
-use hydra_dx_runtime::{
-	AccountId, AssetRegistryConfig, AuthorityDiscoveryConfig, BabeConfig, BalancesConfig, ClaimsConfig, CouncilConfig,
-	ElectionsConfig, FaucetConfig, GenesisHistoryConfig, GrandpaConfig, ImOnlineConfig, MultiTransactionPaymentConfig,
-	Perbill, SessionConfig, Signature, StakerStatus, StakingConfig, SudoConfig, SystemConfig, TechnicalCommitteeConfig,
-	TokensConfig, CORE_ASSET_ID, WASM_BINARY,
->>>>>>> d1298bd4
+	opaque::SessionKeys, pallet_claims::EthereumAddress, AssetRegistryConfig, AuthorityDiscoveryConfig, BabeConfig,
+	BalancesConfig, ClaimsConfig, CouncilConfig, ElectionsConfig, FaucetConfig, GenesisConfig, GenesisHistoryConfig,
+	GrandpaConfig, ImOnlineConfig, MultiTransactionPaymentConfig, SessionConfig, StakerStatus, StakingConfig,
+	SudoConfig, SystemConfig, TechnicalCommitteeConfig, TokensConfig, WASM_BINARY,
 };
 use pallet_staking::Forcing;
 use sc_service::ChainType;
@@ -491,9 +478,7 @@
 			authorities: vec![],
 			fallback_account: hex!["6d6f646c70792f74727372790000000000000000000000000000000000000000"].into(),
 		},
-		tokens: TokensConfig {
-			balances: vec![],
-		},
+		tokens: TokensConfig { balances: vec![] },
 		faucet: FaucetConfig {
 			rampage: false,
 			mint_limit: 5,
@@ -628,7 +613,8 @@
 	}
 
 	pub fn development_config() -> Result<ChainSpec, String> {
-		let wasm_binary = testing_runtime::WASM_BINARY.ok_or("Testing and development wasm binary not available".to_string())?;
+		let wasm_binary =
+			testing_runtime::WASM_BINARY.ok_or("Testing and development wasm binary not available".to_string())?;
 		let mut properties = Map::new();
 		properties.insert("tokenDecimals".into(), 12.into());
 		properties.insert("tokenSymbol".into(), "HDX".into());
@@ -673,60 +659,60 @@
 	}
 
 	pub fn local_testnet_config() -> Result<ChainSpec, String> {
-	let wasm_binary = testing_runtime::WASM_BINARY.ok_or("Development wasm binary not available".to_string())?;
-
-	let mut properties = Map::new();
-	properties.insert("tokenDecimals".into(), 12.into());
-	properties.insert("tokenSymbol".into(), "HDX".into());
-	properties.insert("ss58Format".into(), 63.into());
-
-	Ok(ChainSpec::from_genesis(
-		// Config names for the testing runtime have to start with `Testing` string literal
-		// because ChainSpecs are used to identify runtimes.
-		// Name
-		"Testing HydraDX Local Testnet",
-		// ID
-		"local_testnet",
-		ChainType::Local,
-		move || {
-			testnet_genesis(
-				wasm_binary,
-				// Initial PoA authorities
-				vec![authority_keys_from_seed("Alice"), authority_keys_from_seed("Bob")],
-				// Sudo account
-				get_account_id_from_seed::<sr25519::Public>("Alice"),
-				// Pre-funded accounts
-				vec![
+		let wasm_binary = testing_runtime::WASM_BINARY.ok_or("Development wasm binary not available".to_string())?;
+
+		let mut properties = Map::new();
+		properties.insert("tokenDecimals".into(), 12.into());
+		properties.insert("tokenSymbol".into(), "HDX".into());
+		properties.insert("ss58Format".into(), 63.into());
+
+		Ok(ChainSpec::from_genesis(
+			// Config names for the testing runtime have to start with `Testing` string literal
+			// because ChainSpecs are used to identify runtimes.
+			// Name
+			"Testing HydraDX Local Testnet",
+			// ID
+			"local_testnet",
+			ChainType::Local,
+			move || {
+				testnet_genesis(
+					wasm_binary,
+					// Initial PoA authorities
+					vec![authority_keys_from_seed("Alice"), authority_keys_from_seed("Bob")],
+					// Sudo account
 					get_account_id_from_seed::<sr25519::Public>("Alice"),
-					get_account_id_from_seed::<sr25519::Public>("Bob"),
-					get_account_id_from_seed::<sr25519::Public>("Charlie"),
-					get_account_id_from_seed::<sr25519::Public>("Dave"),
-					get_account_id_from_seed::<sr25519::Public>("Eve"),
-					get_account_id_from_seed::<sr25519::Public>("Ferdie"),
-					get_account_id_from_seed::<sr25519::Public>("Alice//stash"),
-					get_account_id_from_seed::<sr25519::Public>("Bob//stash"),
-					get_account_id_from_seed::<sr25519::Public>("Charlie//stash"),
-					get_account_id_from_seed::<sr25519::Public>("Dave//stash"),
-					get_account_id_from_seed::<sr25519::Public>("Eve//stash"),
-					get_account_id_from_seed::<sr25519::Public>("Ferdie//stash"),
-					// Treasury
-					hex!["6d6f646c70792f74727372790000000000000000000000000000000000000000"].into(),
-				],
-				true,
-			)
-		},
-		// Bootnodes
-		vec![],
-		// Telemetry
-		None,
-		// Protocol ID
-		Some(DEFAULT_PROTOCOL_ID),
-		// Properties
-		Some(properties),
-		// Extensions
-		None,
-	))
-}
+					// Pre-funded accounts
+					vec![
+						get_account_id_from_seed::<sr25519::Public>("Alice"),
+						get_account_id_from_seed::<sr25519::Public>("Bob"),
+						get_account_id_from_seed::<sr25519::Public>("Charlie"),
+						get_account_id_from_seed::<sr25519::Public>("Dave"),
+						get_account_id_from_seed::<sr25519::Public>("Eve"),
+						get_account_id_from_seed::<sr25519::Public>("Ferdie"),
+						get_account_id_from_seed::<sr25519::Public>("Alice//stash"),
+						get_account_id_from_seed::<sr25519::Public>("Bob//stash"),
+						get_account_id_from_seed::<sr25519::Public>("Charlie//stash"),
+						get_account_id_from_seed::<sr25519::Public>("Dave//stash"),
+						get_account_id_from_seed::<sr25519::Public>("Eve//stash"),
+						get_account_id_from_seed::<sr25519::Public>("Ferdie//stash"),
+						// Treasury
+						hex!["6d6f646c70792f74727372790000000000000000000000000000000000000000"].into(),
+					],
+					true,
+				)
+			},
+			// Bootnodes
+			vec![],
+			// Telemetry
+			None,
+			// Protocol ID
+			Some(DEFAULT_PROTOCOL_ID),
+			// Properties
+			Some(properties),
+			// Extensions
+			None,
+		))
+	}
 
 	fn testnet_genesis(
 		wasm_binary: &[u8],
@@ -743,12 +729,12 @@
 		_enable_println: bool,
 	) -> testing_runtime::GenesisConfig {
 		testing_runtime::GenesisConfig {
-			frame_system: testing_runtime::SystemConfig {
+			system: testing_runtime::SystemConfig {
 				// Add Wasm runtime to storage.
 				code: wasm_binary.to_vec(),
 				changes_trie_config: Default::default(),
 			},
-			pallet_balances: testing_runtime::BalancesConfig {
+			balances: testing_runtime::BalancesConfig {
 				// Configure endowed accounts with initial balance of 1_000_000.
 				balances: endowed_accounts
 					.iter()
@@ -756,12 +742,12 @@
 					.map(|k| (k, 1_000_000u128 * HDX))
 					.collect(),
 			},
-			pallet_grandpa: testing_runtime::GrandpaConfig { authorities: vec![] },
-			pallet_sudo: testing_runtime::SudoConfig {
+			grandpa: testing_runtime::GrandpaConfig { authorities: vec![] },
+			sudo: testing_runtime::SudoConfig {
 				// Assign network admin rights.
 				key: root_key.clone(),
 			},
-			pallet_asset_registry: testing_runtime::AssetRegistryConfig {
+			asset_registry: testing_runtime::AssetRegistryConfig {
 				core_asset_id: CORE_ASSET_ID,
 				asset_ids: vec![
 					(b"tKSM".to_vec(), 1),
@@ -777,13 +763,13 @@
 				],
 				next_asset_id: 11,
 			},
-			pallet_transaction_multi_payment: testing_runtime::MultiTransactionPaymentConfig {
+			multi_transaction_payment: testing_runtime::MultiTransactionPaymentConfig {
 				currencies: vec![],
 				authorities: vec![],
 				fallback_account: root_key,
 			},
-			orml_tokens: testing_runtime::TokensConfig {
-				endowed_accounts: endowed_accounts
+			tokens: testing_runtime::TokensConfig {
+				balances: endowed_accounts
 					.iter()
 					.flat_map(|x| {
 						vec![
@@ -794,19 +780,19 @@
 					})
 					.collect(),
 			},
-			pallet_faucet: testing_runtime::FaucetConfig {
+			faucet: testing_runtime::FaucetConfig {
 				rampage: true,
 				mint_limit: 5,
 				mintable_currencies: vec![0, 1, 2],
 			},
-			pallet_babe: testing_runtime::BabeConfig {
+			babe: testing_runtime::BabeConfig {
 				authorities: vec![],
 				epoch_config: Some(hydra_dx_runtime::BABE_GENESIS_EPOCH_CONFIG),
 			},
-			pallet_authority_discovery: testing_runtime::AuthorityDiscoveryConfig { keys: vec![] },
-			pallet_im_online: testing_runtime::ImOnlineConfig { keys: vec![] },
-			pallet_treasury: Default::default(),
-			pallet_session: testing_runtime::SessionConfig {
+			authority_discovery: testing_runtime::AuthorityDiscoveryConfig { keys: vec![] },
+			im_online: testing_runtime::ImOnlineConfig { keys: vec![] },
+			treasury: Default::default(),
+			session: testing_runtime::SessionConfig {
 				keys: initial_authorities
 					.iter()
 					.map(|x| {
@@ -818,7 +804,7 @@
 					})
 					.collect::<Vec<_>>(),
 			},
-			pallet_staking: testing_runtime::StakingConfig {
+			staking: testing_runtime::StakingConfig {
 				validator_count: initial_authorities.len() as u32 * 2,
 				minimum_validator_count: initial_authorities.len() as u32,
 				stakers: initial_authorities
@@ -830,25 +816,25 @@
 				slash_reward_fraction: Perbill::from_percent(10),
 				..Default::default()
 			},
-			pallet_elections_phragmen: testing_runtime::ElectionsConfig {
-			members: vec![(get_account_id_from_seed::<sr25519::Public>("Alice"), STASH / 2)],
-		},
-		pallet_collective_Instance1: testing_runtime::CouncilConfig {
-			members: vec![get_account_id_from_seed::<sr25519::Public>("Alice")],
-			phantom: Default::default(),
-		},
-		pallet_collective_Instance2: testing_runtime::TechnicalCommitteeConfig {
-			members: vec![
-				get_account_id_from_seed::<sr25519::Public>("Alice"),
-				get_account_id_from_seed::<sr25519::Public>("Bob"),
-				get_account_id_from_seed::<sr25519::Public>("Eve"),
-			],
-			phantom: Default::default(),
-		},
-		pallet_claims: testing_runtime::ClaimsConfig {
-			claims: create_testnet_claims(),
-		},
-		pallet_genesis_history: testing_runtime::GenesisHistoryConfig::default(),
+			elections: testing_runtime::ElectionsConfig {
+				members: vec![(get_account_id_from_seed::<sr25519::Public>("Alice"), STASH / 2)],
+			},
+			council: testing_runtime::CouncilConfig {
+				members: vec![get_account_id_from_seed::<sr25519::Public>("Alice")],
+				phantom: Default::default(),
+			},
+			technical_committee: testing_runtime::TechnicalCommitteeConfig {
+				members: vec![
+					get_account_id_from_seed::<sr25519::Public>("Alice"),
+					get_account_id_from_seed::<sr25519::Public>("Bob"),
+					get_account_id_from_seed::<sr25519::Public>("Eve"),
+				],
+				phantom: Default::default(),
+			},
+			claims: testing_runtime::ClaimsConfig {
+				claims: create_testnet_claims(),
+			},
+			genesis_history: testing_runtime::GenesisHistoryConfig::default(),
 		}
 	}
 }