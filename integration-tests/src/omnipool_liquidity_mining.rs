// This file is part of HydraDX-node.

// Copyright (C) 2020-2023  Intergalactic, Limited (GIB).
// SPDX-License-Identifier: Apache-2.0

// Licensed under the Apache License, Version 2.0 (the "License");
// you may not use this file except in compliance with the License.
// You may obtain a copy of the License at
//
//     http://www.apache.org/licenses/LICENSE-2.0
//
// Unless required by applicable law or agreed to in writing, software
// distributed under the License is distributed on an "AS IS" BASIS,
// WITHOUT WARRANTIES OR CONDITIONS OF ANY KIND, either express or implied.
// See the License for the specific language governing permissions and
// limitations under the License.

#![cfg(test)]
use crate::{oracle::hydradx_run_to_block, polkadot_test_net::*};

use frame_support::{assert_noop, assert_ok};
use warehouse_liquidity_mining::{
	DepositData, GlobalFarmData, GlobalFarmId, Instance1, LoyaltyCurve, YieldFarmData, YieldFarmEntry,
};

use orml_traits::MultiCurrency;
use polkadot_primitives::v2::BlockNumber;
use primitives::AssetId;
use sp_runtime::{
	traits::{One, Zero},
	FixedU128, Permill, Perquintill,
};
use xcm_emulator::TestExt;

use hydradx_runtime::{Balance, Origin};
use pretty_assertions::assert_eq;

#[macro_export]
macro_rules! assert_nft_owner {
	( $coll:expr, $item: expr, $acc:expr ) => {{
		assert_eq!(hydradx_runtime::Uniques::owner($coll, $item).unwrap(), $acc);
	}};
}

#[test]
fn create_global_farm_should_work_when_origin_is_root() {
	TestNet::reset();

	Hydra::execute_with(|| {
		let total_rewards: Balance = 1_000_000 * UNITS;
		let planned_yielding_periods: BlockNumber = 1_000_000;
		let blocks_per_period: BlockNumber = 10;
		let reward_currency = HDX;
		let owner = Treasury::account_id();
		let yield_per_period = Perquintill::from_parts(570_776_255_707);
		let min_deposit = 1_000;

		assert_ok!(hydradx_runtime::Balances::set_balance(
			hydradx_runtime::Origin::root(),
			owner.clone(),
			total_rewards,
			0,
		));

		set_relaychain_block_number(100);

		assert_ok!(hydradx_runtime::OmnipoolLiquidityMining::create_global_farm(
			hydradx_runtime::Origin::root(),
			total_rewards,
			planned_yielding_periods,
			blocks_per_period,
			reward_currency,
			owner.clone(),
			yield_per_period,
			min_deposit,
		));

		let farm_id = 1;
		let updated_at = 100 / blocks_per_period;
		assert_eq!(
			hydradx_runtime::OmnipoolWarehouseLM::global_farm(1).unwrap(),
			GlobalFarmData::new(
				farm_id,
				updated_at,
				reward_currency,
				yield_per_period,
				planned_yielding_periods,
				blocks_per_period,
				owner,
				LRNA,
				total_rewards / planned_yielding_periods as u128,
				min_deposit,
				FixedU128::one(),
			)
		);

		let g_farm_account = hydradx_runtime::OmnipoolWarehouseLM::farm_account_id(farm_id).unwrap();
		assert_eq!(hydradx_runtime::Balances::free_balance(&g_farm_account), total_rewards);
	});
}

#[test]
fn create_yield_farm_should_work_when_asset_is_in_omnipool() {
	TestNet::reset();

	Hydra::execute_with(|| {
		let global_farm_id = 1;
		let created_yield_farm_id = 2;
		let loyalty_curve = Some(LoyaltyCurve::default());
		let multiplier = FixedU128::one();

		init_omnipool();

		set_relaychain_block_number(100);
		create_global_farm();

		set_relaychain_block_number(200);
		assert_ok!(hydradx_runtime::OmnipoolLiquidityMining::create_yield_farm(
			Origin::signed(Treasury::account_id()),
			global_farm_id,
			BTC,
			multiplier,
			loyalty_curve.clone()
		));

		let updated_at = 20;
		let y_farm = warehouse_liquidity_mining::YieldFarm::<hydradx_runtime::Runtime, Instance1>::get((
			BTC,
			global_farm_id,
			created_yield_farm_id,
		))
		.unwrap();
		assert_eq!(
			y_farm,
			YieldFarmData::new(created_yield_farm_id, updated_at, loyalty_curve, multiplier)
		);
	});
}

#[test]
fn deposit_shares_should_work_when_yield_farm_exists() {
	TestNet::reset();

	Hydra::execute_with(|| {
		let global_farm_id = 1;
		let yield_farm_id = 2;

		//Arrange
		init_omnipool();

		//NOTE: necessary to get oracle price.
		hydradx_run_to_block(100);
		set_relaychain_block_number(100);
		create_global_farm();

		set_relaychain_block_number(200);
		create_yield_farm(global_farm_id, ETH);

		set_relaychain_block_number(300);

		assert_ok!(hydradx_runtime::Currencies::update_balance(
			hydradx_runtime::Origin::root(),
			CHARLIE.into(),
			ETH,
			10_000 * UNITS as i128,
		));

		let position_id = omnipool_add_liquidity(CHARLIE.into(), ETH, 1_000 * UNITS);
		assert_nft_owner!(
			hydradx_runtime::OmnipoolCollectionId::get(),
			position_id,
			CHARLIE.into()
		);

		//Act
		set_relaychain_block_number(400);
		assert_ok!(hydradx_runtime::OmnipoolLiquidityMining::deposit_shares(
			Origin::signed(CHARLIE.into()),
			global_farm_id,
			yield_farm_id,
			position_id
		));

		//Assert
		let deposit = hydradx_runtime::OmnipoolWarehouseLM::deposit(1).unwrap();
		let mut expected_deposit = DepositData::new(1_000_000_000_000_000, ETH);
		expected_deposit
			.add_yield_farm_entry(YieldFarmEntry::new(
				global_farm_id,
				yield_farm_id,
				71_145_071_145,
				FixedU128::zero(),
				40,
				0,
			))
			.unwrap();

		assert_eq!(deposit, expected_deposit);

		//assert LM deposit
		assert_nft_owner!(hydradx_runtime::OmnipoolLMCollectionId::get(), 1, CHARLIE.into());
		//original position owner should be palelt account
		let lm_account = hydradx_runtime::OmnipoolLiquidityMining::account_id();
		assert_nft_owner!(hydradx_runtime::OmnipoolCollectionId::get(), position_id, lm_account);
	});
}

#[test]
fn redeposit_shares_multiple_times_should_work_when_shares_already_deposited() {
	TestNet::reset();

	Hydra::execute_with(|| {
		let global_farm_1_id = 1;
		let global_farm_2_id = 2;
		let yield_farm_1_id = 3;
		let yield_farm_2_id = 4;

		//Arrange
		init_omnipool();
		seed_lm_pot();

		//NOTE: necessary to get oracle price.
		hydradx_run_to_block(100);
		set_relaychain_block_number(100);
		create_global_farm();
		create_global_farm();

		set_relaychain_block_number(200);
		create_yield_farm(global_farm_1_id, ETH);
		create_yield_farm(global_farm_2_id, ETH);

		set_relaychain_block_number(300);

		assert_ok!(hydradx_runtime::Currencies::update_balance(
			hydradx_runtime::Origin::root(),
			CHARLIE.into(),
			ETH,
			10_000 * UNITS as i128,
		));

		let position_id = omnipool_add_liquidity(CHARLIE.into(), ETH, 1_000 * UNITS);
		assert_nft_owner!(
			hydradx_runtime::OmnipoolCollectionId::get(),
			position_id,
			CHARLIE.into()
		);

		set_relaychain_block_number(400);
		let deposit_id = 1;
		assert_ok!(hydradx_runtime::OmnipoolLiquidityMining::deposit_shares(
			Origin::signed(CHARLIE.into()),
			global_farm_1_id,
			yield_farm_1_id,
			position_id
		));

		//Act
		set_relaychain_block_number(500);
		assert_ok!(hydradx_runtime::OmnipoolLiquidityMining::redeposit_shares(
			Origin::signed(CHARLIE.into()),
			global_farm_2_id,
			yield_farm_2_id,
			deposit_id
		));

		let deposit = hydradx_runtime::OmnipoolWarehouseLM::deposit(deposit_id).unwrap();
		let mut expected_deposit = DepositData::new(1_000_000_000_000_000, ETH);
		//1-th deposit entry
		expected_deposit
			.add_yield_farm_entry(YieldFarmEntry::new(
				global_farm_1_id,
				yield_farm_1_id,
				71_145_071_145,
				FixedU128::zero(),
				40,
				0,
			))
			.unwrap();

		//2-nd redeposit entry
		expected_deposit
			.add_yield_farm_entry(YieldFarmEntry::new(
				global_farm_2_id,
				yield_farm_2_id,
				71_145_071_145, //NOTE: nothing changed in omnipool so shares are
				//valued same as before
				FixedU128::zero(),
				50,
				0,
			))
			.unwrap();

		assert_eq!(deposit, expected_deposit);
	});
}

#[test]
fn claim_rewards_should_work_when_rewards_are_accumulated_for_deposit() {
	TestNet::reset();

	Hydra::execute_with(|| {
		let global_farm_1_id = 1;
		let global_farm_2_id = 2;
		let yield_farm_1_id = 3;
		let yield_farm_2_id = 4;

		//Arrange
		init_omnipool();
		seed_lm_pot();
		//necessary for oracle to have a price.
		do_lrna_hdx_trade();

		//NOTE: necessary to get oracle price.
		hydradx_run_to_block(100);
		set_relaychain_block_number(100);
		create_global_farm();
		create_global_farm();

		set_relaychain_block_number(200);
		create_yield_farm(global_farm_1_id, ETH);
		create_yield_farm(global_farm_2_id, ETH);

		set_relaychain_block_number(300);

		assert_ok!(hydradx_runtime::Currencies::update_balance(
			hydradx_runtime::Origin::root(),
			CHARLIE.into(),
			ETH,
			10_000 * UNITS as i128,
		));

		let position_id = omnipool_add_liquidity(CHARLIE.into(), ETH, 1_000 * UNITS);
		assert_nft_owner!(
			hydradx_runtime::OmnipoolCollectionId::get(),
			position_id,
			CHARLIE.into()
		);

		set_relaychain_block_number(400);
		let deposit_id = 1;
		assert_ok!(hydradx_runtime::OmnipoolLiquidityMining::deposit_shares(
			Origin::signed(CHARLIE.into()),
			global_farm_1_id,
			yield_farm_1_id,
			position_id
		));

		set_relaychain_block_number(500);
		assert_ok!(hydradx_runtime::OmnipoolLiquidityMining::redeposit_shares(
			Origin::signed(CHARLIE.into()),
			global_farm_2_id,
			yield_farm_2_id,
			deposit_id
		));

		let bob_hdx_balance_0 = hydradx_runtime::Currencies::free_balance(HDX, &CHARLIE.into());
		//Act 1 - claim rewards for 2-nd yield-farm-entry
		set_relaychain_block_number(600);
		assert_ok!(hydradx_runtime::OmnipoolLiquidityMining::claim_rewards(
			Origin::signed(CHARLIE.into()),
			deposit_id,
			yield_farm_2_id
		));

		//Assert
		//NOTE: can't assert state in the deposit because fields are private
		let expected_claimed_amount = 265_u128;
		assert_eq!(
			hydradx_runtime::Currencies::free_balance(HDX, &CHARLIE.into()),
			bob_hdx_balance_0 + expected_claimed_amount
		);

		//Act & assert 2 - claim rewards in the same period for same yield-farm-entry should not work.
		assert_noop!(
			hydradx_runtime::OmnipoolLiquidityMining::claim_rewards(
				Origin::signed(CHARLIE.into()),
				deposit_id,
				yield_farm_2_id
			),
			warehouse_liquidity_mining::Error::<hydradx_runtime::Runtime, Instance1>::DoubleClaimInPeriod
		);

		let bob_hdx_balance_0 = hydradx_runtime::Currencies::free_balance(HDX, &CHARLIE.into());
		//Act 3 - claim rewards for differnt yield-farm-entry in the same period should work.
		assert_ok!(hydradx_runtime::OmnipoolLiquidityMining::claim_rewards(
			Origin::signed(CHARLIE.into()),
			deposit_id,
			yield_farm_1_id
		));

		//Assert
		//NOTE: can't assert state in the deposit because fields are private
		let expected_claimed_amount = 568_u128;
		assert_eq!(
			hydradx_runtime::Currencies::free_balance(HDX, &CHARLIE.into()),
			bob_hdx_balance_0 + expected_claimed_amount
		);
	});
}

#[test]
fn withdraw_shares_should_work_when_deposit_exists() {
	TestNet::reset();

	Hydra::execute_with(|| {
		let global_farm_1_id = 1;
		let global_farm_2_id = 2;
		let yield_farm_1_id = 3;
		let yield_farm_2_id = 4;

		//Arrange
		init_omnipool();
		seed_lm_pot();
		//necessary for oracle to have a price.
		do_lrna_hdx_trade();

		//NOTE: necessary to get oracle price.
		hydradx_run_to_block(100);
		set_relaychain_block_number(100);
		create_global_farm();
		create_global_farm();

		set_relaychain_block_number(200);
		create_yield_farm(global_farm_1_id, ETH);
		create_yield_farm(global_farm_2_id, ETH);

		set_relaychain_block_number(300);

		assert_ok!(hydradx_runtime::Currencies::update_balance(
			hydradx_runtime::Origin::root(),
			CHARLIE.into(),
			ETH,
			10_000 * UNITS as i128,
		));

		let position_id = omnipool_add_liquidity(CHARLIE.into(), ETH, 1_000 * UNITS);
		assert_nft_owner!(
			hydradx_runtime::OmnipoolCollectionId::get(),
			position_id,
			CHARLIE.into()
		);

		set_relaychain_block_number(400);
		let deposit_id = 1;
		assert_ok!(hydradx_runtime::OmnipoolLiquidityMining::deposit_shares(
			Origin::signed(CHARLIE.into()),
			global_farm_1_id,
			yield_farm_1_id,
			position_id
		));

		set_relaychain_block_number(500);
		assert_ok!(hydradx_runtime::OmnipoolLiquidityMining::redeposit_shares(
			Origin::signed(CHARLIE.into()),
			global_farm_2_id,
			yield_farm_2_id,
			deposit_id
		));

		assert!(
			warehouse_liquidity_mining::Deposit::<hydradx_runtime::Runtime, Instance1>::get(deposit_id)
				.unwrap()
				.get_yield_farm_entry(yield_farm_2_id)
				.is_some()
		);

		let bob_hdx_balance_0 = hydradx_runtime::Currencies::free_balance(HDX, &CHARLIE.into());
		//Act 1 - withdraw shares from 2-nd yield-farm
		set_relaychain_block_number(600);
		assert_ok!(hydradx_runtime::OmnipoolLiquidityMining::withdraw_shares(
			Origin::signed(CHARLIE.into()),
			deposit_id,
			yield_farm_2_id
		));

		//Assert
		//NOTE: withdraw is claiming rewards automatically
		let expected_claimed_amount = 265_u128;
		assert_eq!(
			hydradx_runtime::Currencies::free_balance(HDX, &CHARLIE.into()),
			bob_hdx_balance_0 + expected_claimed_amount
		);

		//NOTE:	omnipool position should not be unlocked because deposit wasn't destroyed(it has 1
		//yield-farm-entry left)
		//assert LM deposit
		assert_nft_owner!(hydradx_runtime::OmnipoolLMCollectionId::get(), 1, CHARLIE.into());
		//original position owner should be palelt account
		let lm_account = hydradx_runtime::OmnipoolLiquidityMining::account_id();
		assert_nft_owner!(hydradx_runtime::OmnipoolCollectionId::get(), position_id, lm_account);

		//Check if yield-farm-entry was removed from the deposit.
		assert!(
			warehouse_liquidity_mining::Deposit::<hydradx_runtime::Runtime, Instance1>::get(deposit_id)
				.unwrap()
				.get_yield_farm_entry(yield_farm_2_id)
				.is_none()
		);

		set_relaychain_block_number(700);
		//Arrange - claim before withdraw
		assert_ok!(hydradx_runtime::OmnipoolLiquidityMining::claim_rewards(
			Origin::signed(CHARLIE.into()),
			deposit_id,
			yield_farm_1_id
		),);

		let bob_hdx_balance_0 = hydradx_runtime::Currencies::free_balance(HDX, &CHARLIE.into());
		//Act 2 - claim and withdraw should in the same period should work.
		assert_ok!(hydradx_runtime::OmnipoolLiquidityMining::withdraw_shares(
			Origin::signed(CHARLIE.into()),
			deposit_id,
			yield_farm_1_id
		));

		//Assert
		//NOTE: claim happened before withdraw in this period so no rewards should be claimed.
		assert_eq!(
			hydradx_runtime::Currencies::free_balance(HDX, &CHARLIE.into()),
			bob_hdx_balance_0
		);

		//NOTE: last shares were unlockend and deposit's nft should be destroyed and omnipool's
		//position should be unlocked.
		assert!(warehouse_liquidity_mining::Deposit::<hydradx_runtime::Runtime, Instance1>::get(deposit_id).is_none());
		//LM nft should be destroyed
		assert!(hydradx_runtime::Uniques::owner(hydradx_runtime::OmnipoolLMCollectionId::get(), deposit_id).is_none());
		//omnpool's position should be unlocekd
		assert_nft_owner!(
			hydradx_runtime::OmnipoolCollectionId::get(),
			position_id,
			CHARLIE.into()
		);
	});
}

fn init_omnipool() {
	let native_price = FixedU128::from_inner(1201500000000000);
	let stable_price = FixedU128::from_inner(45_000_000_000);

	assert_ok!(hydradx_runtime::Omnipool::set_tvl_cap(
		hydradx_runtime::Origin::root(),
		u128::MAX,
	));

	assert_ok!(hydradx_runtime::Omnipool::initialize_pool(
		hydradx_runtime::Origin::root(),
		stable_price,
		native_price,
		Permill::from_percent(100),
		Permill::from_percent(10)
	));

	let token_price = FixedU128::from_inner(25_650_000_000_000_000_000);

	assert_ok!(hydradx_runtime::Omnipool::add_token(
		hydradx_runtime::Origin::root(),
		DOT,
		token_price,
		Permill::from_percent(100),
		AccountId::from(BOB),
	));

	let token_price = FixedU128::from_inner(71_145_071_145_071);

	assert_ok!(hydradx_runtime::Omnipool::add_token(
		hydradx_runtime::Origin::root(),
		ETH,
		token_price,
		Permill::from_percent(100),
		AccountId::from(BOB),
	));

	let btc_price = FixedU128::from_inner(9_647_109_647_109_650_000_000_000);

	assert_ok!(hydradx_runtime::Omnipool::add_token(
		hydradx_runtime::Origin::root(),
		BTC,
		btc_price,
		Permill::from_percent(100),
		AccountId::from(BOB),
	));

	let lrna_price = FixedU128::from_inner(71_145_071_145_071);

	assert_ok!(hydradx_runtime::Omnipool::add_token(
		hydradx_runtime::Origin::root(),
		LRNA,
		lrna_price,
		Permill::from_percent(100),
		AccountId::from(BOB),
	));
}

fn create_global_farm() {
	let total_rewards = 1_000_000 * UNITS;

	assert_ok!(hydradx_runtime::Balances::set_balance(
		hydradx_runtime::Origin::root(),
		Treasury::account_id(),
		total_rewards,
		0,
	));

	assert_ok!(hydradx_runtime::OmnipoolLiquidityMining::create_global_farm(
		hydradx_runtime::Origin::root(),
		total_rewards,
		1_000_000,
		10,
		HDX,
		Treasury::account_id(),
		Perquintill::from_parts(570_776_255_707),
		1_000,
	));
}

fn create_yield_farm(id: GlobalFarmId, asset: AssetId) {
	assert_ok!(hydradx_runtime::OmnipoolLiquidityMining::create_yield_farm(
		Origin::signed(Treasury::account_id()),
		id,
		asset,
		FixedU128::one(),
		Some(LoyaltyCurve::default())
	));
}

fn omnipool_add_liquidity(lp: AccountId, asset: AssetId, amount: Balance) -> primitives::ItemId {
	use hydradx_runtime::Omnipool;

	let current_position_id = Omnipool::next_position_id();

	assert_ok!(Omnipool::add_liquidity(Origin::signed(lp), asset, amount));

	current_position_id
}

//This function add initial amount in native currency to pot to prevent dusting.
fn seed_lm_pot() {
	//prevent pot account from dusting
	let pot = warehouse_liquidity_mining::Pallet::<hydradx_runtime::Runtime, Instance1>::pot_account_id().unwrap();
	assert_ok!(hydradx_runtime::Currencies::update_balance(
		hydradx_runtime::Origin::root(),
		pot,
		HDX,
		100 * UNITS as i128,
	));
}

<<<<<<< HEAD
fn do_lrna_hdx_trade() {
	assert_ok!(hydradx_runtime::Currencies::update_balance(
		hydradx_runtime::Origin::root(),
		DAVE.into(),
		HDX,
		100 * UNITS as i128,
	));

	assert_ok!(hydradx_runtime::Currencies::update_balance(
		hydradx_runtime::Origin::root(),
		DAVE.into(),
		LRNA,
		100 * UNITS as i128,
	));

	assert_ok!(hydradx_runtime::Omnipool::sell(
		hydradx_runtime::Origin::signed(DAVE.into()),
		LRNA,
		HDX,
		UNITS,
		0,
	));
=======
#[test]
fn position_should_be_valued_correctly_when_oracle_is_used() {
	TestNet::reset();

	Hydra::execute_with(|| {
		let global_farm_id = 1;
		let yield_farm_id = 2;

		//Arrange
		init_omnipool();
		seed_lm_pot();

		//NOTE: necessary to get oracle price.
		hydradx_run_to_block(100);
		set_relaychain_block_number(100);
		create_global_farm();

		set_relaychain_block_number(200);
		create_yield_farm(global_farm_id, ETH);

		set_relaychain_block_number(300);

		assert_ok!(hydradx_runtime::Currencies::update_balance(
			hydradx_runtime::Origin::root(),
			CHARLIE.into(),
			ETH,
			10_000 * UNITS as i128,
		));

		hydradx_run_to_block(400);
		set_relaychain_block_number(400);

		//NOTE: we don't have any trades in mocked env so position should be valued same using
		//oracle and omnipool's spot price.
		let position_id = omnipool_add_liquidity(CHARLIE.into(), ETH, 1_000 * UNITS);
		let omnipool_position = hydradx_runtime::Omnipool::load_position(position_id, CHARLIE.into()).unwrap();
		let omnipool_asset_state = hydradx_runtime::Omnipool::load_asset_state(omnipool_position.asset_id).unwrap();

		let expected_position_value = omnipool_asset_state
			.price()
			.unwrap()
			.checked_mul_int(omnipool_position.amount)
			.unwrap();

		let deposit_id = 1;
		assert_ok!(hydradx_runtime::OmnipoolLiquidityMining::deposit_shares(
			Origin::signed(CHARLIE.into()),
			global_farm_id,
			yield_farm_id,
			position_id
		));

		let deposit = warehouse_liquidity_mining::Deposit::<
			hydradx_runtime::Runtime,
			warehouse_liquidity_mining::Instance1,
		>::get(deposit_id)
		.unwrap();

		use warehouse_liquidity_mining::DepositData;
		let mut expected_deposit: DepositData<hydradx_runtime::Runtime, warehouse_liquidity_mining::Instance1> =
			DepositData::new(1_000_000_000_000_000_u128, ETH);

		expected_deposit
			.add_yield_farm_entry(YieldFarmEntry::new(
				global_farm_id,
				yield_farm_id,
				expected_position_value,
				FixedU128::zero(),
				40,
				0,
			))
			.unwrap();

		assert_eq!(expected_deposit, deposit);
	});
>>>>>>> 88ce4822
}<|MERGE_RESOLUTION|>--- conflicted
+++ resolved
@@ -28,7 +28,7 @@
 use primitives::AssetId;
 use sp_runtime::{
 	traits::{One, Zero},
-	FixedU128, Permill, Perquintill,
+	FixedPointNumber, FixedU128, Permill, Perquintill,
 };
 use xcm_emulator::TestExt;
 
@@ -646,7 +646,6 @@
 	));
 }
 
-<<<<<<< HEAD
 fn do_lrna_hdx_trade() {
 	assert_ok!(hydradx_runtime::Currencies::update_balance(
 		hydradx_runtime::Origin::root(),
@@ -669,7 +668,8 @@
 		UNITS,
 		0,
 	));
-=======
+}
+
 #[test]
 fn position_should_be_valued_correctly_when_oracle_is_used() {
 	TestNet::reset();
@@ -745,5 +745,4 @@
 
 		assert_eq!(expected_deposit, deposit);
 	});
->>>>>>> 88ce4822
 }