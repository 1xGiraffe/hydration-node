--- conflicted
+++ resolved
@@ -38,11 +38,8 @@
   'pallets/democracy',
   'runtime/hydradx/src/evm/evm-utility/macro',
   'pallets/referrals',
-<<<<<<< HEAD
+  'pallets/evm-accounts',
   'pallets/dynamic-evm-fee'
-=======
-  'pallets/evm-accounts',
->>>>>>> 7ac267b9
 ]
 
 [workspace.dependencies]
