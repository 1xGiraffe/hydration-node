--- conflicted
+++ resolved
@@ -1,10 +1,6 @@
 [package]
 name = "hydradx-runtime"
-<<<<<<< HEAD
-version = "242.0.0"
-=======
-version = "243.0.0"
->>>>>>> 975196bb
+version = "244.0.0"
 authors = ["GalacticCouncil"]
 edition = "2021"
 license = "Apache 2.0"
