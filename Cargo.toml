[profile.release]
panic = 'unwind'

[workspace]
members = [
  'node',
  'runtime/hydradx',
  'pallets/omnipool',
  'pallets/dca',
  'primitives',
  'utils/build-script-utils',
   'integration-tests',
  'pallets/circuit-breaker',
  'pallets/xcm-rate-limiter',
  'pallets/omnipool-liquidity-mining',
  'scraper',
  'traits',
  'pallets/relaychain-info',
  'pallets/route-executor',
  'pallets/transaction-multi-payment',
  'pallets/asset-registry',
  'runtime/adapters',
  'pallets/collator-rewards',
  'pallets/transaction-pause',
  'pallets/ema-oracle',
  'pallets/liquidity-mining',
  'pallets/currencies',
  'pallets/stableswap',
  'utils/test-utils',
  'pallets/dynamic-fees',
  'pallets/duster',
  'pallets/otc',
  'pallets/bonds',
  'pallets/lbp',
  'pallets/nft',
  'math',
  'pallets/staking',
  'pallets/democracy',
  'runtime/hydradx/src/evm/evm-utility/macro',
  'pallets/referrals',
<<<<<<< HEAD
  'runtime-mock',
=======
  'pallets/evm-accounts',
>>>>>>> 5bba8e4b
]

[workspace.dependencies]
log = "0.4.20"
async-trait = "0.1"
futures = "0.3.25"
hex-literal = "0.4.1"
hydra-dx-math = { path = "math", default-features = false }
hydradx = { path = "node", default-features = false }
hydradx-traits = { path = "traits", default-features = false }
primitives = { path = "primitives", default-features = false }

hydradx-adapters = { path = "runtime/adapters", default-features = false }
hydradx-runtime = { path = "runtime/hydradx", default-features = false }

pallet-asset-registry = { path = "pallets/asset-registry", default-features = false }
pallet-circuit-breaker = { path = "pallets/circuit-breaker", default-features = false }
pallet-claims = { path = "pallets/claims", default-features = false }
pallet-collator-rewards = { path = "pallets/collator-rewards", default-features = false }
pallet-currencies = { path = "pallets/currencies", default-features = false }
pallet-dca = { path = "pallets/dca", default-features = false }
pallet-duster = { path = "pallets/duster", default-features = false }
pallet-dynamic-fees = { path = "pallets/dynamic-fees", default-features = false }
pallet-ema-oracle = { path = "pallets/ema-oracle", default-features = false }
pallet-genesis-history = { path = "pallets/genesis-history", default-features = false }
pallet-liquidity-mining = { path = "pallets/liquidity-mining", default-features = false }
pallet-nft = { path = "pallets/nft", default-features = false }
pallet-omnipool = { path = "pallets/omnipool", default-features = false }
pallet-omnipool-liquidity-mining = { path = "pallets/omnipool-liquidity-mining", default-features = false }
pallet-otc = { path = "pallets/otc", default-features = false}
pallet-relaychain-info = { path = "pallets/relaychain-info", default-features = false }
pallet-route-executor = { path = "pallets/route-executor", default-features = false }
pallet-stableswap = { path = "pallets/stableswap", default-features = false }
pallet-transaction-multi-payment = { path = "pallets/transaction-multi-payment", default-features = false }
pallet-transaction-pause = { path = "pallets/transaction-pause", default-features = false }
pallet-staking = { path = "pallets/staking", default-features = false }
pallet-democracy= { path = "pallets/democracy", default-features = false }
pallet-xcm-rate-limiter = { path = "pallets/xcm-rate-limiter", default-features = false }
warehouse-liquidity-mining = { package = "pallet-liquidity-mining", path = "pallets/liquidity-mining", default-features = false }
pallet-bonds = { path = "pallets/bonds", default-features = false}
pallet-lbp = { path = "pallets/lbp", default-features = false}
pallet-xyk = { path = "pallets/xyk", default-features = false}
pallet-referrals = { path = "pallets/referrals", default-features = false}
pallet-evm-accounts = { path = "pallets/evm-accounts", default-features = false}
pallet-evm-accounts-rpc-runtime-api = { path = "pallets/evm-accounts/rpc/runtime-api", default-features = false}

hydra-dx-build-script-utils = { path = "utils/build-script-utils", default-features = false }
scraper = { path = "scraper", default-features = false }
runtime-mock = { path = "runtime-mock", default-features = false }
test-utils = { path = "utils/test-utils", default-features = false }

integration-tests = { path = "integration-tests", default-features = false }

# Codec
codec = { package = "parity-scale-codec", version = "3.4.0", default-features = false, features = ["derive"] }
scale-info = { version = "2.1.2", default-features = false, features = ["derive"] }
primitive-types = { version = "0.12.0", default-features = false }

# Frame
frame-benchmarking = { git = "https://github.com/paritytech/polkadot-sdk", rev = "c8d2251cafadc108ba2f1f8a3208dc547ff38901", default-features = false }
frame-benchmarking-cli = { git = "https://github.com/paritytech/polkadot-sdk", rev = "c8d2251cafadc108ba2f1f8a3208dc547ff38901", default-features = false }
frame-executive = { git = "https://github.com/paritytech/polkadot-sdk", rev = "c8d2251cafadc108ba2f1f8a3208dc547ff38901", default-features = false }
frame-remote-externalities = { git = "https://github.com/paritytech/polkadot-sdk", rev = "c8d2251cafadc108ba2f1f8a3208dc547ff38901", default-features = false }
frame-support = { git = "https://github.com/paritytech/polkadot-sdk", rev = "c8d2251cafadc108ba2f1f8a3208dc547ff38901", default-features = false }
frame-system = { git = "https://github.com/paritytech/polkadot-sdk", rev = "c8d2251cafadc108ba2f1f8a3208dc547ff38901", default-features = false }
frame-system-benchmarking = { git = "https://github.com/paritytech/polkadot-sdk", rev = "c8d2251cafadc108ba2f1f8a3208dc547ff38901", default-features = false }
frame-system-rpc-runtime-api = { git = "https://github.com/paritytech/polkadot-sdk", rev = "c8d2251cafadc108ba2f1f8a3208dc547ff38901", default-features = false }
frame-try-runtime = { git = "https://github.com/paritytech/polkadot-sdk", rev = "c8d2251cafadc108ba2f1f8a3208dc547ff38901", default-features = false }
sp-api = { git = "https://github.com/paritytech/polkadot-sdk", rev = "c8d2251cafadc108ba2f1f8a3208dc547ff38901", default-features = false }
sp-arithmetic = { git = "https://github.com/paritytech/polkadot-sdk", rev = "c8d2251cafadc108ba2f1f8a3208dc547ff38901", default-features = false }
sp-authority-discovery = { git = "https://github.com/paritytech/polkadot-sdk", rev = "c8d2251cafadc108ba2f1f8a3208dc547ff38901", default-features = false }
sp-block-builder = { git = "https://github.com/paritytech/polkadot-sdk", rev = "c8d2251cafadc108ba2f1f8a3208dc547ff38901", default-features = false }
sp-blockchain = { git = "https://github.com/paritytech/polkadot-sdk", rev = "c8d2251cafadc108ba2f1f8a3208dc547ff38901", default-features = false }
sp-consensus = { git = "https://github.com/paritytech/polkadot-sdk", rev = "c8d2251cafadc108ba2f1f8a3208dc547ff38901", default-features = false }
sp-consensus-aura = { git = "https://github.com/paritytech/polkadot-sdk", rev = "c8d2251cafadc108ba2f1f8a3208dc547ff38901", default-features = false }
sp-consensus-babe = { git = "https://github.com/paritytech/polkadot-sdk", rev = "c8d2251cafadc108ba2f1f8a3208dc547ff38901", default-features = false }
sp-core = { git = "https://github.com/paritytech/polkadot-sdk", rev = "c8d2251cafadc108ba2f1f8a3208dc547ff38901", default-features = false }
sp-externalities = { git = "https://github.com/paritytech/polkadot-sdk", rev = "c8d2251cafadc108ba2f1f8a3208dc547ff38901", default-features = false }
sp-inherents = { git = "https://github.com/paritytech/polkadot-sdk", rev = "c8d2251cafadc108ba2f1f8a3208dc547ff38901", default-features = false }
sp-io = { git = "https://github.com/paritytech/polkadot-sdk", rev = "c8d2251cafadc108ba2f1f8a3208dc547ff38901", default-features = false }
sp-keystore = { git = "https://github.com/paritytech/polkadot-sdk", rev = "c8d2251cafadc108ba2f1f8a3208dc547ff38901", default-features = false }
sp-npos-elections = { git = "https://github.com/paritytech/polkadot-sdk", rev = "c8d2251cafadc108ba2f1f8a3208dc547ff38901", default-features = false }
sp-offchain = { git = "https://github.com/paritytech/polkadot-sdk", rev = "c8d2251cafadc108ba2f1f8a3208dc547ff38901", default-features = false }
sc-offchain = { git = "https://github.com/paritytech/polkadot-sdk", rev = "c8d2251cafadc108ba2f1f8a3208dc547ff38901", default-features = false }
sp-rpc = { git = "https://github.com/paritytech/polkadot-sdk", rev = "c8d2251cafadc108ba2f1f8a3208dc547ff38901", default-features = false }
sp-runtime = { git = "https://github.com/paritytech/polkadot-sdk", rev = "c8d2251cafadc108ba2f1f8a3208dc547ff38901", default-features = false }
sp-session = { git = "https://github.com/paritytech/polkadot-sdk", rev = "c8d2251cafadc108ba2f1f8a3208dc547ff38901", default-features = false }
sp-staking = { git = "https://github.com/paritytech/polkadot-sdk", rev = "c8d2251cafadc108ba2f1f8a3208dc547ff38901", default-features = false }
sp-std = { git = "https://github.com/paritytech/polkadot-sdk", rev = "c8d2251cafadc108ba2f1f8a3208dc547ff38901", default-features = false }
sp-storage = { git = "https://github.com/paritytech/polkadot-sdk", rev = "c8d2251cafadc108ba2f1f8a3208dc547ff38901", default-features = false }
sp-state-machine = { git = "https://github.com/paritytech/polkadot-sdk", rev = "c8d2251cafadc108ba2f1f8a3208dc547ff38901", default-features = false }
sp-timestamp = { git = "https://github.com/paritytech/polkadot-sdk", rev = "c8d2251cafadc108ba2f1f8a3208dc547ff38901", default-features = false }
sp-tracing = { git = "https://github.com/paritytech/polkadot-sdk", rev = "c8d2251cafadc108ba2f1f8a3208dc547ff38901", default-features = false }
sp-transaction-pool = { git = "https://github.com/paritytech/polkadot-sdk", rev = "c8d2251cafadc108ba2f1f8a3208dc547ff38901", default-features = false }
sp-trie = { git = "https://github.com/paritytech/polkadot-sdk", rev = "c8d2251cafadc108ba2f1f8a3208dc547ff38901", default-features = false }
sp-version = { git = "https://github.com/paritytech/polkadot-sdk", rev = "c8d2251cafadc108ba2f1f8a3208dc547ff38901", default-features = false }
sc-basic-authorship = { git = "https://github.com/paritytech/polkadot-sdk", rev = "c8d2251cafadc108ba2f1f8a3208dc547ff38901", default-features = false }
sc-chain-spec = { git = "https://github.com/paritytech/polkadot-sdk", rev = "c8d2251cafadc108ba2f1f8a3208dc547ff38901", default-features = false }
sc-cli = { git = "https://github.com/paritytech/polkadot-sdk", rev = "c8d2251cafadc108ba2f1f8a3208dc547ff38901", default-features = false }
sc-client-api = { git = "https://github.com/paritytech/polkadot-sdk", rev = "c8d2251cafadc108ba2f1f8a3208dc547ff38901", default-features = false }
sc-client-db = { git = "https://github.com/paritytech/polkadot-sdk", rev = "c8d2251cafadc108ba2f1f8a3208dc547ff38901", default-features = false }
sc-consensus = { git = "https://github.com/paritytech/polkadot-sdk", rev = "c8d2251cafadc108ba2f1f8a3208dc547ff38901", default-features = false }
sc-consensus-aura = { git = "https://github.com/paritytech/polkadot-sdk", rev = "c8d2251cafadc108ba2f1f8a3208dc547ff38901", default-features = false }
sc-consensus-grandpa = { git = "https://github.com/paritytech/polkadot-sdk", rev = "c8d2251cafadc108ba2f1f8a3208dc547ff38901", default-features = false }
sc-executor = { git = "https://github.com/paritytech/polkadot-sdk", rev = "c8d2251cafadc108ba2f1f8a3208dc547ff38901", default-features = false }
sc-keystore = { git = "https://github.com/paritytech/polkadot-sdk", rev = "c8d2251cafadc108ba2f1f8a3208dc547ff38901", default-features = false }
sc-network = { git = "https://github.com/paritytech/polkadot-sdk", rev = "c8d2251cafadc108ba2f1f8a3208dc547ff38901", default-features = false }
sc-network-sync = { git = "https://github.com/paritytech/polkadot-sdk", rev = "c8d2251cafadc108ba2f1f8a3208dc547ff38901", default-features = false }
sc-network-common = { git = "https://github.com/paritytech/polkadot-sdk", rev = "c8d2251cafadc108ba2f1f8a3208dc547ff38901", default-features = false }
sc-rpc = { git = "https://github.com/paritytech/polkadot-sdk", rev = "c8d2251cafadc108ba2f1f8a3208dc547ff38901", default-features = false }
sc-rpc-api = { git = "https://github.com/paritytech/polkadot-sdk", rev = "c8d2251cafadc108ba2f1f8a3208dc547ff38901", default-features = false }
sc-service = { git = "https://github.com/paritytech/polkadot-sdk", rev = "c8d2251cafadc108ba2f1f8a3208dc547ff38901", default-features = false }
sc-telemetry = { git = "https://github.com/paritytech/polkadot-sdk", rev = "c8d2251cafadc108ba2f1f8a3208dc547ff38901", default-features = false }
sc-tracing = { git = "https://github.com/paritytech/polkadot-sdk", rev = "c8d2251cafadc108ba2f1f8a3208dc547ff38901", default-features = false }
sc-transaction-pool = { git = "https://github.com/paritytech/polkadot-sdk", rev = "c8d2251cafadc108ba2f1f8a3208dc547ff38901", default-features = false }
sc-transaction-pool-api = { git = "https://github.com/paritytech/polkadot-sdk", rev = "c8d2251cafadc108ba2f1f8a3208dc547ff38901", default-features = false }
sc-sysinfo = { git = "https://github.com/paritytech/polkadot-sdk", rev = "c8d2251cafadc108ba2f1f8a3208dc547ff38901", default-features = false }

# Substrate Pallets
pallet-aura = { git = "https://github.com/paritytech/polkadot-sdk", rev = "c8d2251cafadc108ba2f1f8a3208dc547ff38901", default-features = false }
pallet-authorship = { git = "https://github.com/paritytech/polkadot-sdk", rev = "c8d2251cafadc108ba2f1f8a3208dc547ff38901", default-features = false }
pallet-balances = { git = "https://github.com/paritytech/polkadot-sdk", rev = "c8d2251cafadc108ba2f1f8a3208dc547ff38901", default-features = false }
pallet-bags-list = { git = "https://github.com/paritytech/polkadot-sdk", rev = "c8d2251cafadc108ba2f1f8a3208dc547ff38901", default-features = false }
pallet-collective = { git = "https://github.com/paritytech/polkadot-sdk", rev = "c8d2251cafadc108ba2f1f8a3208dc547ff38901", default-features = false }
pallet-elections-phragmen = { git = "https://github.com/paritytech/polkadot-sdk", rev = "c8d2251cafadc108ba2f1f8a3208dc547ff38901", default-features = false }
pallet-identity = { git = "https://github.com/paritytech/polkadot-sdk", rev = "c8d2251cafadc108ba2f1f8a3208dc547ff38901", default-features = false }
pallet-multisig = { git = "https://github.com/paritytech/polkadot-sdk", rev = "c8d2251cafadc108ba2f1f8a3208dc547ff38901", default-features = false }
pallet-preimage = { git = "https://github.com/paritytech/polkadot-sdk", rev = "c8d2251cafadc108ba2f1f8a3208dc547ff38901", default-features = false }
pallet-proxy = { git = "https://github.com/paritytech/polkadot-sdk", rev = "c8d2251cafadc108ba2f1f8a3208dc547ff38901", default-features = false }
pallet-scheduler = { git = "https://github.com/paritytech/polkadot-sdk", rev = "c8d2251cafadc108ba2f1f8a3208dc547ff38901", default-features = false }
pallet-session = { git = "https://github.com/paritytech/polkadot-sdk", rev = "c8d2251cafadc108ba2f1f8a3208dc547ff38901", default-features = false }
pallet-sudo = { git = "https://github.com/paritytech/polkadot-sdk", rev = "c8d2251cafadc108ba2f1f8a3208dc547ff38901", default-features = false }
pallet-timestamp = { git = "https://github.com/paritytech/polkadot-sdk", rev = "c8d2251cafadc108ba2f1f8a3208dc547ff38901", default-features = false }
pallet-tips = { git = "https://github.com/paritytech/polkadot-sdk", rev = "c8d2251cafadc108ba2f1f8a3208dc547ff38901", default-features = false }
pallet-transaction-payment = { git = "https://github.com/paritytech/polkadot-sdk", rev = "c8d2251cafadc108ba2f1f8a3208dc547ff38901", default-features = false }
pallet-transaction-payment-rpc = { git = "https://github.com/paritytech/polkadot-sdk", rev = "c8d2251cafadc108ba2f1f8a3208dc547ff38901", default-features = false }
pallet-transaction-payment-rpc-runtime-api = { git = "https://github.com/paritytech/polkadot-sdk", rev = "c8d2251cafadc108ba2f1f8a3208dc547ff38901", default-features = false }
pallet-treasury = { git = "https://github.com/paritytech/polkadot-sdk", rev = "c8d2251cafadc108ba2f1f8a3208dc547ff38901", default-features = false }
pallet-uniques = { git = "https://github.com/paritytech/polkadot-sdk", rev = "c8d2251cafadc108ba2f1f8a3208dc547ff38901", default-features = false }
pallet-utility = { git = "https://github.com/paritytech/polkadot-sdk", rev = "c8d2251cafadc108ba2f1f8a3208dc547ff38901", default-features = false }
pallet-im-online = { git = "https://github.com/paritytech/polkadot-sdk", rev = "c8d2251cafadc108ba2f1f8a3208dc547ff38901", default-features = false }

substrate-build-script-utils = { git = "https://github.com/paritytech/polkadot-sdk", rev = "c8d2251cafadc108ba2f1f8a3208dc547ff38901", default-features = false }
substrate-frame-rpc-system = { git = "https://github.com/paritytech/polkadot-sdk", rev = "c8d2251cafadc108ba2f1f8a3208dc547ff38901", default-features = false }
substrate-prometheus-endpoint = { git = "https://github.com/paritytech/polkadot-sdk", rev = "c8d2251cafadc108ba2f1f8a3208dc547ff38901", default-features = false }
substrate-rpc-client = { git = "https://github.com/paritytech/polkadot-sdk", rev = "c8d2251cafadc108ba2f1f8a3208dc547ff38901", default-features = false }
substrate-wasm-builder = { git = "https://github.com/paritytech/polkadot-sdk", rev = "c8d2251cafadc108ba2f1f8a3208dc547ff38901", default-features = false }

# ORML dependencies
orml-benchmarking = { git = "https://github.com/open-web3-stack/open-runtime-module-library", rev = "b3694e631df7f1ca16b1973122937753fcdee9d4", default-features = false }
orml-currencies = { git = "https://github.com/open-web3-stack/open-runtime-module-library", rev = "b3694e631df7f1ca16b1973122937753fcdee9d4", default-features = false }
orml-tokens = { git = "https://github.com/open-web3-stack/open-runtime-module-library", rev = "b3694e631df7f1ca16b1973122937753fcdee9d4", default-features = false }
orml-traits = { git = "https://github.com/open-web3-stack/open-runtime-module-library", rev = "b3694e631df7f1ca16b1973122937753fcdee9d4", default-features = false }
orml-utilities = { git = "https://github.com/open-web3-stack/open-runtime-module-library", rev = "b3694e631df7f1ca16b1973122937753fcdee9d4", default-features = false }
orml-vesting = { git = "https://github.com/open-web3-stack/open-runtime-module-library", rev = "b3694e631df7f1ca16b1973122937753fcdee9d4", default-features = false }

# orml XCM support
orml-unknown-tokens = { git = "https://github.com/open-web3-stack/open-runtime-module-library", rev = "b3694e631df7f1ca16b1973122937753fcdee9d4", default-features = false }
orml-xcm = { git = "https://github.com/open-web3-stack/open-runtime-module-library", rev = "b3694e631df7f1ca16b1973122937753fcdee9d4", default-features = false }
orml-xcm-support = { git = "https://github.com/open-web3-stack/open-runtime-module-library", rev = "b3694e631df7f1ca16b1973122937753fcdee9d4", default-features = false }
orml-xtokens = { git = "https://github.com/open-web3-stack/open-runtime-module-library", rev = "b3694e631df7f1ca16b1973122937753fcdee9d4", default-features = false }

# Cumulus dependencies
cumulus-client-cli = { git = "https://github.com/paritytech/polkadot-sdk", rev = "c8d2251cafadc108ba2f1f8a3208dc547ff38901", default-features = false }
cumulus-client-collator = { git = "https://github.com/paritytech/polkadot-sdk", rev = "c8d2251cafadc108ba2f1f8a3208dc547ff38901", default-features = false }
cumulus-client-consensus-aura = { git = "https://github.com/paritytech/polkadot-sdk", rev = "c8d2251cafadc108ba2f1f8a3208dc547ff38901", default-features = false }
cumulus-client-consensus-common = { git = "https://github.com/paritytech/polkadot-sdk", rev = "c8d2251cafadc108ba2f1f8a3208dc547ff38901", default-features = false }
cumulus-client-consensus-proposer = { git = "https://github.com/paritytech/polkadot-sdk", rev = "c8d2251cafadc108ba2f1f8a3208dc547ff38901", default-features = false }
cumulus-client-network = { git = "https://github.com/paritytech/polkadot-sdk", rev = "c8d2251cafadc108ba2f1f8a3208dc547ff38901", default-features = false }
cumulus-client-service = { git = "https://github.com/paritytech/polkadot-sdk", rev = "c8d2251cafadc108ba2f1f8a3208dc547ff38901", default-features = false }
cumulus-pallet-aura-ext = { git = "https://github.com/paritytech/polkadot-sdk", rev = "c8d2251cafadc108ba2f1f8a3208dc547ff38901", default-features = false }
cumulus-pallet-dmp-queue = { git = "https://github.com/paritytech/polkadot-sdk", rev = "c8d2251cafadc108ba2f1f8a3208dc547ff38901", default-features = false }
cumulus-pallet-parachain-system = { git = "https://github.com/paritytech/polkadot-sdk", rev = "c8d2251cafadc108ba2f1f8a3208dc547ff38901", default-features = false }
cumulus-pallet-xcm = { git = "https://github.com/paritytech/polkadot-sdk", rev = "c8d2251cafadc108ba2f1f8a3208dc547ff38901", default-features = false }
cumulus-pallet-xcmp-queue = { git = "https://github.com/paritytech/polkadot-sdk", rev = "c8d2251cafadc108ba2f1f8a3208dc547ff38901", default-features = false }
cumulus-primitives-core = { git = "https://github.com/paritytech/polkadot-sdk", rev = "c8d2251cafadc108ba2f1f8a3208dc547ff38901", default-features = false }
cumulus-primitives-parachain-inherent = { git = "https://github.com/paritytech/polkadot-sdk", rev = "c8d2251cafadc108ba2f1f8a3208dc547ff38901", default-features = false }
cumulus-primitives-timestamp = { git = "https://github.com/paritytech/polkadot-sdk", rev = "c8d2251cafadc108ba2f1f8a3208dc547ff38901", default-features = false }
cumulus-primitives-utility = { git = "https://github.com/paritytech/polkadot-sdk", rev = "c8d2251cafadc108ba2f1f8a3208dc547ff38901", default-features = false }
cumulus-relay-chain-inprocess-interface = { git = "https://github.com/paritytech/polkadot-sdk", rev = "c8d2251cafadc108ba2f1f8a3208dc547ff38901", default-features = false }
cumulus-relay-chain-interface = { git = "https://github.com/paritytech/polkadot-sdk", rev = "c8d2251cafadc108ba2f1f8a3208dc547ff38901", default-features = false }
cumulus-relay-chain-minimal-node = { git = "https://github.com/paritytech/polkadot-sdk", rev = "c8d2251cafadc108ba2f1f8a3208dc547ff38901", default-features = false }
cumulus-test-relay-sproof-builder = { git = "https://github.com/paritytech/polkadot-sdk", rev = "c8d2251cafadc108ba2f1f8a3208dc547ff38901", default-features = false }
pallet-collator-selection = { git = "https://github.com/paritytech/polkadot-sdk", rev = "c8d2251cafadc108ba2f1f8a3208dc547ff38901", default-features = false }
parachain-info = { git = "https://github.com/paritytech/polkadot-sdk", rev = "c8d2251cafadc108ba2f1f8a3208dc547ff38901", default-features = false }
xcm-emulator = { git = "https://github.com/paritytech/polkadot-sdk", rev = "c8d2251cafadc108ba2f1f8a3208dc547ff38901", default-features = false }

# Frontier
fc-consensus = { git = "https://github.com/moonbeam-foundation/frontier", rev = "bf5885a982041cc744ecbb62a2afc13d56d464dc", default-features = false }
fc-db = { git = "https://github.com/moonbeam-foundation/frontier", rev = "bf5885a982041cc744ecbb62a2afc13d56d464dc", default-features = false }
fc-mapping-sync = { git = "https://github.com/moonbeam-foundation/frontier", rev = "bf5885a982041cc744ecbb62a2afc13d56d464dc", default-features = false }
fc-rpc = { git = "https://github.com/moonbeam-foundation/frontier", rev = "bf5885a982041cc744ecbb62a2afc13d56d464dc", default-features = false }
fc-rpc-core = { git = "https://github.com/moonbeam-foundation/frontier", rev = "bf5885a982041cc744ecbb62a2afc13d56d464dc", default-features = false }

fp-consensus = { git = "https://github.com/moonbeam-foundation/frontier", rev = "bf5885a982041cc744ecbb62a2afc13d56d464dc", default-features = false }
fp-evm = { git = "https://github.com/moonbeam-foundation/frontier", rev = "bf5885a982041cc744ecbb62a2afc13d56d464dc", default-features = false }
fp-rpc = { git = "https://github.com/moonbeam-foundation/frontier", rev = "bf5885a982041cc744ecbb62a2afc13d56d464dc", default-features = false }
fp-self-contained = { git = "https://github.com/moonbeam-foundation/frontier", rev = "bf5885a982041cc744ecbb62a2afc13d56d464dc", default-features = false }
fp-storage = { git = "https://github.com/moonbeam-foundation/frontier", rev = "bf5885a982041cc744ecbb62a2afc13d56d464dc", default-features = false }

pallet-ethereum = { git = "https://github.com/moonbeam-foundation/frontier", rev = "bf5885a982041cc744ecbb62a2afc13d56d464dc", default-features = false }
pallet-evm = { git = "https://github.com/moonbeam-foundation/frontier", rev = "bf5885a982041cc744ecbb62a2afc13d56d464dc", default-features = false }
pallet-evm-chain-id = { git = "https://github.com/moonbeam-foundation/frontier", rev = "bf5885a982041cc744ecbb62a2afc13d56d464dc", default-features = false }
pallet-evm-precompile-dispatch = { git = "https://github.com/moonbeam-foundation/frontier", rev = "bf5885a982041cc744ecbb62a2afc13d56d464dc", default-features = false }
pallet-evm-precompile-simple = { git = "https://github.com/moonbeam-foundation/frontier", rev = "bf5885a982041cc744ecbb62a2afc13d56d464dc", default-features = false }
pallet-evm-precompile-modexp = { git = "https://github.com/moonbeam-foundation/frontier", rev = "bf5885a982041cc744ecbb62a2afc13d56d464dc", default-features = false }
pallet-evm-precompile-bn128 = { git = "https://github.com/moonbeam-foundation/frontier", rev = "bf5885a982041cc744ecbb62a2afc13d56d464dc", default-features = false }
pallet-evm-precompile-blake2 = { git = "https://github.com/moonbeam-foundation/frontier", rev = "bf5885a982041cc744ecbb62a2afc13d56d464dc", default-features = false }

# EVM from acala
module-evm-utility-macro = { path = "runtime/hydradx/src/evm/evm-utility/macro", default-features = false}

# Polkadot dependencies
pallet-xcm = { git = "https://github.com/paritytech/polkadot-sdk", rev = "c8d2251cafadc108ba2f1f8a3208dc547ff38901", default-features = false }
polkadot-cli = { git = "https://github.com/paritytech/polkadot-sdk", rev = "c8d2251cafadc108ba2f1f8a3208dc547ff38901" }
polkadot-core-primitives = { git = "https://github.com/paritytech/polkadot-sdk", rev = "c8d2251cafadc108ba2f1f8a3208dc547ff38901", default-features = false }
polkadot-parachain = { package = "polkadot-parachain-primitives", git = "https://github.com/paritytech/polkadot-sdk", rev = "c8d2251cafadc108ba2f1f8a3208dc547ff38901", default-features = false, features =  [
  "wasm-api",
]}
polkadot-primitives = { git = "https://github.com/paritytech/polkadot-sdk", rev = "c8d2251cafadc108ba2f1f8a3208dc547ff38901", default-features = false }
polkadot-runtime = { git = "https://github.com/paritytech/polkadot-sdk", rev = "c8d2251cafadc108ba2f1f8a3208dc547ff38901", default-features = false }
polkadot-runtime-parachains = { git = "https://github.com/paritytech/polkadot-sdk", rev = "c8d2251cafadc108ba2f1f8a3208dc547ff38901", default-features = false }
polkadot-service = { git = "https://github.com/paritytech/polkadot-sdk", rev = "c8d2251cafadc108ba2f1f8a3208dc547ff38901", default-features = false }
polkadot-xcm = { package = "staging-xcm", git = "https://github.com/paritytech/polkadot-sdk", rev = "c8d2251cafadc108ba2f1f8a3208dc547ff38901", default-features = false }
xcm = { package = "staging-xcm", git = "https://github.com/paritytech/polkadot-sdk", rev = "c8d2251cafadc108ba2f1f8a3208dc547ff38901", default-features = false }
xcm-builder = { package = "staging-xcm-builder", git = "https://github.com/paritytech/polkadot-sdk", rev = "c8d2251cafadc108ba2f1f8a3208dc547ff38901", default-features = false }
xcm-executor = { package = "staging-xcm-executor", git = "https://github.com/paritytech/polkadot-sdk", rev = "c8d2251cafadc108ba2f1f8a3208dc547ff38901", default-features = false }

kusama-runtime = { package = "staging-kusama-runtime", git = "https://github.com/paritytech/polkadot-sdk", rev = "c8d2251cafadc108ba2f1f8a3208dc547ff38901" }
polkadot-client = { git = "https://github.com/paritytech/polkadot-sdk", rev = "c8d2251cafadc108ba2f1f8a3208dc547ff38901" }
polkadot-node-core-pvf = { git = "https://github.com/paritytech/polkadot-sdk", rev = "c8d2251cafadc108ba2f1f8a3208dc547ff38901" }
polkadot-node-network-protocol = { git = "https://github.com/paritytech/polkadot-sdk", rev = "c8d2251cafadc108ba2f1f8a3208dc547ff38901" }
polkadot-node-primitives = { git = "https://github.com/paritytech/polkadot-sdk", rev = "c8d2251cafadc108ba2f1f8a3208dc547ff38901" }
polkadot-node-subsystem = { git = "https://github.com/paritytech/polkadot-sdk", rev = "c8d2251cafadc108ba2f1f8a3208dc547ff38901" }
polkadot-node-subsystem-util = { git = "https://github.com/paritytech/polkadot-sdk", rev = "c8d2251cafadc108ba2f1f8a3208dc547ff38901" }
polkadot-overseer = { git = "https://github.com/paritytech/polkadot-sdk", rev = "c8d2251cafadc108ba2f1f8a3208dc547ff38901" }
polkadot-runtime-common = { git = "https://github.com/paritytech/polkadot-sdk", rev = "c8d2251cafadc108ba2f1f8a3208dc547ff38901" }
polkadot-statement-table = { git = "https://github.com/paritytech/polkadot-sdk", rev = "c8d2251cafadc108ba2f1f8a3208dc547ff38901" }
rococo-runtime = { git = "https://github.com/paritytech/polkadot-sdk", rev = "c8d2251cafadc108ba2f1f8a3208dc547ff38901" }
westend-runtime = { git = "https://github.com/paritytech/polkadot-sdk", rev = "c8d2251cafadc108ba2f1f8a3208dc547ff38901" }

cumulus-client-pov-recovery = { git = "https://github.com/paritytech/polkadot-sdk", rev = "c8d2251cafadc108ba2f1f8a3208dc547ff38901" }
cumulus-pallet-parachain-system-proc-macro = { git = "https://github.com/paritytech/polkadot-sdk", rev = "c8d2251cafadc108ba2f1f8a3208dc547ff38901" }
cumulus-relay-chain-rpc-interface = { git = "https://github.com/paritytech/polkadot-sdk", rev = "c8d2251cafadc108ba2f1f8a3208dc547ff38901" }

[patch."https://github.com/paritytech/polkadot-sdk"]
frame-benchmarking = { git = "https://github.com/galacticcouncil/polkadot-sdk", rev = "062d92eae0f3bb9908faf2d4e241eef17368b9d3" }
frame-benchmarking-cli = { git = "https://github.com/galacticcouncil/polkadot-sdk", rev = "062d92eae0f3bb9908faf2d4e241eef17368b9d3" }
frame-executive = { git = "https://github.com/galacticcouncil/polkadot-sdk", rev = "062d92eae0f3bb9908faf2d4e241eef17368b9d3" }
frame-remote-externalities = { git = "https://github.com/galacticcouncil/polkadot-sdk", rev = "062d92eae0f3bb9908faf2d4e241eef17368b9d3" }
frame-support = { git = "https://github.com/galacticcouncil/polkadot-sdk", rev = "062d92eae0f3bb9908faf2d4e241eef17368b9d3" }
frame-system = { git = "https://github.com/galacticcouncil/polkadot-sdk", rev = "062d92eae0f3bb9908faf2d4e241eef17368b9d3" }
frame-system-benchmarking = { git = "https://github.com/galacticcouncil/polkadot-sdk", rev = "062d92eae0f3bb9908faf2d4e241eef17368b9d3" }
frame-system-rpc-runtime-api = { git = "https://github.com/galacticcouncil/polkadot-sdk", rev = "062d92eae0f3bb9908faf2d4e241eef17368b9d3" }
frame-try-runtime = { git = "https://github.com/galacticcouncil/polkadot-sdk", rev = "062d92eae0f3bb9908faf2d4e241eef17368b9d3" }
sp-api = { git = "https://github.com/galacticcouncil/polkadot-sdk", rev = "062d92eae0f3bb9908faf2d4e241eef17368b9d3" }
sp-arithmetic = { git = "https://github.com/galacticcouncil/polkadot-sdk", rev = "062d92eae0f3bb9908faf2d4e241eef17368b9d3" }
sp-authority-discovery = { git = "https://github.com/galacticcouncil/polkadot-sdk", rev = "062d92eae0f3bb9908faf2d4e241eef17368b9d3" }
sp-block-builder = { git = "https://github.com/galacticcouncil/polkadot-sdk", rev = "062d92eae0f3bb9908faf2d4e241eef17368b9d3" }
sp-blockchain = { git = "https://github.com/galacticcouncil/polkadot-sdk", rev = "062d92eae0f3bb9908faf2d4e241eef17368b9d3" }
sp-consensus = { git = "https://github.com/galacticcouncil/polkadot-sdk", rev = "062d92eae0f3bb9908faf2d4e241eef17368b9d3" }
sp-consensus-aura = { git = "https://github.com/galacticcouncil/polkadot-sdk", rev = "062d92eae0f3bb9908faf2d4e241eef17368b9d3" }
sp-consensus-babe = { git = "https://github.com/galacticcouncil/polkadot-sdk", rev = "062d92eae0f3bb9908faf2d4e241eef17368b9d3" }
sp-core = { git = "https://github.com/galacticcouncil/polkadot-sdk", rev = "062d92eae0f3bb9908faf2d4e241eef17368b9d3" }
sp-externalities = { git = "https://github.com/galacticcouncil/polkadot-sdk", rev = "062d92eae0f3bb9908faf2d4e241eef17368b9d3" }
sp-inherents = { git = "https://github.com/galacticcouncil/polkadot-sdk", rev = "062d92eae0f3bb9908faf2d4e241eef17368b9d3" }
sp-io = { git = "https://github.com/galacticcouncil/polkadot-sdk", rev = "062d92eae0f3bb9908faf2d4e241eef17368b9d3" }
sp-keystore = { git = "https://github.com/galacticcouncil/polkadot-sdk", rev = "062d92eae0f3bb9908faf2d4e241eef17368b9d3" }
sp-npos-elections = { git = "https://github.com/galacticcouncil/polkadot-sdk", rev = "062d92eae0f3bb9908faf2d4e241eef17368b9d3" }
sp-offchain = { git = "https://github.com/galacticcouncil/polkadot-sdk", rev = "062d92eae0f3bb9908faf2d4e241eef17368b9d3" }
sc-offchain = { git = "https://github.com/galacticcouncil/polkadot-sdk", rev = "062d92eae0f3bb9908faf2d4e241eef17368b9d3" }
sp-rpc = { git = "https://github.com/galacticcouncil/polkadot-sdk", rev = "062d92eae0f3bb9908faf2d4e241eef17368b9d3" }
sp-runtime = { git = "https://github.com/galacticcouncil/polkadot-sdk", rev = "062d92eae0f3bb9908faf2d4e241eef17368b9d3" }
sp-runtime-interface = { git = "https://github.com/galacticcouncil/polkadot-sdk", rev = "062d92eae0f3bb9908faf2d4e241eef17368b9d3" }
sp-runtime-interface-proc-macro = { git = "https://github.com/galacticcouncil/polkadot-sdk", rev = "062d92eae0f3bb9908faf2d4e241eef17368b9d3" }
sp-wasm-interface = { git = "https://github.com/galacticcouncil/polkadot-sdk", rev = "062d92eae0f3bb9908faf2d4e241eef17368b9d3" }
sp-session = { git = "https://github.com/galacticcouncil/polkadot-sdk", rev = "062d92eae0f3bb9908faf2d4e241eef17368b9d3" }
sp-staking = { git = "https://github.com/galacticcouncil/polkadot-sdk", rev = "062d92eae0f3bb9908faf2d4e241eef17368b9d3" }
sp-std = { git = "https://github.com/galacticcouncil/polkadot-sdk", rev = "062d92eae0f3bb9908faf2d4e241eef17368b9d3" }
sp-storage = { git = "https://github.com/galacticcouncil/polkadot-sdk", rev = "062d92eae0f3bb9908faf2d4e241eef17368b9d3" }
sp-timestamp = { git = "https://github.com/galacticcouncil/polkadot-sdk", rev = "062d92eae0f3bb9908faf2d4e241eef17368b9d3" }
sp-tracing = { git = "https://github.com/galacticcouncil/polkadot-sdk", rev = "062d92eae0f3bb9908faf2d4e241eef17368b9d3" }
sp-transaction-pool = { git = "https://github.com/galacticcouncil/polkadot-sdk", rev = "062d92eae0f3bb9908faf2d4e241eef17368b9d3" }
sp-trie = { git = "https://github.com/galacticcouncil/polkadot-sdk", rev = "062d92eae0f3bb9908faf2d4e241eef17368b9d3" }
sp-version = { git = "https://github.com/galacticcouncil/polkadot-sdk", rev = "062d92eae0f3bb9908faf2d4e241eef17368b9d3" }
sc-basic-authorship = { git = "https://github.com/galacticcouncil/polkadot-sdk", rev = "062d92eae0f3bb9908faf2d4e241eef17368b9d3" }
sc-chain-spec = { git = "https://github.com/galacticcouncil/polkadot-sdk", rev = "062d92eae0f3bb9908faf2d4e241eef17368b9d3" }
sc-cli = { git = "https://github.com/galacticcouncil/polkadot-sdk", rev = "062d92eae0f3bb9908faf2d4e241eef17368b9d3" }
sc-client-api = { git = "https://github.com/galacticcouncil/polkadot-sdk", rev = "062d92eae0f3bb9908faf2d4e241eef17368b9d3" }
sc-client-db = { git = "https://github.com/galacticcouncil/polkadot-sdk", rev = "062d92eae0f3bb9908faf2d4e241eef17368b9d3" }
sc-consensus = { git = "https://github.com/galacticcouncil/polkadot-sdk", rev = "062d92eae0f3bb9908faf2d4e241eef17368b9d3" }
sc-consensus-aura = { git = "https://github.com/galacticcouncil/polkadot-sdk", rev = "062d92eae0f3bb9908faf2d4e241eef17368b9d3" }
sc-consensus-grandpa = { git = "https://github.com/galacticcouncil/polkadot-sdk", rev = "062d92eae0f3bb9908faf2d4e241eef17368b9d3" }
sc-executor = { git = "https://github.com/galacticcouncil/polkadot-sdk", rev = "062d92eae0f3bb9908faf2d4e241eef17368b9d3" }
sc-keystore = { git = "https://github.com/galacticcouncil/polkadot-sdk", rev = "062d92eae0f3bb9908faf2d4e241eef17368b9d3" }
sc-network = { git = "https://github.com/galacticcouncil/polkadot-sdk", rev = "062d92eae0f3bb9908faf2d4e241eef17368b9d3" }
sc-network-sync = { git = "https://github.com/galacticcouncil/polkadot-sdk", rev = "062d92eae0f3bb9908faf2d4e241eef17368b9d3" }
sc-network-common = { git = "https://github.com/galacticcouncil/polkadot-sdk", rev = "062d92eae0f3bb9908faf2d4e241eef17368b9d3" }
sc-rpc = { git = "https://github.com/galacticcouncil/polkadot-sdk", rev = "062d92eae0f3bb9908faf2d4e241eef17368b9d3" }
sc-rpc-api = { git = "https://github.com/galacticcouncil/polkadot-sdk", rev = "062d92eae0f3bb9908faf2d4e241eef17368b9d3" }
sc-service = { git = "https://github.com/galacticcouncil/polkadot-sdk", rev = "062d92eae0f3bb9908faf2d4e241eef17368b9d3" }
sc-telemetry = { git = "https://github.com/galacticcouncil/polkadot-sdk", rev = "062d92eae0f3bb9908faf2d4e241eef17368b9d3" }
sc-tracing = { git = "https://github.com/galacticcouncil/polkadot-sdk", rev = "062d92eae0f3bb9908faf2d4e241eef17368b9d3" }
sc-transaction-pool = { git = "https://github.com/galacticcouncil/polkadot-sdk", rev = "062d92eae0f3bb9908faf2d4e241eef17368b9d3" }
sc-transaction-pool-api = { git = "https://github.com/galacticcouncil/polkadot-sdk", rev = "062d92eae0f3bb9908faf2d4e241eef17368b9d3" }
sc-sysinfo = { git = "https://github.com/galacticcouncil/polkadot-sdk", rev = "062d92eae0f3bb9908faf2d4e241eef17368b9d3" }

# Substrate Pallets
pallet-aura = { git = "https://github.com/galacticcouncil/polkadot-sdk", rev = "062d92eae0f3bb9908faf2d4e241eef17368b9d3" }
pallet-authorship = { git = "https://github.com/galacticcouncil/polkadot-sdk", rev = "062d92eae0f3bb9908faf2d4e241eef17368b9d3" }
pallet-bags-list = { git = "https://github.com/galacticcouncil/polkadot-sdk", rev = "062d92eae0f3bb9908faf2d4e241eef17368b9d3" }
pallet-balances = { git = "https://github.com/galacticcouncil/polkadot-sdk", rev = "062d92eae0f3bb9908faf2d4e241eef17368b9d3" }
pallet-collective = { git = "https://github.com/galacticcouncil/polkadot-sdk", rev = "062d92eae0f3bb9908faf2d4e241eef17368b9d3" }
pallet-elections-phragmen = { git = "https://github.com/galacticcouncil/polkadot-sdk", rev = "062d92eae0f3bb9908faf2d4e241eef17368b9d3" }
pallet-identity = { git = "https://github.com/galacticcouncil/polkadot-sdk", rev = "062d92eae0f3bb9908faf2d4e241eef17368b9d3" }
pallet-multisig = { git = "https://github.com/galacticcouncil/polkadot-sdk", rev = "062d92eae0f3bb9908faf2d4e241eef17368b9d3" }
pallet-preimage = { git = "https://github.com/galacticcouncil/polkadot-sdk", rev = "062d92eae0f3bb9908faf2d4e241eef17368b9d3" }
pallet-proxy = { git = "https://github.com/galacticcouncil/polkadot-sdk", rev = "062d92eae0f3bb9908faf2d4e241eef17368b9d3" }
pallet-scheduler = { git = "https://github.com/galacticcouncil/polkadot-sdk", rev = "062d92eae0f3bb9908faf2d4e241eef17368b9d3" }
pallet-session = { git = "https://github.com/galacticcouncil/polkadot-sdk", rev = "062d92eae0f3bb9908faf2d4e241eef17368b9d3" }
pallet-sudo = { git = "https://github.com/galacticcouncil/polkadot-sdk", rev = "062d92eae0f3bb9908faf2d4e241eef17368b9d3" }
pallet-timestamp = { git = "https://github.com/galacticcouncil/polkadot-sdk", rev = "062d92eae0f3bb9908faf2d4e241eef17368b9d3" }
pallet-tips = { git = "https://github.com/galacticcouncil/polkadot-sdk", rev = "062d92eae0f3bb9908faf2d4e241eef17368b9d3" }
pallet-transaction-payment = { git = "https://github.com/galacticcouncil/polkadot-sdk", rev = "062d92eae0f3bb9908faf2d4e241eef17368b9d3" }
pallet-transaction-payment-rpc = { git = "https://github.com/galacticcouncil/polkadot-sdk", rev = "062d92eae0f3bb9908faf2d4e241eef17368b9d3" }
pallet-transaction-payment-rpc-runtime-api = { git = "https://github.com/galacticcouncil/polkadot-sdk", rev = "062d92eae0f3bb9908faf2d4e241eef17368b9d3" }
pallet-treasury = { git = "https://github.com/galacticcouncil/polkadot-sdk", rev = "062d92eae0f3bb9908faf2d4e241eef17368b9d3" }
pallet-uniques = { git = "https://github.com/galacticcouncil/polkadot-sdk", rev = "062d92eae0f3bb9908faf2d4e241eef17368b9d3" }
pallet-utility = { git = "https://github.com/galacticcouncil/polkadot-sdk", rev = "062d92eae0f3bb9908faf2d4e241eef17368b9d3" }
pallet-im-online = { git = "https://github.com/galacticcouncil/polkadot-sdk", rev = "062d92eae0f3bb9908faf2d4e241eef17368b9d3" }

substrate-build-script-utils = { git = "https://github.com/galacticcouncil/polkadot-sdk", rev = "062d92eae0f3bb9908faf2d4e241eef17368b9d3" }
substrate-frame-rpc-system = { git = "https://github.com/galacticcouncil/polkadot-sdk", rev = "062d92eae0f3bb9908faf2d4e241eef17368b9d3" }
substrate-prometheus-endpoint = { git = "https://github.com/galacticcouncil/polkadot-sdk", rev = "062d92eae0f3bb9908faf2d4e241eef17368b9d3" }
substrate-rpc-client = { git = "https://github.com/galacticcouncil/polkadot-sdk", rev = "062d92eae0f3bb9908faf2d4e241eef17368b9d3" }
substrate-wasm-builder = { git = "https://github.com/galacticcouncil/polkadot-sdk", rev = "062d92eae0f3bb9908faf2d4e241eef17368b9d3" }

# Cumulus dependencies
cumulus-client-cli = { git = "https://github.com/galacticcouncil/polkadot-sdk", rev = "062d92eae0f3bb9908faf2d4e241eef17368b9d3" }
cumulus-client-collator = { git = "https://github.com/galacticcouncil/polkadot-sdk", rev = "062d92eae0f3bb9908faf2d4e241eef17368b9d3" }
cumulus-client-consensus-aura = { git = "https://github.com/galacticcouncil/polkadot-sdk", rev = "062d92eae0f3bb9908faf2d4e241eef17368b9d3" }
cumulus-client-consensus-common = { git = "https://github.com/galacticcouncil/polkadot-sdk", rev = "062d92eae0f3bb9908faf2d4e241eef17368b9d3" }
cumulus-client-consensus-proposer = { git = "https://github.com/galacticcouncil/polkadot-sdk", rev = "062d92eae0f3bb9908faf2d4e241eef17368b9d3" }
cumulus-client-network = { git = "https://github.com/galacticcouncil/polkadot-sdk", rev = "062d92eae0f3bb9908faf2d4e241eef17368b9d3" }
cumulus-client-service = { git = "https://github.com/galacticcouncil/polkadot-sdk", rev = "062d92eae0f3bb9908faf2d4e241eef17368b9d3" }
cumulus-pallet-aura-ext = { git = "https://github.com/galacticcouncil/polkadot-sdk", rev = "062d92eae0f3bb9908faf2d4e241eef17368b9d3" }
cumulus-pallet-dmp-queue = { git = "https://github.com/galacticcouncil/polkadot-sdk", rev = "062d92eae0f3bb9908faf2d4e241eef17368b9d3" }
cumulus-pallet-parachain-system = { git = "https://github.com/galacticcouncil/polkadot-sdk", rev = "062d92eae0f3bb9908faf2d4e241eef17368b9d3" }
cumulus-pallet-xcm = { git = "https://github.com/galacticcouncil/polkadot-sdk", rev = "062d92eae0f3bb9908faf2d4e241eef17368b9d3" }
cumulus-pallet-xcmp-queue = { git = "https://github.com/galacticcouncil/polkadot-sdk", rev = "062d92eae0f3bb9908faf2d4e241eef17368b9d3" }
cumulus-primitives-core = { git = "https://github.com/galacticcouncil/polkadot-sdk", rev = "062d92eae0f3bb9908faf2d4e241eef17368b9d3" }
cumulus-primitives-parachain-inherent = { git = "https://github.com/galacticcouncil/polkadot-sdk", rev = "062d92eae0f3bb9908faf2d4e241eef17368b9d3" }
cumulus-primitives-timestamp = { git = "https://github.com/galacticcouncil/polkadot-sdk", rev = "062d92eae0f3bb9908faf2d4e241eef17368b9d3" }
cumulus-primitives-utility = { git = "https://github.com/galacticcouncil/polkadot-sdk", rev = "062d92eae0f3bb9908faf2d4e241eef17368b9d3" }
cumulus-relay-chain-inprocess-interface = { git = "https://github.com/galacticcouncil/polkadot-sdk", rev = "062d92eae0f3bb9908faf2d4e241eef17368b9d3" }
cumulus-relay-chain-interface = { git = "https://github.com/galacticcouncil/polkadot-sdk", rev = "062d92eae0f3bb9908faf2d4e241eef17368b9d3" }
cumulus-relay-chain-minimal-node = { git = "https://github.com/galacticcouncil/polkadot-sdk", rev = "062d92eae0f3bb9908faf2d4e241eef17368b9d3" }
cumulus-test-relay-sproof-builder = { git = "https://github.com/galacticcouncil/polkadot-sdk", rev = "062d92eae0f3bb9908faf2d4e241eef17368b9d3" }
pallet-collator-selection = { git = "https://github.com/galacticcouncil/polkadot-sdk", rev = "062d92eae0f3bb9908faf2d4e241eef17368b9d3" }
parachain-info = { git = "https://github.com/galacticcouncil/polkadot-sdk", rev = "062d92eae0f3bb9908faf2d4e241eef17368b9d3" }
xcm-emulator = { git = "https://github.com/galacticcouncil/polkadot-sdk", rev = "062d92eae0f3bb9908faf2d4e241eef17368b9d3" }

# Polkadot dependencies
pallet-xcm = { git = "https://github.com/galacticcouncil/polkadot-sdk", rev = "062d92eae0f3bb9908faf2d4e241eef17368b9d3" }
polkadot-cli = { git = "https://github.com/galacticcouncil/polkadot-sdk", rev = "062d92eae0f3bb9908faf2d4e241eef17368b9d3" }
polkadot-core-primitives = { git = "https://github.com/galacticcouncil/polkadot-sdk", rev = "062d92eae0f3bb9908faf2d4e241eef17368b9d3" }
polkadot-parachain = { package = "polkadot-parachain-primitives", git = "https://github.com/galacticcouncil/polkadot-sdk", rev = "062d92eae0f3bb9908faf2d4e241eef17368b9d3"}
polkadot-primitives = { git = "https://github.com/galacticcouncil/polkadot-sdk", rev = "062d92eae0f3bb9908faf2d4e241eef17368b9d3" }
polkadot-runtime = { git = "https://github.com/galacticcouncil/polkadot-sdk", rev = "062d92eae0f3bb9908faf2d4e241eef17368b9d3" }
polkadot-runtime-parachains = { git = "https://github.com/galacticcouncil/polkadot-sdk", rev = "062d92eae0f3bb9908faf2d4e241eef17368b9d3" }
polkadot-service = { git = "https://github.com/galacticcouncil/polkadot-sdk", rev = "062d92eae0f3bb9908faf2d4e241eef17368b9d3" }
xcm = { package = "staging-xcm", git = "https://github.com/galacticcouncil/polkadot-sdk", rev = "062d92eae0f3bb9908faf2d4e241eef17368b9d3" }
xcm-builder = { package = "staging-xcm-builder", git = "https://github.com/galacticcouncil/polkadot-sdk", rev = "062d92eae0f3bb9908faf2d4e241eef17368b9d3" }
xcm-executor = { package = "staging-xcm-executor", git = "https://github.com/galacticcouncil/polkadot-sdk", rev = "062d92eae0f3bb9908faf2d4e241eef17368b9d3"  }

kusama-runtime = { package = "staging-kusama-runtime", git = "https://github.com/galacticcouncil/polkadot-sdk", rev = "062d92eae0f3bb9908faf2d4e241eef17368b9d3" }
polkadot-node-core-pvf = { git = "https://github.com/galacticcouncil/polkadot-sdk", rev = "062d92eae0f3bb9908faf2d4e241eef17368b9d3" }
polkadot-node-network-protocol = { git = "https://github.com/galacticcouncil/polkadot-sdk", rev = "062d92eae0f3bb9908faf2d4e241eef17368b9d3" }
polkadot-node-primitives = { git = "https://github.com/galacticcouncil/polkadot-sdk", rev = "062d92eae0f3bb9908faf2d4e241eef17368b9d3" }
polkadot-node-subsystem = { git = "https://github.com/galacticcouncil/polkadot-sdk", rev = "062d92eae0f3bb9908faf2d4e241eef17368b9d3" }
polkadot-node-subsystem-util = { git = "https://github.com/galacticcouncil/polkadot-sdk", rev = "062d92eae0f3bb9908faf2d4e241eef17368b9d3" }
polkadot-overseer = { git = "https://github.com/galacticcouncil/polkadot-sdk", rev = "062d92eae0f3bb9908faf2d4e241eef17368b9d3" }
polkadot-runtime-common = { git = "https://github.com/galacticcouncil/polkadot-sdk", rev = "062d92eae0f3bb9908faf2d4e241eef17368b9d3" }
polkadot-statement-table = { git = "https://github.com/galacticcouncil/polkadot-sdk", rev = "062d92eae0f3bb9908faf2d4e241eef17368b9d3" }
rococo-runtime = { git = "https://github.com/galacticcouncil/polkadot-sdk", rev = "062d92eae0f3bb9908faf2d4e241eef17368b9d3" }
westend-runtime = { git = "https://github.com/galacticcouncil/polkadot-sdk", rev = "062d92eae0f3bb9908faf2d4e241eef17368b9d3" }

cumulus-client-pov-recovery = { git = "https://github.com/galacticcouncil/polkadot-sdk", rev = "062d92eae0f3bb9908faf2d4e241eef17368b9d3" }
cumulus-pallet-parachain-system-proc-macro = { git = "https://github.com/galacticcouncil/polkadot-sdk", rev = "062d92eae0f3bb9908faf2d4e241eef17368b9d3" }
cumulus-relay-chain-rpc-interface = { git = "https://github.com/galacticcouncil/polkadot-sdk", rev = "062d92eae0f3bb9908faf2d4e241eef17368b9d3" }

[patch."https://github.com/moonbeam-foundation/polkadot-sdk"]
frame-benchmarking = { git = "https://github.com/galacticcouncil/polkadot-sdk", rev = "062d92eae0f3bb9908faf2d4e241eef17368b9d3" }
frame-benchmarking-cli = { git = "https://github.com/galacticcouncil/polkadot-sdk", rev = "062d92eae0f3bb9908faf2d4e241eef17368b9d3" }
frame-executive = { git = "https://github.com/galacticcouncil/polkadot-sdk", rev = "062d92eae0f3bb9908faf2d4e241eef17368b9d3" }
frame-remote-externalities = { git = "https://github.com/galacticcouncil/polkadot-sdk", rev = "062d92eae0f3bb9908faf2d4e241eef17368b9d3" }
frame-support = { git = "https://github.com/galacticcouncil/polkadot-sdk", rev = "062d92eae0f3bb9908faf2d4e241eef17368b9d3" }
frame-system = { git = "https://github.com/galacticcouncil/polkadot-sdk", rev = "062d92eae0f3bb9908faf2d4e241eef17368b9d3" }
frame-system-benchmarking = { git = "https://github.com/galacticcouncil/polkadot-sdk", rev = "062d92eae0f3bb9908faf2d4e241eef17368b9d3" }
frame-system-rpc-runtime-api = { git = "https://github.com/galacticcouncil/polkadot-sdk", rev = "062d92eae0f3bb9908faf2d4e241eef17368b9d3" }
frame-try-runtime = { git = "https://github.com/galacticcouncil/polkadot-sdk", rev = "062d92eae0f3bb9908faf2d4e241eef17368b9d3" }
sp-api = { git = "https://github.com/galacticcouncil/polkadot-sdk", rev = "062d92eae0f3bb9908faf2d4e241eef17368b9d3" }
sp-arithmetic = { git = "https://github.com/galacticcouncil/polkadot-sdk", rev = "062d92eae0f3bb9908faf2d4e241eef17368b9d3" }
sp-authority-discovery = { git = "https://github.com/galacticcouncil/polkadot-sdk", rev = "062d92eae0f3bb9908faf2d4e241eef17368b9d3" }
sp-block-builder = { git = "https://github.com/galacticcouncil/polkadot-sdk", rev = "062d92eae0f3bb9908faf2d4e241eef17368b9d3" }
sp-blockchain = { git = "https://github.com/galacticcouncil/polkadot-sdk", rev = "062d92eae0f3bb9908faf2d4e241eef17368b9d3" }
sp-consensus = { git = "https://github.com/galacticcouncil/polkadot-sdk", rev = "062d92eae0f3bb9908faf2d4e241eef17368b9d3" }
sp-consensus-aura = { git = "https://github.com/galacticcouncil/polkadot-sdk", rev = "062d92eae0f3bb9908faf2d4e241eef17368b9d3" }
sp-consensus-babe = { git = "https://github.com/galacticcouncil/polkadot-sdk", rev = "062d92eae0f3bb9908faf2d4e241eef17368b9d3" }
sp-core = { git = "https://github.com/galacticcouncil/polkadot-sdk", rev = "062d92eae0f3bb9908faf2d4e241eef17368b9d3" }
sp-externalities = { git = "https://github.com/galacticcouncil/polkadot-sdk", rev = "062d92eae0f3bb9908faf2d4e241eef17368b9d3" }
sp-inherents = { git = "https://github.com/galacticcouncil/polkadot-sdk", rev = "062d92eae0f3bb9908faf2d4e241eef17368b9d3" }
sp-io = { git = "https://github.com/galacticcouncil/polkadot-sdk", rev = "062d92eae0f3bb9908faf2d4e241eef17368b9d3" }
sp-keystore = { git = "https://github.com/galacticcouncil/polkadot-sdk", rev = "062d92eae0f3bb9908faf2d4e241eef17368b9d3" }
sp-npos-elections = { git = "https://github.com/galacticcouncil/polkadot-sdk", rev = "062d92eae0f3bb9908faf2d4e241eef17368b9d3" }
sp-offchain = { git = "https://github.com/galacticcouncil/polkadot-sdk", rev = "062d92eae0f3bb9908faf2d4e241eef17368b9d3" }
sc-offchain = { git = "https://github.com/galacticcouncil/polkadot-sdk", rev = "062d92eae0f3bb9908faf2d4e241eef17368b9d3" }
sp-rpc = { git = "https://github.com/galacticcouncil/polkadot-sdk", rev = "062d92eae0f3bb9908faf2d4e241eef17368b9d3" }
sp-runtime = { git = "https://github.com/galacticcouncil/polkadot-sdk", rev = "062d92eae0f3bb9908faf2d4e241eef17368b9d3" }
sp-runtime-interface = { git = "https://github.com/galacticcouncil/polkadot-sdk", rev = "062d92eae0f3bb9908faf2d4e241eef17368b9d3" }
sp-runtime-interface-proc-macro = { git = "https://github.com/galacticcouncil/polkadot-sdk", rev = "062d92eae0f3bb9908faf2d4e241eef17368b9d3" }
sp-wasm-interface = { git = "https://github.com/galacticcouncil/polkadot-sdk", rev = "062d92eae0f3bb9908faf2d4e241eef17368b9d3" }
sp-panic-handler = { git = "https://github.com/galacticcouncil/polkadot-sdk", rev = "062d92eae0f3bb9908faf2d4e241eef17368b9d3" }
sp-database = { git = "https://github.com/galacticcouncil/polkadot-sdk", rev = "062d92eae0f3bb9908faf2d4e241eef17368b9d3" }
sp-session = { git = "https://github.com/galacticcouncil/polkadot-sdk", rev = "062d92eae0f3bb9908faf2d4e241eef17368b9d3" }
sp-staking = { git = "https://github.com/galacticcouncil/polkadot-sdk", rev = "062d92eae0f3bb9908faf2d4e241eef17368b9d3" }
sp-std = { git = "https://github.com/galacticcouncil/polkadot-sdk", rev = "062d92eae0f3bb9908faf2d4e241eef17368b9d3" }
sp-storage = { git = "https://github.com/galacticcouncil/polkadot-sdk", rev = "062d92eae0f3bb9908faf2d4e241eef17368b9d3" }
sp-timestamp = { git = "https://github.com/galacticcouncil/polkadot-sdk", rev = "062d92eae0f3bb9908faf2d4e241eef17368b9d3" }
sp-tracing = { git = "https://github.com/galacticcouncil/polkadot-sdk", rev = "062d92eae0f3bb9908faf2d4e241eef17368b9d3" }
sp-transaction-pool = { git = "https://github.com/galacticcouncil/polkadot-sdk", rev = "062d92eae0f3bb9908faf2d4e241eef17368b9d3" }
sp-trie = { git = "https://github.com/galacticcouncil/polkadot-sdk", rev = "062d92eae0f3bb9908faf2d4e241eef17368b9d3" }
sp-version = { git = "https://github.com/galacticcouncil/polkadot-sdk", rev = "062d92eae0f3bb9908faf2d4e241eef17368b9d3" }
sc-basic-authorship = { git = "https://github.com/galacticcouncil/polkadot-sdk", rev = "062d92eae0f3bb9908faf2d4e241eef17368b9d3" }
sc-chain-spec = { git = "https://github.com/galacticcouncil/polkadot-sdk", rev = "062d92eae0f3bb9908faf2d4e241eef17368b9d3" }
sc-cli = { git = "https://github.com/galacticcouncil/polkadot-sdk", rev = "062d92eae0f3bb9908faf2d4e241eef17368b9d3" }
sc-client-api = { git = "https://github.com/galacticcouncil/polkadot-sdk", rev = "062d92eae0f3bb9908faf2d4e241eef17368b9d3" }
sc-client-db = { git = "https://github.com/galacticcouncil/polkadot-sdk", rev = "062d92eae0f3bb9908faf2d4e241eef17368b9d3" }
sc-consensus = { git = "https://github.com/galacticcouncil/polkadot-sdk", rev = "062d92eae0f3bb9908faf2d4e241eef17368b9d3" }
sc-consensus-aura = { git = "https://github.com/galacticcouncil/polkadot-sdk", rev = "062d92eae0f3bb9908faf2d4e241eef17368b9d3" }
sc-consensus-grandpa = { git = "https://github.com/galacticcouncil/polkadot-sdk", rev = "062d92eae0f3bb9908faf2d4e241eef17368b9d3" }
sc-executor = { git = "https://github.com/galacticcouncil/polkadot-sdk", rev = "062d92eae0f3bb9908faf2d4e241eef17368b9d3" }
sc-keystore = { git = "https://github.com/galacticcouncil/polkadot-sdk", rev = "062d92eae0f3bb9908faf2d4e241eef17368b9d3" }
sc-network = { git = "https://github.com/galacticcouncil/polkadot-sdk", rev = "062d92eae0f3bb9908faf2d4e241eef17368b9d3" }
sc-network-sync = { git = "https://github.com/galacticcouncil/polkadot-sdk", rev = "062d92eae0f3bb9908faf2d4e241eef17368b9d3" }
sc-network-common = { git = "https://github.com/galacticcouncil/polkadot-sdk", rev = "062d92eae0f3bb9908faf2d4e241eef17368b9d3" }
sc-rpc = { git = "https://github.com/galacticcouncil/polkadot-sdk", rev = "062d92eae0f3bb9908faf2d4e241eef17368b9d3" }
sc-rpc-api = { git = "https://github.com/galacticcouncil/polkadot-sdk", rev = "062d92eae0f3bb9908faf2d4e241eef17368b9d3" }
sc-service = { git = "https://github.com/galacticcouncil/polkadot-sdk", rev = "062d92eae0f3bb9908faf2d4e241eef17368b9d3" }
sc-telemetry = { git = "https://github.com/galacticcouncil/polkadot-sdk", rev = "062d92eae0f3bb9908faf2d4e241eef17368b9d3" }
sc-tracing = { git = "https://github.com/galacticcouncil/polkadot-sdk", rev = "062d92eae0f3bb9908faf2d4e241eef17368b9d3" }
sc-transaction-pool = { git = "https://github.com/galacticcouncil/polkadot-sdk", rev = "062d92eae0f3bb9908faf2d4e241eef17368b9d3" }
sc-transaction-pool-api = { git = "https://github.com/galacticcouncil/polkadot-sdk", rev = "062d92eae0f3bb9908faf2d4e241eef17368b9d3" }
sc-sysinfo = { git = "https://github.com/galacticcouncil/polkadot-sdk", rev = "062d92eae0f3bb9908faf2d4e241eef17368b9d3" }
sc-utils = { git = "https://github.com/galacticcouncil/polkadot-sdk", rev = "062d92eae0f3bb9908faf2d4e241eef17368b9d3" }
sp-state-machine = { git = "https://github.com/galacticcouncil/polkadot-sdk", rev = "062d92eae0f3bb9908faf2d4e241eef17368b9d3" }

# Substrate Pallets
pallet-aura = { git = "https://github.com/galacticcouncil/polkadot-sdk", rev = "062d92eae0f3bb9908faf2d4e241eef17368b9d3" }
pallet-authorship = { git = "https://github.com/galacticcouncil/polkadot-sdk", rev = "062d92eae0f3bb9908faf2d4e241eef17368b9d3" }
pallet-balances = { git = "https://github.com/galacticcouncil/polkadot-sdk", rev = "062d92eae0f3bb9908faf2d4e241eef17368b9d3" }
pallet-collective = { git = "https://github.com/galacticcouncil/polkadot-sdk", rev = "062d92eae0f3bb9908faf2d4e241eef17368b9d3" }
pallet-elections-phragmen = { git = "https://github.com/galacticcouncil/polkadot-sdk", rev = "062d92eae0f3bb9908faf2d4e241eef17368b9d3" }
pallet-identity = { git = "https://github.com/galacticcouncil/polkadot-sdk", rev = "062d92eae0f3bb9908faf2d4e241eef17368b9d3" }
pallet-multisig = { git = "https://github.com/galacticcouncil/polkadot-sdk", rev = "062d92eae0f3bb9908faf2d4e241eef17368b9d3" }
pallet-preimage = { git = "https://github.com/galacticcouncil/polkadot-sdk", rev = "062d92eae0f3bb9908faf2d4e241eef17368b9d3" }
pallet-proxy = { git = "https://github.com/galacticcouncil/polkadot-sdk", rev = "062d92eae0f3bb9908faf2d4e241eef17368b9d3" }
pallet-scheduler = { git = "https://github.com/galacticcouncil/polkadot-sdk", rev = "062d92eae0f3bb9908faf2d4e241eef17368b9d3" }
pallet-session = { git = "https://github.com/galacticcouncil/polkadot-sdk", rev = "062d92eae0f3bb9908faf2d4e241eef17368b9d3" }
pallet-sudo = { git = "https://github.com/galacticcouncil/polkadot-sdk", rev = "062d92eae0f3bb9908faf2d4e241eef17368b9d3" }
pallet-timestamp = { git = "https://github.com/galacticcouncil/polkadot-sdk", rev = "062d92eae0f3bb9908faf2d4e241eef17368b9d3" }
pallet-tips = { git = "https://github.com/galacticcouncil/polkadot-sdk", rev = "062d92eae0f3bb9908faf2d4e241eef17368b9d3" }
pallet-transaction-payment = { git = "https://github.com/galacticcouncil/polkadot-sdk", rev = "062d92eae0f3bb9908faf2d4e241eef17368b9d3" }
pallet-transaction-payment-rpc = { git = "https://github.com/galacticcouncil/polkadot-sdk", rev = "062d92eae0f3bb9908faf2d4e241eef17368b9d3" }
pallet-transaction-payment-rpc-runtime-api = { git = "https://github.com/galacticcouncil/polkadot-sdk", rev = "062d92eae0f3bb9908faf2d4e241eef17368b9d3" }
pallet-treasury = { git = "https://github.com/galacticcouncil/polkadot-sdk", rev = "062d92eae0f3bb9908faf2d4e241eef17368b9d3" }
pallet-uniques = { git = "https://github.com/galacticcouncil/polkadot-sdk", rev = "062d92eae0f3bb9908faf2d4e241eef17368b9d3" }
pallet-utility = { git = "https://github.com/galacticcouncil/polkadot-sdk", rev = "062d92eae0f3bb9908faf2d4e241eef17368b9d3" }
pallet-im-online = { git = "https://github.com/galacticcouncil/polkadot-sdk", rev = "062d92eae0f3bb9908faf2d4e241eef17368b9d3" }

substrate-build-script-utils = { git = "https://github.com/galacticcouncil/polkadot-sdk", rev = "062d92eae0f3bb9908faf2d4e241eef17368b9d3" }
substrate-frame-rpc-system = { git = "https://github.com/galacticcouncil/polkadot-sdk", rev = "062d92eae0f3bb9908faf2d4e241eef17368b9d3" }
substrate-prometheus-endpoint = { git = "https://github.com/galacticcouncil/polkadot-sdk", rev = "062d92eae0f3bb9908faf2d4e241eef17368b9d3" }
substrate-rpc-client = { git = "https://github.com/galacticcouncil/polkadot-sdk", rev = "062d92eae0f3bb9908faf2d4e241eef17368b9d3" }
substrate-wasm-builder = { git = "https://github.com/galacticcouncil/polkadot-sdk", rev = "062d92eae0f3bb9908faf2d4e241eef17368b9d3" }

# Cumulus dependencies
cumulus-client-cli = { git = "https://github.com/galacticcouncil/polkadot-sdk", rev = "062d92eae0f3bb9908faf2d4e241eef17368b9d3" }
cumulus-client-collator = { git = "https://github.com/galacticcouncil/polkadot-sdk", rev = "062d92eae0f3bb9908faf2d4e241eef17368b9d3" }
cumulus-client-consensus-aura = { git = "https://github.com/galacticcouncil/polkadot-sdk", rev = "062d92eae0f3bb9908faf2d4e241eef17368b9d3" }
cumulus-client-consensus-common = { git = "https://github.com/galacticcouncil/polkadot-sdk", rev = "062d92eae0f3bb9908faf2d4e241eef17368b9d3" }
cumulus-client-consensus-proposer = { git = "https://github.com/galacticcouncil/polkadot-sdk", rev = "062d92eae0f3bb9908faf2d4e241eef17368b9d3" }
cumulus-client-network = { git = "https://github.com/galacticcouncil/polkadot-sdk", rev = "062d92eae0f3bb9908faf2d4e241eef17368b9d3" }
cumulus-client-service = { git = "https://github.com/galacticcouncil/polkadot-sdk", rev = "062d92eae0f3bb9908faf2d4e241eef17368b9d3" }
cumulus-pallet-aura-ext = { git = "https://github.com/galacticcouncil/polkadot-sdk", rev = "062d92eae0f3bb9908faf2d4e241eef17368b9d3" }
cumulus-pallet-dmp-queue = { git = "https://github.com/galacticcouncil/polkadot-sdk", rev = "062d92eae0f3bb9908faf2d4e241eef17368b9d3" }
cumulus-pallet-parachain-system = { git = "https://github.com/galacticcouncil/polkadot-sdk", rev = "062d92eae0f3bb9908faf2d4e241eef17368b9d3" }
cumulus-pallet-xcm = { git = "https://github.com/galacticcouncil/polkadot-sdk", rev = "062d92eae0f3bb9908faf2d4e241eef17368b9d3" }
cumulus-pallet-xcmp-queue = { git = "https://github.com/galacticcouncil/polkadot-sdk", rev = "062d92eae0f3bb9908faf2d4e241eef17368b9d3" }
cumulus-primitives-core = { git = "https://github.com/galacticcouncil/polkadot-sdk", rev = "062d92eae0f3bb9908faf2d4e241eef17368b9d3" }
cumulus-primitives-parachain-inherent = { git = "https://github.com/galacticcouncil/polkadot-sdk", rev = "062d92eae0f3bb9908faf2d4e241eef17368b9d3" }
cumulus-primitives-timestamp = { git = "https://github.com/galacticcouncil/polkadot-sdk", rev = "062d92eae0f3bb9908faf2d4e241eef17368b9d3" }
cumulus-primitives-utility = { git = "https://github.com/galacticcouncil/polkadot-sdk", rev = "062d92eae0f3bb9908faf2d4e241eef17368b9d3" }
cumulus-relay-chain-inprocess-interface = { git = "https://github.com/galacticcouncil/polkadot-sdk", rev = "062d92eae0f3bb9908faf2d4e241eef17368b9d3" }
cumulus-relay-chain-interface = { git = "https://github.com/galacticcouncil/polkadot-sdk", rev = "062d92eae0f3bb9908faf2d4e241eef17368b9d3" }
cumulus-relay-chain-minimal-node = { git = "https://github.com/galacticcouncil/polkadot-sdk", rev = "062d92eae0f3bb9908faf2d4e241eef17368b9d3" }
cumulus-test-relay-sproof-builder = { git = "https://github.com/galacticcouncil/polkadot-sdk", rev = "062d92eae0f3bb9908faf2d4e241eef17368b9d3" }
pallet-collator-selection = { git = "https://github.com/galacticcouncil/polkadot-sdk", rev = "062d92eae0f3bb9908faf2d4e241eef17368b9d3" }
parachain-info = { git = "https://github.com/galacticcouncil/polkadot-sdk", rev = "062d92eae0f3bb9908faf2d4e241eef17368b9d3" }
xcm-emulator = { git = "https://github.com/galacticcouncil/polkadot-sdk", rev = "062d92eae0f3bb9908faf2d4e241eef17368b9d3" }

# Polkadot dependencies
pallet-xcm = { git = "https://github.com/galacticcouncil/polkadot-sdk", rev = "062d92eae0f3bb9908faf2d4e241eef17368b9d3" }
polkadot-cli = { git = "https://github.com/galacticcouncil/polkadot-sdk", rev = "062d92eae0f3bb9908faf2d4e241eef17368b9d3" }
polkadot-core-primitives = { git = "https://github.com/galacticcouncil/polkadot-sdk", rev = "062d92eae0f3bb9908faf2d4e241eef17368b9d3" }
polkadot-parachain = { package = "polkadot-parachain-primitives", git = "https://github.com/galacticcouncil/polkadot-sdk", rev = "062d92eae0f3bb9908faf2d4e241eef17368b9d3"}
polkadot-primitives = { git = "https://github.com/galacticcouncil/polkadot-sdk", rev = "062d92eae0f3bb9908faf2d4e241eef17368b9d3" }
polkadot-runtime = { git = "https://github.com/galacticcouncil/polkadot-sdk", rev = "062d92eae0f3bb9908faf2d4e241eef17368b9d3" }
polkadot-runtime-parachains = { git = "https://github.com/galacticcouncil/polkadot-sdk", rev = "062d92eae0f3bb9908faf2d4e241eef17368b9d3" }
polkadot-service = { git = "https://github.com/galacticcouncil/polkadot-sdk", rev = "062d92eae0f3bb9908faf2d4e241eef17368b9d3" }
xcm = { package = "staging-xcm", git = "https://github.com/galacticcouncil/polkadot-sdk", rev = "062d92eae0f3bb9908faf2d4e241eef17368b9d3" }
xcm-builder = { package = "staging-xcm-builder", git = "https://github.com/galacticcouncil/polkadot-sdk", rev = "062d92eae0f3bb9908faf2d4e241eef17368b9d3" }
xcm-executor = { package = "staging-xcm-executor", git = "https://github.com/galacticcouncil/polkadot-sdk", rev = "062d92eae0f3bb9908faf2d4e241eef17368b9d3"  }

kusama-runtime = { package = "staging-kusama-runtime", git = "https://github.com/galacticcouncil/polkadot-sdk", rev = "062d92eae0f3bb9908faf2d4e241eef17368b9d3" }
polkadot-node-core-pvf = { git = "https://github.com/galacticcouncil/polkadot-sdk", rev = "062d92eae0f3bb9908faf2d4e241eef17368b9d3" }
polkadot-node-network-protocol = { git = "https://github.com/galacticcouncil/polkadot-sdk", rev = "062d92eae0f3bb9908faf2d4e241eef17368b9d3" }
polkadot-node-primitives = { git = "https://github.com/galacticcouncil/polkadot-sdk", rev = "062d92eae0f3bb9908faf2d4e241eef17368b9d3" }
polkadot-node-subsystem = { git = "https://github.com/galacticcouncil/polkadot-sdk", rev = "062d92eae0f3bb9908faf2d4e241eef17368b9d3" }
polkadot-node-subsystem-util = { git = "https://github.com/galacticcouncil/polkadot-sdk", rev = "062d92eae0f3bb9908faf2d4e241eef17368b9d3" }
polkadot-overseer = { git = "https://github.com/galacticcouncil/polkadot-sdk", rev = "062d92eae0f3bb9908faf2d4e241eef17368b9d3" }
polkadot-runtime-common = { git = "https://github.com/galacticcouncil/polkadot-sdk", rev = "062d92eae0f3bb9908faf2d4e241eef17368b9d3" }
polkadot-statement-table = { git = "https://github.com/galacticcouncil/polkadot-sdk", rev = "062d92eae0f3bb9908faf2d4e241eef17368b9d3" }
rococo-runtime = { git = "https://github.com/galacticcouncil/polkadot-sdk", rev = "062d92eae0f3bb9908faf2d4e241eef17368b9d3" }
westend-runtime = { git = "https://github.com/galacticcouncil/polkadot-sdk", rev = "062d92eae0f3bb9908faf2d4e241eef17368b9d3" }

cumulus-client-pov-recovery = { git = "https://github.com/galacticcouncil/polkadot-sdk", rev = "062d92eae0f3bb9908faf2d4e241eef17368b9d3" }
cumulus-pallet-parachain-system-proc-macro = { git = "https://github.com/galacticcouncil/polkadot-sdk", rev = "062d92eae0f3bb9908faf2d4e241eef17368b9d3" }
cumulus-relay-chain-rpc-interface = { git = "https://github.com/galacticcouncil/polkadot-sdk", rev = "062d92eae0f3bb9908faf2d4e241eef17368b9d3" }<|MERGE_RESOLUTION|>--- conflicted
+++ resolved
@@ -38,11 +38,8 @@
   'pallets/democracy',
   'runtime/hydradx/src/evm/evm-utility/macro',
   'pallets/referrals',
-<<<<<<< HEAD
+  'pallets/evm-accounts',
   'runtime-mock',
-=======
-  'pallets/evm-accounts',
->>>>>>> 5bba8e4b
 ]
 
 [workspace.dependencies]
