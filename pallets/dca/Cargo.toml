[package]
name = 'pallet-dca'
<<<<<<< HEAD
version = "1.3.7"
=======
version = "1.4.0"
>>>>>>> 9d709681
description = 'A pallet to manage DCA scheduling'
authors = ['GalacticCouncil']
edition = '2021'
license = 'Apache 2.0'
repository = "https://github.com/galacticcouncil/warehouse/tree/master/route-executor"

[dependencies]

log = { version = "0.4.17", default-features = false }
rand = { version = "0.8.4", default-features = false }

# parity
scale-info = { version = "2.3.1", default-features = false, features = ["derive"] }
codec = { default-features = false, features = ["derive"], package = "parity-scale-codec", version = "3.4.0" }

# primitives
sp-runtime = { workspace = true }
sp-std = { workspace = true }

# FRAME
frame-support = { workspace = true }
frame-system = { workspace = true }

#cumumlus
cumulus-primitives-core = { workspace = true }
cumulus-pallet-parachain-system ={ workspace = true }

# HydraDX dependencies
pallet-omnipool = { workspace = true }
hydradx-traits = { workspace = true }
hydradx-adapters = { workspace = true }
pallet-ema-oracle =  { workspace = true }

hydra-dx-math = { workspace = true }

# ORML dependencies
orml-traits = { workspace = true }

# Optional imports for benchmarking
frame-benchmarking = { workspace = true, optional = true }
sp-core = { workspace = true, optional = true }
sp-io = { workspace = true, optional = true }

primitives = { path="../../primitives", default-features = false }


[dev-dependencies]
pallet-route-executor = { workspace = true }
smallvec = "1.9.0"
pallet-balances = { workspace = true }
pallet-currencies = { workspace = true }
lazy_static = { features = ["spin_no_std"], version = "1.4.0", default-features = false }
sp-api = { workspace = true }
sp-tracing = { workspace = true }
orml-tokens = { workspace = true }
pretty_assertions = "1.2.1"
test-utils = { workspace = true }
test-case = "2.2.2"
primitive-types = { version = "0.12.0", default-features = false }

[features]
default = ['std']
std = [
  'codec/std',
  'frame-support/std',
  'frame-system/std',
  'sp-runtime/std',
  'sp-std/std',
  'sp-core/std',
  'sp-io/std',
  "scale-info/std",
  "orml-tokens/std",
  "hydradx-traits/std",
  "hydradx-adapters/std",
  "pallet-omnipool/std",
  "pallet-ema-oracle/std",
]

runtime-benchmarks = [
  "frame-benchmarking",
  "frame-support/runtime-benchmarks",
  "frame-system/runtime-benchmarks",
]
try-runtime = ["frame-support/try-runtime"]<|MERGE_RESOLUTION|>--- conflicted
+++ resolved
@@ -1,10 +1,6 @@
 [package]
 name = 'pallet-dca'
-<<<<<<< HEAD
-version = "1.3.7"
-=======
 version = "1.4.0"
->>>>>>> 9d709681
 description = 'A pallet to manage DCA scheduling'
 authors = ['GalacticCouncil']
 edition = '2021'
