[package]
name = 'pallet-stableswap'
<<<<<<< HEAD
version = '3.4.0'
=======
version = '3.4.2'
>>>>>>> 6793c87a
description = 'AMM for correlated assets'
authors = ['GalacticCouncil']
edition = '2021'
homepage = "https://github.com/galacticcouncil/warehouse"
license = 'Apache 2.0'
repository = "https://github.com/galacticcouncil/warehouse"

[package.metadata.docs.rs]
targets = ["x86_64-unknown-linux-gnu"]

[dependencies]
bitflags = "1.3.2"

# parity
scale-info = { version = "2.1.2", default-features = false, features = ["derive"] }
codec = { default-features = false, features = ["derive"], package = "parity-scale-codec", version = "3.4.0" }
serde = { features = ["derive"], optional = true, version = "1.0.137" }

# primitives
sp-runtime = { workspace = true }
sp-std = { workspace = true }
sp-core = { workspace = true }
sp-io = { workspace = true }

# FRAME
frame-support = { workspace = true }
frame-system = { workspace = true }

# Math
hydra-dx-math = { workspace = true }

# HydraDX dependencies
hydradx-traits = { workspace = true }

# ORML dependencies
orml-traits = { workspace = true }

# Optional imports for benchmarking
frame-benchmarking = { workspace = true, optional = true }

[dev-dependencies]
sp-api = { workspace = true }
sp-tracing = { workspace = true }
orml-tokens = { workspace = true, features=["std"] }
proptest = "1.0.0"

[features]
default = ['std']
runtime-benchmarks = [
    "frame-benchmarking",
    "frame-system/runtime-benchmarks",
    "frame-support/runtime-benchmarks",
    "hydra-dx-math/runtime-benchmarks",
]
std = [
    "serde/std",
    'codec/std',
    "scale-info/std",
    'frame-support/std',
    'frame-system/std',
    'sp-runtime/std',
    'sp-core/std',
    'sp-io/std',
    'sp-std/std',
    "orml-tokens/std",
    "frame-benchmarking/std",
    "hydra-dx-math/std",
]
try-runtime = ["frame-support/try-runtime"]<|MERGE_RESOLUTION|>--- conflicted
+++ resolved
@@ -1,10 +1,6 @@
 [package]
 name = 'pallet-stableswap'
-<<<<<<< HEAD
-version = '3.4.0'
-=======
 version = '3.4.2'
->>>>>>> 6793c87a
 description = 'AMM for correlated assets'
 authors = ['GalacticCouncil']
 edition = '2021'
