[package]
name = "pallet-xcm-rate-limiter"
<<<<<<< HEAD
version = "0.1.6"
=======
version = "0.1.7"
>>>>>>> 9ebafa46
authors = ["GalacticCouncil <hydradx@galacticcouncil.io>"]
edition = "2021"
license = "Apache-2.0"
homepage = 'https://github.com/galacticcouncil/hydradx-node'
repository = 'https://github.com/galacticcouncil/hydradx-node'
description = "Rate limiter for tokens arriving via XCM"

[package.metadata.docs.rs]
targets = ['x86_64-unknown-linux-gnu']

[dependencies]
serde = { features = ["derive"], optional = true, version = "1.0.136" }
codec = { default-features = false, features = ["derive"], package = "parity-scale-codec", version = "3.4.0" }
scale-info = { version = "2.3.1", default-features = false, features = ["derive"] }

# Hydradx
hydradx-traits = { workspace = true }
hydra-dx-math = { workspace = true }

# Substrate dependencies
frame-benchmarking = { workspace = true, optional = true}
frame-support = { workspace = true }
frame-system = { workspace = true }
sp-io = { workspace = true }
sp-runtime = { workspace = true }
sp-std = { workspace = true }
sp-core = { workspace = true }

# Polkadot
xcm = { workspace = true }
polkadot-core-primitives = { workspace = true }
polkadot-parachain = { workspace = true }

# Cumulus
cumulus-pallet-xcmp-queue = { workspace = true }

# orml
orml-traits = { workspace = true }

[dev-dependencies]
pallet-balances = { workspace = true, features = ["std"] }
pallet-omnipool = { workspace = true, features = ["std"] }
orml-tokens = { workspace = true, features = ["std"] }
pretty_assertions = "1.2.1"

[features]
default = ['std']
std = [
    'sp-std/std',
    'sp-core/std',
    'sp-runtime/std',
    'codec/std',
    'frame-support/std',
    'frame-system/std',
    'serde/std',
    'scale-info/std',
    'cumulus-pallet-xcmp-queue/std',
    'orml-traits/std',
    'hydra-dx-math/std',
]
runtime-benchmarks = [
  "frame-benchmarking",
  "frame-support/runtime-benchmarks",
  "frame-system/runtime-benchmarks",
]
try-runtime = [ "frame-support/try-runtime" ]<|MERGE_RESOLUTION|>--- conflicted
+++ resolved
@@ -1,10 +1,6 @@
 [package]
 name = "pallet-xcm-rate-limiter"
-<<<<<<< HEAD
-version = "0.1.6"
-=======
-version = "0.1.7"
->>>>>>> 9ebafa46
+version = "0.1.8"
 authors = ["GalacticCouncil <hydradx@galacticcouncil.io>"]
 edition = "2021"
 license = "Apache-2.0"
