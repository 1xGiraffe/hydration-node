--- conflicted
+++ resolved
@@ -1,10 +1,6 @@
 [package]
 name = "hydradx-runtime"
-<<<<<<< HEAD
-version = "248.0.0"
-=======
-version = "249.0.0"
->>>>>>> 261915c5
+version = "250.0.0"
 authors = ["GalacticCouncil"]
 edition = "2021"
 license = "Apache 2.0"
