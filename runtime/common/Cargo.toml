[package]
name = "common-runtime"
<<<<<<< HEAD
version = "102.3.13"
=======
version = "102.5.0"
>>>>>>> 35c131ba
authors = ["GalacticCouncil"]
edition = "2021"
license = "Apache 2.0"
repository = "https://github.com/galacticcouncil/HydraDX-node"

[package.metadata.docs.rs]
targets = ['x86_64-unknown-linux-gnu']

[build-dependencies]
substrate-wasm-builder = { workspace = true }

[dependencies]
codec = { package = "parity-scale-codec", version = "3.4.0", default-features = false, features = ["derive"] }
scale-info = { version = "2.3.1", default-features = false, features = ["derive"] }
primitives = { workspace = true }
primitive-types = {default-features = false, version = '0.12.0'}

pallet-omnipool = { workspace = true }
pallet-circuit-breaker = { workspace = true }
pallet-omnipool-liquidity-mining = { workspace = true }
pallet-claims = { workspace = true }
pallet-dca = { workspace = true }
pallet-dynamic-fees = { workspace = true }

hydra-dx-math = { workspace = true }

# Warehouse dependencies
hydradx-traits = { workspace = true }
pallet-transaction-multi-payment = { workspace = true }
pallet-asset-registry = { workspace = true }
pallet-currencies = { workspace = true }
pallet-transaction-pause = { workspace = true }
pallet-otc = { workspace = true }
pallet-ema-oracle = { workspace = true }
warehouse-liquidity-mining = { workspace = true }
pallet-route-executor = { workspace = true }
pallet-duster = { workspace = true }

# Substrate dependencies
sp-runtime = { workspace = true }
sp-core = { workspace = true }
sp-std = { workspace = true }
frame-support = { workspace = true }
frame-system = { workspace = true }
sp-npos-elections = { workspace = true }
pallet-transaction-payment = { workspace = true }
pallet-collective = { workspace = true }
pallet-treasury = { workspace = true }
pallet-utility = { workspace = true }
pallet-democracy = { workspace = true }
pallet-identity = { workspace = true }
pallet-preimage = { workspace = true }
pallet-proxy = { workspace = true }
pallet-scheduler = { workspace = true }
pallet-timestamp = { workspace = true }
pallet-balances = { workspace = true }
pallet-tips = { workspace = true }

# Polkadot dependencies
pallet-xcm = { workspace = true }

# ORML dependencies
orml-tokens = { workspace = true }
orml-vesting = { workspace = true }
orml-traits = { workspace = true }
orml-xcm-support = { workspace = true }

# Cumulus dependencies
pallet-collator-selection = { workspace = true }
cumulus-pallet-xcmp-queue = { workspace = true }
cumulus-primitives-core = { workspace = true }
cumulus-pallet-parachain-system = { workspace = true }

# Polkadot dependencies
xcm = { workspace = true }
xcm-executor = { workspace = true }

[features]
default = ["std"]

std = [
    "scale-info/std",
    "primitives/std",
    "pallet-omnipool/std",
    "sp-runtime/std",
    "sp-core/std",
    "sp-std/std",
    "frame-support/std",
    "frame-system/std",
    "sp-npos-elections/std",
    "pallet-transaction-multi-payment/std",
    "pallet-collective/std",
    "pallet-treasury/std",
    "pallet-utility/std",
    "pallet-democracy/std",
    "pallet-identity/std",
    "pallet-preimage/std",
    "pallet-proxy/std",
    "pallet-route-executor/std",
    "pallet-scheduler/std",
    "pallet-timestamp/std",
    "pallet-balances/std",
    "pallet-claims/std",
    "pallet-transaction-multi-payment/std",
    "pallet-asset-registry/std",
    "pallet-currencies/std",
    "pallet-transaction-pause/std",
    "orml-tokens/std",
    "orml-vesting/std",
    "orml-traits/std",
    "orml-xcm-support/std",
    "pallet-collator-selection/std",
    "cumulus-pallet-xcmp-queue/std",
    "xcm/std",
    "xcm-executor/std",
]<|MERGE_RESOLUTION|>--- conflicted
+++ resolved
@@ -1,10 +1,6 @@
 [package]
 name = "common-runtime"
-<<<<<<< HEAD
-version = "102.3.13"
-=======
-version = "102.5.0"
->>>>>>> 35c131ba
+version = "102.5.1"
 authors = ["GalacticCouncil"]
 edition = "2021"
 license = "Apache 2.0"
