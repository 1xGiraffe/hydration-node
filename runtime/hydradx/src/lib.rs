--- conflicted
+++ resolved
@@ -94,11 +94,7 @@
 	spec_name: create_runtime_str!("hydradx"),
 	impl_name: create_runtime_str!("hydradx"),
 	authoring_version: 1,
-<<<<<<< HEAD
-	spec_version: 179,
-=======
 	spec_version: 180,
->>>>>>> 034f2faf
 	impl_version: 0,
 	apis: RUNTIME_API_VERSIONS,
 	transaction_version: 1,
