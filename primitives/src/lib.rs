--- conflicted
+++ resolved
@@ -1,4 +1,3 @@
-<<<<<<< HEAD
 // This file is part of HydraDX.
 
 // Copyright (C) 2020-2021  Intergalactic, Limited (GIB).
@@ -16,8 +15,6 @@
 // See the License for the specific language governing permissions and
 // limitations under the License.
 
-=======
->>>>>>> 1ae45e9a
 #![cfg_attr(not(feature = "std"), no_std)]
 #![allow(clippy::upper_case_acronyms)]
 
