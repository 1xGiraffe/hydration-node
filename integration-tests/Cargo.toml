--- conflicted
+++ resolved
@@ -1,10 +1,6 @@
 [package]
 name = "runtime-integration-tests"
-<<<<<<< HEAD
-version = "1.21.9"
-=======
-version = "1.22.4"
->>>>>>> 975196bb
+version = "1.22.5"
 description = "Integration tests"
 authors = ["GalacticCouncil"]
 edition = "2021"
