[package]
name = "pallet-circuit-breaker"
version = "1.1.18"
authors = ["GalacticCouncil <hydradx@galacticcouncil.io>"]
edition = "2021"
license = "Apache-2.0"
homepage = 'https://github.com/galacticcouncil/hydradx-node'
repository = 'https://github.com/galacticcouncil/hydradx-node'
description = "Circuit breakers for AMMs"

[package.metadata.docs.rs]
targets = ['x86_64-unknown-linux-gnu']

[dependencies]
serde = { features = ["derive"], optional = true, version = "1.0.136" }
codec = { default-features = false, features = ["derive"], package = "parity-scale-codec", version = "3.4.0" }
scale-info = { version = "2.1.1", default-features = false, features = ["derive"] }

# Substrate dependencies
frame-benchmarking = { workspace = true, optional = true}
frame-support = { workspace = true }
frame-system = { workspace = true }
sp-io = { workspace = true }
sp-runtime = { workspace = true }
sp-std = { workspace = true }
sp-core = { workspace = true }


# Warehouse
hydradx-traits = { workspace = true }

[dev-dependencies]
pallet-omnipool = { workspace = true }
pallet-balances = { workspace = true }
orml-tokens = { workspace = true }
orml-traits = { workspace = true }
hydra-dx-math = { workspace = true }
test-utils = { workspace = true }
pretty_assertions = "1.2.1"
test-case = "3.0.0"

[features]
default = ['std']
std = [
    'codec/std',
    'frame-support/std',
    'frame-system/std',
    'serde/std',
    'scale-info/std',
<<<<<<< HEAD
    'frame-benchmarking/std',
=======
>>>>>>> 6793c87a
    'pallet-balances/std',
    'orml-tokens/std',
]
runtime-benchmarks = [
  "frame-benchmarking",
  "frame-support/runtime-benchmarks",
  "frame-system/runtime-benchmarks",
]
try-runtime = [ "frame-support/try-runtime" ]<|MERGE_RESOLUTION|>--- conflicted
+++ resolved
@@ -47,10 +47,7 @@
     'frame-system/std',
     'serde/std',
     'scale-info/std',
-<<<<<<< HEAD
     'frame-benchmarking/std',
-=======
->>>>>>> 6793c87a
     'pallet-balances/std',
     'orml-tokens/std',
 ]
