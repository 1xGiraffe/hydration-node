// Copyright (C) 2020-2022  Intergalactic, Limited (GIB).
// SPDX-License-Identifier: Apache-2.0

// Licensed under the Apache License, Version 2.0 (the "License");
// you may not use this file except in compliance with the License.
// You may obtain a copy of the License at
//
// 	http://www.apache.org/licenses/LICENSE-2.0
//
// Unless required by applicable law or agreed to in writing, software
// distributed under the License is distributed on an "AS IS" BASIS,
// WITHOUT WARRANTIES OR CONDITIONS OF ANY KIND, either express or implied.
// See the License for the specific language governing permissions and
// limitations under the License.

//! # Omnipool pallet
//!
//! Omnipool implementation
//!
//! ## Overview
//!
//! Omnipool is type of AMM where all assets are pooled together into one single pool.
//!
//! Liquidity provider can provide any asset of their choice to the Omnipool and in return
//! they will receive pool shares for this single asset.
//!
//! The position is represented with a NFT token which saves the amount of shares distributed
//! and the price of the asset at the time of provision.
//!
//! For traders this means that they can benefit from the fill asset position
//! which can be used for trades with all other assets - there is no fragmented liquidity.
//! They can send any token to the pool using the swap mechanism
//! and in return they will receive the token of their choice in the appropriate quantity.
//!
//! Omnipool is implemented with concrete Balance type: u128.
//!
//! ### Terminology
//!
//! * **LP:**  liquidity provider
//! * **Position:**  a moment when LP added liquidity to the pool. It stores amount,shares and price at the time
//!  of provision
//! * **Hub Asset:** dedicated 'hub' token for trade executions (LRNA)
//! * **Native Asset:** governance token
//!
//! ## Assumptions
//!
//! Below are assumptions that must be held when using this pallet.
//!
//! * First two asset in pool must be Stable Asset and Native Asset. This must be achieved by calling
//!   `initialize_pool` dispatchable.
//! * Stable asset balance and native asset balance must be transferred to omnipool account manually.
//! * All tokens added to the pool must be first registered in Asset Registry.
//! * Initial liquidity of new token being added to Omnipool must be transferred manually to pool account prior to calling add_token.
//!
//! ## Interface
//!
//! ### Dispatchable Functions
//!
//! * `initialize_pool` - Initializes Omnipool with Stable and Native assets. This must be executed first.
//! * `set_asset_tradable_state` - Updates state of an asset in the pool to allow/disallow trading.
//! * `add_token` - Adds token to the pool. Initial liquidity must be transffered to pool account prior to calling add_token.
//! * `add_liquidity` - Adds liquidity of selected asset to the pool. Mints corresponding position NFT.
//! * `remove_liquidity` - Removes liquidity of selected position from the pool. Partial withdrawals are allowed.
//! * `sell` - Trades an asset in for asset out by selling given amount of asset in.
//! * `buy` - Trades an asset in for asset out by buying given amount of asset out.
//! * `set_asset_tradable_state` - Updates asset's tradable asset with new flags. This allows/forbids asset operation such SELL,BUY,ADD or  REMOVE liquidtityy.
//! * `refund_refused_asset` - Refunds the initial liquidity amount sent to pool account prior to add_token if the token has been refused to be added.

#![cfg_attr(not(feature = "std"), no_std)]

use frame_support::pallet_prelude::{DispatchResult, Get};
use frame_support::require_transactional;
use frame_support::PalletId;
use frame_support::{ensure, transactional};
use sp_runtime::traits::{AccountIdConversion, AtLeast32BitUnsigned, One};
use sp_runtime::traits::{CheckedAdd, CheckedSub, Zero};
use sp_std::ops::{Add, Sub};
use sp_std::prelude::*;

use frame_support::traits::tokens::nonfungibles::{Create, Inspect, Mutate};
use hydra_dx_math::omnipool::types::{AssetStateChange, BalanceUpdate, HubTradeStateChange, TradeStateChange, I129};
use hydradx_traits::Registry;
use orml_traits::MultiCurrency;
use scale_info::TypeInfo;
use sp_runtime::{ArithmeticError, DispatchError, FixedPointNumber, FixedU128, Permill};

#[cfg(any(feature = "runtime-benchmarks", test))]
mod benchmarks;

#[cfg(test)]
mod tests;

pub mod migration;
pub mod provider;
pub mod types;
pub mod weights;

use crate::types::{AssetReserveState, AssetState, Balance, Position, SimpleImbalance, Tradability};
pub use pallet::*;
pub use weights::WeightInfo;

/// NFT class id type of provided nft implementation
pub type NFTCollectionIdOf<T> =
	<<T as Config>::NFTHandler as Inspect<<T as frame_system::Config>::AccountId>>::CollectionId;

#[frame_support::pallet]
pub mod pallet {
	use super::*;
	use crate::types::{Position, Price, Tradability};
	use codec::HasCompact;
	use frame_support::pallet_prelude::*;
	use frame_system::pallet_prelude::*;
	use hydra_dx_math::omnipool::types::{BalanceUpdate, I129};
	use sp_runtime::ArithmeticError;

	#[pallet::pallet]
	#[pallet::generate_store(pub(crate) trait Store)]
	pub struct Pallet<T>(_);

	#[pallet::config]
	pub trait Config: frame_system::Config {
		/// The overarching event type.
		type Event: From<Event<Self>> + IsType<<Self as frame_system::Config>::Event>;

		/// Identifier for the class of asset.
		type AssetId: Member
			+ Parameter
			+ Default
			+ Copy
			+ HasCompact
			+ MaybeSerializeDeserialize
			+ MaxEncodedLen
			+ TypeInfo;

		/// Multi currency mechanism
		type Currency: MultiCurrency<Self::AccountId, CurrencyId = Self::AssetId, Balance = Balance>;

		/// Origin that can add token, refund refused asset and  set tvl cap.
		type AuthorityOrigin: EnsureOrigin<Self::Origin>;

		/// Origin to be able to suspend asset trades and initialize Omnipool.
		type TechnicalOrigin: EnsureOrigin<Self::Origin>;

		/// Asset Registry mechanism - used to check if asset is correctly registered in asset registry
		type AssetRegistry: Registry<Self::AssetId, Vec<u8>, Balance, DispatchError>;

		/// Native Asset ID
		#[pallet::constant]
		type HdxAssetId: Get<Self::AssetId>;

		/// Hub Asset ID
		#[pallet::constant]
		type HubAssetId: Get<Self::AssetId>;

		/// Preferred stable Asset ID
		#[pallet::constant]
		type StableCoinAssetId: Get<Self::AssetId>;

		/// Protocol fee
		#[pallet::constant]
		type ProtocolFee: Get<Permill>;

		/// Asset fee
		#[pallet::constant]
		type AssetFee: Get<Permill>;

		/// Minimum trading limit
		#[pallet::constant]
		type MinimumTradingLimit: Get<Balance>;

		/// Minimum pool liquidity which can be added
		#[pallet::constant]
		type MinimumPoolLiquidity: Get<Balance>;

		/// Max fraction of asset reserve to sell in single transaction
		#[pallet::constant]
		type MaxInRatio: Get<u128>;

		/// Max fraction of asset reserve to buy in single transaction
		#[pallet::constant]
		type MaxOutRatio: Get<u128>;

		/// Position identifier type
		type PositionItemId: Member + Parameter + Default + Copy + HasCompact + AtLeast32BitUnsigned + MaxEncodedLen;

		/// Collection id type
		type CollectionId: TypeInfo + MaxEncodedLen;

		/// Non fungible class id
		#[pallet::constant]
		type NFTCollectionId: Get<NFTCollectionIdOf<Self>>;

		/// Non fungible handling - mint,burn, check owner
		type NFTHandler: Mutate<Self::AccountId>
			+ Create<Self::AccountId>
			+ Inspect<Self::AccountId, ItemId = Self::PositionItemId, CollectionId = Self::CollectionId>;

		/// Weight information for extrinsics in this pallet.
		type WeightInfo: WeightInfo;
	}

	#[pallet::storage]
	/// State of an asset in the omnipool
	pub(super) type Assets<T: Config> = StorageMap<_, Blake2_128Concat, T::AssetId, AssetState<Balance>>;

	#[pallet::storage]
	/// Imbalance of hub asset
	#[pallet::getter(fn current_imbalance)]
	pub(super) type HubAssetImbalance<T: Config> = StorageValue<_, SimpleImbalance<Balance>, ValueQuery>;

	#[pallet::storage]
	/// Tradable state of hub asset.
	pub(super) type HubAssetTradability<T: Config> = StorageValue<_, Tradability, ValueQuery>;

	#[pallet::storage]
	/// LP positions. Maps NFT instance id to corresponding position
	pub(super) type Positions<T: Config> =
		StorageMap<_, Blake2_128Concat, T::PositionItemId, Position<Balance, T::AssetId>>;

	#[pallet::storage]
	#[pallet::getter(fn next_position_id)]
	/// Position ids sequencer
	pub(super) type NextPositionId<T: Config> = StorageValue<_, T::PositionItemId, ValueQuery>;

	#[pallet::storage]
	/// TVL cap
	pub(super) type TvlCap<T: Config> = StorageValue<_, Balance, ValueQuery>;

	#[pallet::event]
	#[pallet::generate_deposit(pub(crate) fn deposit_event)]
	pub enum Event<T: Config> {
		/// An asset was added to Omnipool
		TokenAdded {
			asset_id: T::AssetId,
			initial_amount: Balance,
			initial_price: Price,
		},
		/// Liquidity of an asset was added to Omnipool.
		LiquidityAdded {
			who: T::AccountId,
			asset_id: T::AssetId,
			amount: Balance,
			position_id: T::PositionItemId,
		},
		/// Liquidity of an asset was removed to Omnipool.
		LiquidityRemoved {
			who: T::AccountId,
			position_id: T::PositionItemId,
			asset_id: T::AssetId,
			shares_removed: Balance,
		},
		/// Sell trade executed.
		SellExecuted {
			who: T::AccountId,
			asset_in: T::AssetId,
			asset_out: T::AssetId,
			amount_in: Balance,
			amount_out: Balance,
		},
		/// Buy trade executed.
		BuyExecuted {
			who: T::AccountId,
			asset_in: T::AssetId,
			asset_out: T::AssetId,
			amount_in: Balance,
			amount_out: Balance,
		},
		/// LP Position was created and NFT instance minted.
		PositionCreated {
			position_id: T::PositionItemId,
			owner: T::AccountId,
			asset: T::AssetId,
			amount: Balance,
			shares: Balance,
			price: Price,
		},
		/// LP Position was destroyed and NFT instance burned.
		PositionDestroyed {
			position_id: T::PositionItemId,
			owner: T::AccountId,
		},
		/// LP Position was created and NFT instance minted.
		PositionUpdated {
			position_id: T::PositionItemId,
			owner: T::AccountId,
			asset: T::AssetId,
			amount: Balance,
			shares: Balance,
			price: Price,
		},
		/// Aseet's tradable state has been updated.
		TradableStateUpdated { asset_id: T::AssetId, state: Tradability },

		/// Amount has been refunded for asset which has not been accepted to add to omnipool.
		AssetRefunded {
			asset_id: T::AssetId,
			amount: Balance,
			recipient: T::AccountId,
		},

		/// Asset's weight cap has been updated.
		AssetWeightCapUpdated { asset_id: T::AssetId, cap: Permill },

		/// TVL cap has been updated.
		TVLCapUpdated { cap: Balance },
	}

	#[pallet::error]
	#[cfg_attr(test, derive(PartialEq, Eq))]
	pub enum Error<T> {
		/// Balance too low
		InsufficientBalance,
		/// Asset is already in omnipool
		AssetAlreadyAdded,
		/// Asset is not in omnipool
		AssetNotFound,
		/// No stable asset in the pool
		NoStableAssetInPool,
		/// No native asset in the pool yet.
		NoNativeAssetInPool,
		/// Adding token as protocol ( root ), token balance has not been updated prior to add token.
		MissingBalance,
		/// Invalid initial asset price. Price must be non-zero.
		InvalidInitialAssetPrice,
		/// Minimum limit has not been reached during trade.
		BuyLimitNotReached,
		/// Maximum limit has been exceeded during trade.
		SellLimitExceeded,
		/// Position has not been found.
		PositionNotFound,
		/// Insufficient shares in position
		InsufficientShares,
		/// Asset is not allowed to be bought or sold
		NotAllowed,
		/// Signed account is not owner of position instance.
		Forbidden,
		/// Asset weight cap has been exceeded.
		AssetWeightCapExceeded,
		/// TVL cap has been exceeded
		TVLCapExceeded,
		/// Asset is not registered in asset registry
		AssetNotRegistered,
		/// Provided liquidity is below minimum allowed limit
		InsufficientLiquidity,
		/// Traded amount is below minimum allowed limit
		InsufficientTradingAmount,
		/// Sell or buy with same asset ids is not allowed.
		SameAssetTradeNotAllowed,
		/// LRNA update after trade results in positive value.
		HubAssetUpdateError,
		/// Imbalance results in positive value.
		PositiveImbalance,
		/// Amount of shares provided cannot be 0.
		InvalidSharesAmount,
		/// HJb Asset's trabable is only allowed to be SELL or BUY.
		InvalidHubAssetTradableState,
		/// Asset is not allowed to be refunded.
		AssetRefundNotAllowed,
		/// Max fraction of asset reserve to buy has been exceeded.
		MaxOutRatioExceeded,
		/// Max fraction of asset reserve to sell has been exceeded.
		MaxInRatioExceeded,
	}

	#[pallet::call]
	impl<T: Config> Pallet<T> {
		/// Initialize Omnipool with stable asset and native asset.
		///
		/// First added assets must be:
		/// - preferred stable coin asset set as `StableCoinAssetId` pallet parameter
		/// - native asset
		///
		/// Omnipool account must already have correct balances of stable and native asset.
		///
		/// Parameters:
		/// - `stable_asset_price`: Initial price of stable asset
		/// - `native_asset_price`: Initial price of stable asset
		///
		/// Emits two `TokenAdded` events when successful.
		///
		#[pallet::weight(<T as Config>::WeightInfo::initialize_pool())]
		#[transactional]
		pub fn initialize_pool(
			origin: OriginFor<T>,
			stable_asset_price: Price,
			native_asset_price: Price,
			stable_weight_cap: Permill,
			native_weight_cap: Permill,
		) -> DispatchResult {
			T::TechnicalOrigin::ensure_origin(origin)?;

			ensure!(
				!Assets::<T>::contains_key(T::StableCoinAssetId::get()),
				Error::<T>::AssetAlreadyAdded
			);
			ensure!(
				!Assets::<T>::contains_key(T::HdxAssetId::get()),
				Error::<T>::AssetAlreadyAdded
			);

			ensure!(
				stable_asset_price > FixedU128::zero(),
				Error::<T>::InvalidInitialAssetPrice
			);
			ensure!(
				native_asset_price > FixedU128::zero(),
				Error::<T>::InvalidInitialAssetPrice
			);

			ensure!(
				T::AssetRegistry::exists(T::StableCoinAssetId::get()),
				Error::<T>::AssetNotRegistered
			);

			let native_asset_reserve = T::Currency::free_balance(T::HdxAssetId::get(), &Self::protocol_account());
			let stable_asset_reserve =
				T::Currency::free_balance(T::StableCoinAssetId::get(), &Self::protocol_account());

			// Ensure that stable asset has been transferred to protocol account
			ensure!(stable_asset_reserve > Balance::zero(), Error::<T>::MissingBalance);

			// Ensure that native asset has been transferred to protocol account
			ensure!(native_asset_reserve > Balance::zero(), Error::<T>::MissingBalance);

			let stable_asset_hub_reserve = stable_asset_price
				.checked_mul_int(stable_asset_reserve)
				.ok_or(ArithmeticError::Overflow)?;

			let native_asset_hub_reserve = native_asset_price
				.checked_mul_int(native_asset_reserve)
				.ok_or(ArithmeticError::Overflow)?;

			// Create NFT class
			T::NFTHandler::create_collection(
				&T::NFTCollectionId::get(),
				&Self::protocol_account(),
				&Self::protocol_account(),
			)?;

			// Initial stale of native and stable assets
			let stable_asset_state = AssetState::<Balance> {
				hub_reserve: stable_asset_hub_reserve,
				shares: stable_asset_reserve,
				protocol_shares: stable_asset_reserve,
				cap: FixedU128::from(stable_weight_cap).into_inner(),
				tradable: Tradability::default(),
			};

			let native_asset_state = AssetState::<Balance> {
				hub_reserve: native_asset_hub_reserve,
				shares: native_asset_reserve,
				protocol_shares: native_asset_reserve,
				cap: FixedU128::from(native_weight_cap).into_inner(),
				tradable: Tradability::default(),
			};

			Self::update_hub_asset_liquidity(&BalanceUpdate::Increase(stable_asset_hub_reserve))?;
			Self::update_hub_asset_liquidity(&BalanceUpdate::Increase(native_asset_hub_reserve))?;

			<Assets<T>>::insert(T::StableCoinAssetId::get(), stable_asset_state);
			<Assets<T>>::insert(T::HdxAssetId::get(), native_asset_state);

			Self::ensure_tvl_cap()?;

			// Hub asset is not allowed to be bought from the pool
			<HubAssetTradability<T>>::put(Tradability::SELL);

			Self::deposit_event(Event::TokenAdded {
				asset_id: T::StableCoinAssetId::get(),
				initial_amount: stable_asset_reserve,
				initial_price: stable_asset_price,
			});

			Self::deposit_event(Event::TokenAdded {
				asset_id: T::HdxAssetId::get(),
				initial_amount: native_asset_reserve,
				initial_price: native_asset_price,
			});

			Ok(())
		}

		/// Add new token to omnipool in quantity `amount` at price `initial_price`
		///
		/// Can be called only after pool is initialized, otherwise it returns `NoStableAssetInPool`
		///
		/// Initial liquidity must be transferred to pool's account for this new token manually prior to calling `add_token`.
		///
		/// Initial liquidity is pool's account balance of the token.
		///
		/// Position NFT token is minted for `position_owner`.
		///
		/// Parameters:
		/// - `asset`: The identifier of the new asset added to the pool. Must be registered in Asset registry
		/// - `initial_price`: Initial price
		/// - `position_owner`: account id for which share are distributed in form on NFT
		///
		/// Emits `TokenAdded` event when successful.
		///
		#[pallet::weight(<T as Config>::WeightInfo::add_token())]
		#[transactional]
		pub fn add_token(
			origin: OriginFor<T>,
			asset: T::AssetId,
			initial_price: Price,
			weight_cap: Permill,
			position_owner: T::AccountId,
		) -> DispatchResult {
			T::AuthorityOrigin::ensure_origin(origin)?;

			ensure!(!Assets::<T>::contains_key(asset), Error::<T>::AssetAlreadyAdded);

			ensure!(T::AssetRegistry::exists(asset), Error::<T>::AssetNotRegistered);

			ensure!(initial_price > FixedU128::zero(), Error::<T>::InvalidInitialAssetPrice);

			let amount = T::Currency::free_balance(asset, &Self::protocol_account());

			ensure!(
				amount >= T::MinimumPoolLiquidity::get() && amount > 0,
				Error::<T>::MissingBalance
			);

			let hub_reserve = initial_price.checked_mul_int(amount).ok_or(ArithmeticError::Overflow)?;

			// Initial state of asset
			let state = AssetState::<Balance> {
				hub_reserve,
				shares: amount,
				protocol_shares: Balance::zero(),
				cap: FixedU128::from(weight_cap).into_inner(),
				tradable: Tradability::default(),
			};

			let lp_position = Position::<Balance, T::AssetId> {
				asset_id: asset,
				amount,
				shares: amount,
				price: (initial_price.into_inner(), FixedU128::DIV),
			};

			let instance_id = Self::create_and_mint_position_instance(&position_owner)?;

			<Positions<T>>::insert(instance_id, lp_position);

			Self::deposit_event(Event::PositionCreated {
				position_id: instance_id,
				owner: position_owner,
				asset,
				amount,
				shares: amount,
				price: initial_price,
			});

			let current_imbalance = <HubAssetImbalance<T>>::get();
			let current_hub_asset_liquidity =
				T::Currency::free_balance(T::HubAssetId::get(), &Self::protocol_account());

			let delta_imbalance = hydra_dx_math::omnipool::calculate_delta_imbalance(
				hub_reserve,
				I129 {
					value: current_imbalance.value,
					negative: current_imbalance.negative,
				},
				current_hub_asset_liquidity,
			)
			.ok_or(ArithmeticError::Overflow)?;

			Self::update_imbalance(BalanceUpdate::Decrease(delta_imbalance))?;

			Self::update_hub_asset_liquidity(&BalanceUpdate::Increase(hub_reserve))?;

			<Assets<T>>::insert(asset, state);

			Self::ensure_tvl_cap()?;

			Self::deposit_event(Event::TokenAdded {
				asset_id: asset,
				initial_amount: amount,
				initial_price,
			});

			Ok(())
		}

		/// Add liquidity of asset `asset` in quantity `amount` to Omnipool
		///
		/// `add_liquidity` adds specified asset amount to pool and in exchange gives the origin
		/// corresponding shares amount in form of NFT at current price.
		///
		/// Asset's tradable state must contain ADD_LIQUIDITY flag, otherwise `NotAllowed` error is returned.
		///
		/// NFT is minted using NTFHandler which implements non-fungibles traits from frame_support.
		///
		/// Asset weight cap must be respected, otherwise `AssetWeightExceeded` error is returned.
		/// Asset weight is ratio between new HubAsset reserve and total reserve of Hub asset in Omnipool.
		///
		/// Parameters:
		/// - `asset`: The identifier of the new asset added to the pool. Must be already in the pool
		/// - `amount`: Amount of asset added to omnipool
		///
		/// Emits `LiquidityAdded` event when successful.
		///
		#[pallet::weight(<T as Config>::WeightInfo::add_liquidity())]
		#[transactional]
		pub fn add_liquidity(origin: OriginFor<T>, asset: T::AssetId, amount: Balance) -> DispatchResult {
			//
			// Preconditions
			//
			let who = ensure_signed(origin)?;

			ensure!(
				amount >= T::MinimumPoolLiquidity::get(),
				Error::<T>::InsufficientLiquidity
			);

			ensure!(
				T::Currency::ensure_can_withdraw(asset, &who, amount).is_ok(),
				Error::<T>::InsufficientBalance
			);

			let asset_state = Self::load_asset_state(asset)?;

			ensure!(
				asset_state.tradable.contains(Tradability::ADD_LIQUIDITY),
				Error::<T>::NotAllowed
			);

			let current_imbalance = <HubAssetImbalance<T>>::get();
			let current_hub_asset_liquidity =
				T::Currency::free_balance(T::HubAssetId::get(), &Self::protocol_account());

			//
			// Calculate add liquidity state changes
			//
			let state_changes = hydra_dx_math::omnipool::calculate_add_liquidity_state_changes(
				&(&asset_state).into(),
				amount,
				I129 {
					value: current_imbalance.value,
					negative: current_imbalance.negative,
				},
				current_hub_asset_liquidity,
			)
			.ok_or(ArithmeticError::Overflow)?;

			let new_asset_state = asset_state
				.delta_update(&state_changes.asset)
				.ok_or(ArithmeticError::Overflow)?;

			let hub_reserve_ratio = FixedU128::checked_from_rational(
				new_asset_state.hub_reserve,
				T::Currency::free_balance(T::HubAssetId::get(), &Self::protocol_account())
					.checked_add(*state_changes.asset.delta_hub_reserve)
					.ok_or(ArithmeticError::Overflow)?,
			)
			.ok_or(ArithmeticError::DivisionByZero)?;

			ensure!(
				hub_reserve_ratio <= new_asset_state.weight_cap(),
				Error::<T>::AssetWeightCapExceeded
			);

			//
			// Post - update states
			//

			// Create LP position with given shares
			let lp_position = Position::<Balance, T::AssetId> {
				asset_id: asset,
				amount,
				shares: *state_changes.asset.delta_shares,
				// Note: position needs price after asset state is updated.
				price: (new_asset_state.hub_reserve, new_asset_state.reserve),
			};

			let instance_id = Self::create_and_mint_position_instance(&who)?;

			<Positions<T>>::insert(instance_id, lp_position);

			Self::deposit_event(Event::PositionCreated {
				position_id: instance_id,
				owner: who.clone(),
				asset,
				amount,
				shares: *state_changes.asset.delta_shares,
				price: new_asset_state.price().ok_or(ArithmeticError::DivisionByZero)?,
			});

			T::Currency::transfer(
				asset,
				&who,
				&Self::protocol_account(),
				*state_changes.asset.delta_reserve,
			)?;

			debug_assert_eq!(*state_changes.asset.delta_reserve, amount);

			Self::update_imbalance(state_changes.delta_imbalance)?;

			Self::update_hub_asset_liquidity(&state_changes.asset.delta_hub_reserve)?;

			Self::set_asset_state(asset, new_asset_state);

			Self::ensure_tvl_cap()?;

			Self::deposit_event(Event::LiquidityAdded {
				who,
				asset_id: asset,
				amount,
				position_id: instance_id,
			});
			Ok(())
		}

		/// Remove liquidity of asset `asset` in quantity `amount` from Omnipool
		///
		/// `remove_liquidity` removes specified shares amount from given PositionId (NFT instance).
		///
		/// Asset's tradable state must contain REMOVE_LIQUIDITY flag, otherwise `NotAllowed` error is returned.
		///
		/// if all shares from given position are removed, NFT is burned.
		///
		/// Parameters:
		/// - `position_id`: The identifier of position which liquidity is removed from.
		/// - `amount`: Amount of shares removed from omnipool
		///
		/// Emits `LiquidityRemoved` event when successful.
		///
		#[pallet::weight(<T as Config>::WeightInfo::remove_liquidity())]
		#[transactional]
		pub fn remove_liquidity(
			origin: OriginFor<T>,
			position_id: T::PositionItemId,
			amount: Balance,
		) -> DispatchResult {
			//
			// Preconditions
			//
			let who = ensure_signed(origin)?;

			ensure!(amount > Balance::zero(), Error::<T>::InvalidSharesAmount);

			ensure!(
				T::NFTHandler::owner(&T::NFTCollectionId::get(), &position_id) == Some(who.clone()),
				Error::<T>::Forbidden
			);

			let position = Positions::<T>::get(position_id).ok_or(Error::<T>::PositionNotFound)?;

			ensure!(position.shares >= amount, Error::<T>::InsufficientShares);

			let asset_id = position.asset_id;

			let asset_state = Self::load_asset_state(asset_id)?;

			ensure!(
				asset_state.tradable.contains(Tradability::REMOVE_LIQUIDITY),
				Error::<T>::NotAllowed
			);

			let current_imbalance = <HubAssetImbalance<T>>::get();
			let current_hub_asset_liquidity =
				T::Currency::free_balance(T::HubAssetId::get(), &Self::protocol_account());

			//
			// calculate state changes of remove liquidity
			//

			let state_changes = hydra_dx_math::omnipool::calculate_remove_liquidity_state_changes(
				&(&asset_state).into(),
				amount,
				&(&position).into(),
				I129 {
					value: current_imbalance.value,
					negative: current_imbalance.negative,
				},
				current_hub_asset_liquidity,
			)
			.ok_or(ArithmeticError::Overflow)?;

			let new_asset_state = asset_state
				.delta_update(&state_changes.asset)
				.ok_or(ArithmeticError::Overflow)?;

			// Update position state
			let updated_position = position
				.delta_update(
					&state_changes.delta_position_reserve,
					&state_changes.delta_position_shares,
				)
				.ok_or(ArithmeticError::Overflow)?;

			//
			// Post - update states
			//

			T::Currency::transfer(
				asset_id,
				&Self::protocol_account(),
				&who,
				*state_changes.asset.delta_reserve,
			)?;

			Self::update_imbalance(state_changes.delta_imbalance)?;

			// burn only difference between delta hub and lp hub amount.
			Self::update_hub_asset_liquidity(
				&state_changes
					.asset
					.delta_hub_reserve
					.merge(BalanceUpdate::Increase(state_changes.lp_hub_amount))
					.ok_or(ArithmeticError::Overflow)?,
			)?;

			// LP receives some hub asset
			if state_changes.lp_hub_amount > Balance::zero() {
				T::Currency::transfer(
					T::HubAssetId::get(),
					&Self::protocol_account(),
					&who,
					state_changes.lp_hub_amount,
				)?;
			}

			if updated_position.shares == Balance::zero() {
				// All liquidity removed, remove position and burn NFT instance

				<Positions<T>>::remove(position_id);
				T::NFTHandler::burn(&T::NFTCollectionId::get(), &position_id, Some(&who))?;

				Self::deposit_event(Event::PositionDestroyed {
					position_id,
					owner: who.clone(),
				});
			} else {
				Self::deposit_event(Event::PositionUpdated {
					position_id,
					owner: who.clone(),
					asset: asset_id,
					amount: updated_position.amount,
					shares: updated_position.shares,
					price: updated_position
						.price_from_rational()
						.ok_or(ArithmeticError::DivisionByZero)?,
				});

				<Positions<T>>::insert(position_id, updated_position);
			}

			Self::set_asset_state(asset_id, new_asset_state);

			Self::deposit_event(Event::LiquidityRemoved {
				who,
				position_id,
				asset_id,
				shares_removed: amount,
			});

			Ok(())
		}

		/// Sacrifice LP position in favor of pool.
		///
		/// A position is destroyed and liquidity owned by LP becomes pool owned liquidity.
		///
		/// Only owner of position can perform this action.
		///
		/// Emits `PositionDestroyed`.
		#[pallet::weight(<T as Config>::WeightInfo::sacrifice_position())]
		#[transactional]
		pub fn sacrifice_position(origin: OriginFor<T>, position_id: T::PositionItemId) -> DispatchResult {
			let who = ensure_signed(origin)?;

			let position = Positions::<T>::get(position_id).ok_or(Error::<T>::PositionNotFound)?;

			ensure!(
				T::NFTHandler::owner(&T::NFTCollectionId::get(), &position_id) == Some(who.clone()),
				Error::<T>::Forbidden
			);

			Assets::<T>::try_mutate(position.asset_id, |maybe_asset| -> DispatchResult {
				let asset_state = maybe_asset.as_mut().ok_or(Error::<T>::AssetNotFound)?;

				asset_state.protocol_shares = asset_state
					.protocol_shares
					.checked_add(position.shares)
					.ok_or(ArithmeticError::Overflow)?;

				Ok(())
			})?;

			// Desotry position and burn NFT
			<Positions<T>>::remove(position_id);
			T::NFTHandler::burn(&T::NFTCollectionId::get(), &position_id, Some(&who))?;

			Self::deposit_event(Event::PositionDestroyed {
				position_id,
				owner: who,
			});

			Ok(())
		}

		/// Execute a swap of `asset_in` for `asset_out`.
		///
		/// Price is determined by the Omnipool.
		///
		/// Hub asset is traded separately.
		///
		/// Asset's tradable states must contain SELL flag for asset_in and BUY flag for asset_out, otherwise `NotAllowed` error is returned.
		///
		/// Parameters:
		/// - `asset_in`: ID of asset sold to the pool
		/// - `asset_out`: ID of asset bought from the pool
		/// - `amount`: Amount of asset sold
		/// - `min_buy_amount`: Minimum amount required to receive
		///
		/// Emits `SellExecuted` event when successful.
		///
		#[pallet::weight(<T as Config>::WeightInfo::sell())]
		#[transactional]
		pub fn sell(
			origin: OriginFor<T>,
			asset_in: T::AssetId,
			asset_out: T::AssetId,
			amount: Balance,
			min_buy_amount: Balance,
		) -> DispatchResult {
			let who = ensure_signed(origin)?;

			ensure!(asset_in != asset_out, Error::<T>::SameAssetTradeNotAllowed);

			ensure!(
				amount >= T::MinimumTradingLimit::get(),
				Error::<T>::InsufficientTradingAmount
			);

			ensure!(
				T::Currency::ensure_can_withdraw(asset_in, &who, amount).is_ok(),
				Error::<T>::InsufficientBalance
			);

			// Special handling when one of the asset is Hub Asset
			// Math is simplified and asset_in is actually part of asset_out state in this case
			if asset_in == T::HubAssetId::get() {
				return Self::sell_hub_asset(&who, asset_out, amount, min_buy_amount);
			}

			if asset_out == T::HubAssetId::get() {
				return Self::sell_asset_for_hub_asset(&who, asset_in, amount, min_buy_amount);
			}

			let asset_in_state = Self::load_asset_state(asset_in)?;
			let asset_out_state = Self::load_asset_state(asset_out)?;

			ensure!(
				Self::allow_assets(&asset_in_state, &asset_out_state),
				Error::<T>::NotAllowed
			);

			ensure!(
				amount
					<= asset_in_state
						.reserve
						.checked_div(T::MaxInRatio::get())
						.ok_or(ArithmeticError::DivisionByZero)?, // Note: this can only fail if MaxInRatio is zero.
				Error::<T>::MaxInRatioExceeded
			);

			let current_imbalance = <HubAssetImbalance<T>>::get();

			let state_changes = hydra_dx_math::omnipool::calculate_sell_state_changes(
				&(&asset_in_state).into(),
				&(&asset_out_state).into(),
				amount,
				T::AssetFee::get(),
				T::ProtocolFee::get(),
				current_imbalance.value,
			)
			.ok_or(ArithmeticError::Overflow)?;

			ensure!(
				*state_changes.asset_out.delta_reserve >= min_buy_amount,
				Error::<T>::BuyLimitNotReached
			);

			ensure!(
				*state_changes.asset_out.delta_reserve
					<= asset_out_state
						.reserve
						.checked_div(T::MaxOutRatio::get())
						.ok_or(ArithmeticError::DivisionByZero)?, // Note: this can only fail if MaxOutRatio is zero.
				Error::<T>::MaxOutRatioExceeded
			);

			let new_asset_in_state = asset_in_state
				.delta_update(&state_changes.asset_in)
				.ok_or(ArithmeticError::Overflow)?;
			let new_asset_out_state = asset_out_state
				.delta_update(&state_changes.asset_out)
				.ok_or(ArithmeticError::Overflow)?;

			debug_assert_eq!(
				*state_changes.asset_in.delta_reserve, amount,
				"delta_reserve_in is not equal to given amount in"
			);

			T::Currency::transfer(
				asset_in,
				&who,
				&Self::protocol_account(),
				*state_changes.asset_in.delta_reserve,
			)?;
			T::Currency::transfer(
				asset_out,
				&Self::protocol_account(),
				&who,
				*state_changes.asset_out.delta_reserve,
			)?;

			// Hub liquidity update - work out difference between in and amount so only one update needed.
			let delta_hub_asset = state_changes
				.asset_in
				.delta_hub_reserve
				.merge(
					state_changes
						.asset_out
						.delta_hub_reserve
						.merge(BalanceUpdate::Increase(state_changes.hdx_hub_amount))
						.ok_or(ArithmeticError::Overflow)?,
				)
				.ok_or(ArithmeticError::Overflow)?;

			match delta_hub_asset {
				BalanceUpdate::Increase(val) if val == Balance::zero() => {
					// nothing to do if zero.
				}
				BalanceUpdate::Increase(_) => {
					// trade can only burn some.
					return Err(Error::<T>::HubAssetUpdateError.into());
				}
				BalanceUpdate::Decrease(amount) => {
					T::Currency::withdraw(T::HubAssetId::get(), &Self::protocol_account(), amount)?;
				}
			};

			Self::update_imbalance(state_changes.delta_imbalance)?;

			Self::set_asset_state(asset_in, new_asset_in_state);
			Self::set_asset_state(asset_out, new_asset_out_state);

			Self::update_hdx_subpool_hub_asset(state_changes.hdx_hub_amount)?;

			Self::deposit_event(Event::SellExecuted {
				who,
				asset_in,
				asset_out,
				amount_in: amount,
				amount_out: *state_changes.asset_out.delta_reserve,
			});

			Ok(())
		}

		/// Execute a swap of `asset_out` for `asset_in`.
		///
		/// Price is determined by the Omnipool.
		///
		/// Hub asset is traded separately.
		///
		/// Asset's tradable states must contain SELL flag for asset_in and BUY flag for asset_out, otherwise `NotAllowed` error is returned.
		///
		/// Parameters:
		/// - `asset_in`: ID of asset sold to the pool
		/// - `asset_out`: ID of asset bought from the pool
		/// - `amount`: Amount of asset sold
		/// - `max_sell_amount`: Maximum amount to be sold.
		///
		/// Emits `BuyExecuted` event when successful.
		///
		#[pallet::weight(<T as Config>::WeightInfo::buy())]
		#[transactional]
		pub fn buy(
			origin: OriginFor<T>,
			asset_out: T::AssetId,
			asset_in: T::AssetId,
			amount: Balance,
			max_sell_amount: Balance,
		) -> DispatchResult {
			let who = ensure_signed(origin)?;

			ensure!(asset_in != asset_out, Error::<T>::SameAssetTradeNotAllowed);

			ensure!(
				amount >= T::MinimumTradingLimit::get(),
				Error::<T>::InsufficientTradingAmount
			);

			// Special handling when one of the asset is Hub Asset
			if asset_out == T::HubAssetId::get() {
				return Self::buy_hub_asset(&who, asset_in, amount, max_sell_amount);
			}

			if asset_in == T::HubAssetId::get() {
				return Self::buy_asset_for_hub_asset(&who, asset_out, amount, max_sell_amount);
			}

			let asset_in_state = Self::load_asset_state(asset_in)?;
			let asset_out_state = Self::load_asset_state(asset_out)?;

			ensure!(
				Self::allow_assets(&asset_in_state, &asset_out_state),
				Error::<T>::NotAllowed
			);

			ensure!(asset_out_state.reserve >= amount, Error::<T>::InsufficientLiquidity);

			ensure!(
				amount
					<= asset_out_state
						.reserve
						.checked_div(T::MaxOutRatio::get())
						.ok_or(ArithmeticError::DivisionByZero)?, // Note: this can only fail if MaxOutRatio is zero.
				Error::<T>::MaxOutRatioExceeded
			);

			let current_imbalance = <HubAssetImbalance<T>>::get();

			let state_changes = hydra_dx_math::omnipool::calculate_buy_state_changes(
				&(&asset_in_state).into(),
				&(&asset_out_state).into(),
				amount,
				T::AssetFee::get(),
				T::ProtocolFee::get(),
				current_imbalance.value,
			)
			.ok_or(ArithmeticError::Overflow)?;

			ensure!(
				T::Currency::ensure_can_withdraw(asset_in, &who, *state_changes.asset_in.delta_reserve).is_ok(),
				Error::<T>::InsufficientBalance
			);

			ensure!(
				*state_changes.asset_in.delta_reserve <= max_sell_amount,
				Error::<T>::SellLimitExceeded
			);

			ensure!(
				*state_changes.asset_in.delta_reserve
					<= asset_in_state
						.reserve
						.checked_div(T::MaxInRatio::get())
						.ok_or(ArithmeticError::DivisionByZero)?, // Note: this can only fail if MaxInRatio is zero.
				Error::<T>::MaxInRatioExceeded
			);

			let new_asset_in_state = asset_in_state
				.delta_update(&state_changes.asset_in)
				.ok_or(ArithmeticError::Overflow)?;
			let new_asset_out_state = asset_out_state
				.delta_update(&state_changes.asset_out)
				.ok_or(ArithmeticError::Overflow)?;

			debug_assert_eq!(
				*state_changes.asset_out.delta_reserve, amount,
				"delta_reserve_out is not equal to given amount out"
			);

			T::Currency::transfer(
				asset_in,
				&who,
				&Self::protocol_account(),
				*state_changes.asset_in.delta_reserve,
			)?;
			T::Currency::transfer(
				asset_out,
				&Self::protocol_account(),
				&who,
				*state_changes.asset_out.delta_reserve,
			)?;

			// Hub liquidity update - work out difference between in and amount so only one update needed.
			let delta_hub_asset = state_changes
				.asset_in
				.delta_hub_reserve
				.merge(
					state_changes
						.asset_out
						.delta_hub_reserve
						.merge(BalanceUpdate::Increase(state_changes.hdx_hub_amount))
						.ok_or(ArithmeticError::Overflow)?,
				)
				.ok_or(ArithmeticError::Overflow)?;

			match delta_hub_asset {
				BalanceUpdate::Increase(val) if val == Balance::zero() => {
					// nothing to do if zero.
				}
				BalanceUpdate::Increase(_) => {
					// trade can only burn some.
					return Err(Error::<T>::HubAssetUpdateError.into());
				}
				BalanceUpdate::Decrease(amount) => {
					T::Currency::withdraw(T::HubAssetId::get(), &Self::protocol_account(), amount)?;
				}
			};

			Self::update_imbalance(state_changes.delta_imbalance)?;

			Self::set_asset_state(asset_in, new_asset_in_state);
			Self::set_asset_state(asset_out, new_asset_out_state);

			Self::update_hdx_subpool_hub_asset(state_changes.hdx_hub_amount)?;

			Self::deposit_event(Event::BuyExecuted {
				who,
				asset_in,
				asset_out,
				amount_in: *state_changes.asset_in.delta_reserve,
				amount_out: *state_changes.asset_out.delta_reserve,
			});

			Ok(())
		}

		/// Update asset's tradable state.
		///
		/// Parameters:
		/// - `asset_id`: asset id
		/// - `state`: new state
		///
		/// Emits `TradableStateUpdated` event when successful.
		///
		#[pallet::weight(<T as Config>::WeightInfo::set_asset_tradable_state())]
		#[transactional]
		pub fn set_asset_tradable_state(
			origin: OriginFor<T>,
			asset_id: T::AssetId,
			state: Tradability,
		) -> DispatchResult {
			T::TechnicalOrigin::ensure_origin(origin)?;

			if asset_id == T::HubAssetId::get() {
				// current omnipool does not allow liquidity add or remove of hub asset.
				// Although BUY is not supported yet, we can allow the new state to be set to SELL/BUY.
				ensure!(
					!state.contains(Tradability::ADD_LIQUIDITY) && !state.contains(Tradability::REMOVE_LIQUIDITY),
					Error::<T>::InvalidHubAssetTradableState
				);

				HubAssetTradability::<T>::mutate(|value| -> DispatchResult {
					*value = state;
					Self::deposit_event(Event::TradableStateUpdated { asset_id, state });
					Ok(())
				})
			} else {
				Assets::<T>::try_mutate(asset_id, |maybe_asset| -> DispatchResult {
					let asset_state = maybe_asset.as_mut().ok_or(Error::<T>::AssetNotFound)?;

					asset_state.tradable = state;
					Self::deposit_event(Event::TradableStateUpdated { asset_id, state });

					Ok(())
				})
			}
		}

		/// Refund given amount of asset to a recipient.
		///
		/// A refund is needed when a token is refused to be added to Omnipool, and initial liquidity of the asset has been already transferred to pool's account.
		///
		/// Transfer is performed only when asset is not in Omnipool and pool's balance has sufficient amount.
		///
		/// Only `AuthorityOrigin` can perform this operition -same as `add_token`o
		///
		/// Emits `AssetRefunded`
		#[pallet::weight(<T as Config>::WeightInfo::refund_refused_asset())]
		#[transactional]
		pub fn refund_refused_asset(
			origin: OriginFor<T>,
			asset_id: T::AssetId,
			amount: Balance,
			recipient: T::AccountId,
		) -> DispatchResult {
			T::AuthorityOrigin::ensure_origin(origin)?;

			// Hub asset cannot be refunded
			ensure!(asset_id != T::HubAssetId::get(), Error::<T>::AssetRefundNotAllowed);

			// Make sure that asset is not in the pool
			ensure!(!Assets::<T>::contains_key(asset_id), Error::<T>::AssetAlreadyAdded);

			ensure!(
				T::Currency::ensure_can_withdraw(asset_id, &Self::protocol_account(), amount).is_ok(),
				Error::<T>::InsufficientBalance
			);

			T::Currency::transfer(asset_id, &Self::protocol_account(), &recipient, amount)?;

			Self::deposit_event(Event::AssetRefunded {
				asset_id,
				amount,
				recipient,
			});

			Ok(())
		}

		/// Update asset's weight cap
		///
		/// Parameters:
		/// - `asset_id`: asset id
		/// - `cap`: new weight cap
		///
		/// Emits `AssetWeightCapUpdated` event when successful.
		///
		#[pallet::weight(<T as Config>::WeightInfo::set_asset_weight_cap())]
		#[transactional]
		pub fn set_asset_weight_cap(origin: OriginFor<T>, asset_id: T::AssetId, cap: Permill) -> DispatchResult {
			T::TechnicalOrigin::ensure_origin(origin)?;

			Assets::<T>::try_mutate(asset_id, |maybe_asset| -> DispatchResult {
				let asset_state = maybe_asset.as_mut().ok_or(Error::<T>::AssetNotFound)?;

				asset_state.cap = FixedU128::from(cap).into_inner();
				Self::deposit_event(Event::AssetWeightCapUpdated { asset_id, cap });

				Ok(())
			})
		}
		/// Update TVL cap
		///
		/// Parameters:
		/// - `cap`: new tvl cap
		///
		/// Emits `TVLCapUpdated` event when successful.
		///
		#[pallet::weight(<T as Config>::WeightInfo::set_asset_weight_cap())]
		#[transactional]
		pub fn set_tvl_cap(origin: OriginFor<T>, cap: Balance) -> DispatchResult {
			T::AuthorityOrigin::ensure_origin(origin)?;
			TvlCap::<T>::set(cap);
			Self::deposit_event(Event::TVLCapUpdated { cap });
			Ok(())
		}
	}

	#[pallet::hooks]
	impl<T: Config> Hooks<BlockNumberFor<T>> for Pallet<T> {
		fn integrity_test() {
			assert_ne!(
				T::MinimumPoolLiquidity::get(),
				Balance::zero(),
				"Minimum pool liquidity is 0."
			);
			assert_ne!(
				T::MinimumTradingLimit::get(),
				Balance::zero(),
				"Minimum trading limit is 0."
			);
			assert_ne!(
				T::HdxAssetId::get(),
				T::StableCoinAssetId::get(),
				"Same Hdx asset id and stable asset id."
			);
			assert_ne!(T::MaxInRatio::get(), Balance::zero(), "MaxInRatio is 0.");
			assert_ne!(T::MaxOutRatio::get(), Balance::zero(), "MaxOutRatio is 0.");
		}
	}
}

impl<T: Config> Pallet<T> {
	/// Protocol account address
	pub fn protocol_account() -> T::AccountId {
		PalletId(*b"omnipool").into_account_truncating()
	}

	/// Retrieve stable asset detail from the pool.
	/// Return NoStableCoinInPool if stable asset is not yet in the pool.
	fn stable_asset() -> Result<(Balance, Balance), DispatchError> {
		let stable_asset = <Assets<T>>::get(T::StableCoinAssetId::get()).ok_or(Error::<T>::NoStableAssetInPool)?;
		let stable_reserve = T::Currency::free_balance(T::StableCoinAssetId::get(), &Self::protocol_account());
		Ok((stable_reserve, stable_asset.hub_reserve))
	}

	/// Retrieve state of asset from the pool and its pool balance
	pub fn load_asset_state(asset_id: T::AssetId) -> Result<AssetReserveState<Balance>, DispatchError> {
		let state = <Assets<T>>::get(asset_id).ok_or(Error::<T>::AssetNotFound)?;
		let reserve = T::Currency::free_balance(asset_id, &Self::protocol_account());
		Ok((state, reserve).into())
	}

	/// Set new state of asset.
	/// This converts the new state into correct state type ( by removing the reserve)
	fn set_asset_state(asset_id: T::AssetId, new_state: AssetReserveState<Balance>) {
		<Assets<T>>::insert(asset_id, Into::<AssetState<Balance>>::into(new_state));
	}

	/// Generate an nft instance id and mint NFT into the class and instance.
	#[require_transactional]
	fn create_and_mint_position_instance(owner: &T::AccountId) -> Result<T::PositionItemId, DispatchError> {
		<NextPositionId<T>>::try_mutate(|current_value| -> Result<T::PositionItemId, DispatchError> {
			let next_position_id = *current_value;

			T::NFTHandler::mint_into(&T::NFTCollectionId::get(), &next_position_id, owner)?;

			*current_value = current_value
				.checked_add(&T::PositionItemId::one())
				.ok_or(ArithmeticError::Overflow)?;

			Ok(next_position_id)
		})
	}

	/// Update Hub asset side of HDX subpool annd add given amount to hub_asset_reserve
	fn update_hdx_subpool_hub_asset(hub_asset_amount: Balance) -> DispatchResult {
		if hub_asset_amount > Balance::zero() {
			let mut native_subpool = Assets::<T>::get(T::HdxAssetId::get()).ok_or(Error::<T>::AssetNotFound)?;
			native_subpool.hub_reserve = native_subpool
				.hub_reserve
				.checked_add(hub_asset_amount)
				.ok_or(ArithmeticError::Overflow)?;
			<Assets<T>>::insert(T::HdxAssetId::get(), native_subpool);
		}
		Ok(())
	}

	/// Update total hub asset liquidity and write new value to storage.
	/// Update total issueance if AdjustSupply is specified.
	#[require_transactional]
	fn update_hub_asset_liquidity(delta_amount: &BalanceUpdate<Balance>) -> DispatchResult {
		match delta_amount {
			BalanceUpdate::Increase(amount) => {
				T::Currency::deposit(T::HubAssetId::get(), &Self::protocol_account(), *amount)
			}
			BalanceUpdate::Decrease(amount) => {
				T::Currency::withdraw(T::HubAssetId::get(), &Self::protocol_account(), *amount)
			}
		}
	}

	/// Update imbalance with given delta_imbalance - increase or decrease
	fn update_imbalance(delta_imbalance: BalanceUpdate<Balance>) -> DispatchResult {
		<HubAssetImbalance<T>>::try_mutate(|current_imbalance| -> DispatchResult {
			*current_imbalance = match delta_imbalance {
				BalanceUpdate::Decrease(amount) => (*current_imbalance).sub(amount).ok_or(ArithmeticError::Overflow)?,
				BalanceUpdate::Increase(amount) => (*current_imbalance).add(amount).ok_or(ArithmeticError::Overflow)?,
			};

			ensure!(current_imbalance.negative, Error::<T>::PositiveImbalance);

			Ok(())
		})
	}

	/// Calculate new tvl balance and ensure that it is below TVL Cap.
	fn ensure_tvl_cap() -> DispatchResult {
		let current_hub_asset_liquidity = T::Currency::free_balance(T::HubAssetId::get(), &Self::protocol_account());
		let stable_asset = Self::stable_asset()?;

		let updated_tvl = hydra_dx_math::omnipool::calculate_tvl(current_hub_asset_liquidity, stable_asset)
			.ok_or(ArithmeticError::Overflow)?;

		ensure!(updated_tvl <= TvlCap::<T>::get(), Error::<T>::TVLCapExceeded);
		Ok(())
	}

	/// Check if assets can be traded - asset_in must be allowed to be sold and asset_out allowed to be bought.
	fn allow_assets(asset_in: &AssetReserveState<Balance>, asset_out: &AssetReserveState<Balance>) -> bool {
		asset_in.tradable.contains(Tradability::SELL) && asset_out.tradable.contains(Tradability::BUY)
	}

	/// Swap hub asset for asset_out.
	/// Special handling of sell trade where asset in is Hub Asset.
	fn sell_hub_asset(who: &T::AccountId, asset_out: T::AssetId, amount: Balance, limit: Balance) -> DispatchResult {
		ensure!(
			HubAssetTradability::<T>::get().contains(Tradability::SELL),
			Error::<T>::NotAllowed
		);

		let asset_state = Self::load_asset_state(asset_out)?;

		ensure!(asset_state.tradable.contains(Tradability::BUY), Error::<T>::NotAllowed);
		ensure!(
			amount
				<= asset_state
					.hub_reserve
					.checked_div(T::MaxInRatio::get())
					.ok_or(ArithmeticError::DivisionByZero)?, // Note: this can only fail if MaxInRatio is zero.
			Error::<T>::MaxInRatioExceeded
		);

		let current_imbalance = <HubAssetImbalance<T>>::get();
		let current_hub_asset_liquidity = T::Currency::free_balance(T::HubAssetId::get(), &Self::protocol_account());

		let state_changes = hydra_dx_math::omnipool::calculate_sell_hub_state_changes(
			&(&asset_state).into(),
			amount,
			T::AssetFee::get(),
			I129 {
				value: current_imbalance.value,
				negative: current_imbalance.negative,
			},
			current_hub_asset_liquidity,
		)
		.ok_or(ArithmeticError::Overflow)?;

		ensure!(
			*state_changes.asset.delta_reserve >= limit,
			Error::<T>::BuyLimitNotReached
		);

		ensure!(
			*state_changes.asset.delta_reserve
				<= asset_state
					.reserve
					.checked_div(T::MaxOutRatio::get())
					.ok_or(ArithmeticError::DivisionByZero)?, // Note: this can only fail if MaxInRatio is zero.
			Error::<T>::MaxOutRatioExceeded
		);

		let new_asset_out_state = asset_state
			.delta_update(&state_changes.asset)
			.ok_or(ArithmeticError::Overflow)?;

		// Token updates
		T::Currency::transfer(
			T::HubAssetId::get(),
			who,
			&Self::protocol_account(),
			*state_changes.asset.delta_hub_reserve,
		)?;
		T::Currency::transfer(
			asset_out,
			&Self::protocol_account(),
			who,
			*state_changes.asset.delta_reserve,
		)?;

		Self::update_imbalance(state_changes.delta_imbalance)?;

		Self::set_asset_state(asset_out, new_asset_out_state);

		Self::deposit_event(Event::SellExecuted {
			who: who.clone(),
			asset_in: T::HubAssetId::get(),
			asset_out,
			amount_in: *state_changes.asset.delta_hub_reserve,
			amount_out: *state_changes.asset.delta_reserve,
		});

		Ok(())
	}

	/// Swap asset for Hub Asset
	/// Special handling of buy trade where asset in is Hub Asset.
	fn buy_asset_for_hub_asset(
		who: &T::AccountId,
		asset_out: T::AssetId,
		amount: Balance,
		limit: Balance,
	) -> DispatchResult {
		ensure!(
			HubAssetTradability::<T>::get().contains(Tradability::SELL),
			Error::<T>::NotAllowed
		);

		let asset_state = Self::load_asset_state(asset_out)?;

		ensure!(asset_state.tradable.contains(Tradability::BUY), Error::<T>::NotAllowed);

		ensure!(
			amount
				<= asset_state
					.reserve
					.checked_div(T::MaxOutRatio::get())
					.ok_or(ArithmeticError::DivisionByZero)?, // Note: this can only fail if MaxInRatio is zero.
			Error::<T>::MaxOutRatioExceeded
		);

		let current_imbalance = <HubAssetImbalance<T>>::get();
		let current_hub_asset_liquidity = T::Currency::free_balance(T::HubAssetId::get(), &Self::protocol_account());

		let state_changes = hydra_dx_math::omnipool::calculate_buy_for_hub_asset_state_changes(
			&(&asset_state).into(),
			amount,
			T::AssetFee::get(),
			I129 {
				value: current_imbalance.value,
				negative: current_imbalance.negative,
			},
			current_hub_asset_liquidity,
		)
		.ok_or(ArithmeticError::Overflow)?;

		ensure!(
			*state_changes.asset.delta_hub_reserve <= limit,
			Error::<T>::SellLimitExceeded
		);

		ensure!(
			*state_changes.asset.delta_hub_reserve
				<= asset_state
					.hub_reserve
					.checked_div(T::MaxInRatio::get())
					.ok_or(ArithmeticError::DivisionByZero)?, // Note: this can only fail if MaxInRatio is zero.
			Error::<T>::MaxInRatioExceeded
		);

		let new_asset_out_state = asset_state
			.delta_update(&state_changes.asset)
			.ok_or(ArithmeticError::Overflow)?;

		T::Currency::transfer(
			T::HubAssetId::get(),
			who,
			&Self::protocol_account(),
			*state_changes.asset.delta_hub_reserve,
		)?;
		T::Currency::transfer(
			asset_out,
			&Self::protocol_account(),
			who,
			*state_changes.asset.delta_reserve,
		)?;

		Self::update_imbalance(state_changes.delta_imbalance)?;

		Self::set_asset_state(asset_out, new_asset_out_state);

		Self::deposit_event(Event::BuyExecuted {
			who: who.clone(),
			asset_in: T::HubAssetId::get(),
			asset_out,
			amount_in: *state_changes.asset.delta_hub_reserve,
			amount_out: *state_changes.asset.delta_reserve,
		});

		Ok(())
	}

	/// Buy hub asset from the pool
	/// Special handling of buy trade where asset out is Hub Asset.
	fn buy_hub_asset(_who: &T::AccountId, _asset_in: T::AssetId, _amount: Balance, _limit: Balance) -> DispatchResult {
		ensure!(
			HubAssetTradability::<T>::get().contains(Tradability::BUY),
			Error::<T>::NotAllowed
		);

		// Note: Currently not allowed at all, neither math is done for this case
		// this is already ready when hub asset will be allowed to be bought from the pool

		Err(Error::<T>::NotAllowed.into())
	}

	/// Swap asset for Hub Asset
	/// Special handling of sell trade where asset out is Hub Asset.
	fn sell_asset_for_hub_asset(
		_who: &T::AccountId,
		_asset_in: T::AssetId,
		_amount: Balance,
		_limit: Balance,
	) -> DispatchResult {
		ensure!(
			HubAssetTradability::<T>::get().contains(Tradability::BUY),
			Error::<T>::NotAllowed
		);

		// Note: Currently not allowed at all, neither math is done for this case
		// this is already ready when hub asset will be allowed to be bought from the pool

		Err(Error::<T>::NotAllowed.into())
	}

<<<<<<< HEAD
	pub fn exists(asset: T::AssetId) -> bool {
		Assets::<T>::contains_key(asset)
	}

=======
	/// Remove asset from list of Omnipool assets.
	pub fn remove_asset(asset_id: T::AssetId) -> DispatchResult {
		<Assets<T>>::remove(asset_id);
		Ok(())
	}

	/// Insert or update position with given position data.
	pub fn set_position(position_id: T::PositionItemId, position: &Position<Balance, T::AssetId>) -> DispatchResult {
		<Positions<T>>::insert(position_id, position);
		Ok(())
	}

	/// Add new asset to list of Omnipool assets.
	pub fn add_asset(asset_id: T::AssetId, state: AssetState<Balance>) -> DispatchResult {
		ensure!(!Assets::<T>::contains_key(asset_id), Error::<T>::AssetAlreadyAdded);
		ensure!(T::AssetRegistry::exists(asset_id), Error::<T>::AssetNotRegistered);

		<Assets<T>>::insert(asset_id, state);

		Ok(())
	}

	/// Updates states of 2 non-hub assets given calculated trade result.
	#[require_transactional]
	pub fn update_omnipool_state_given_trade_result(
		asset_in: T::AssetId,
		asset_out: T::AssetId,
		trade: TradeStateChange<Balance>,
	) -> DispatchResult {
		let delta_hub_asset = trade
			.asset_in
			.delta_hub_reserve
			.merge(
				trade
					.asset_out
					.delta_hub_reserve
					.merge(BalanceUpdate::Increase(trade.hdx_hub_amount))
					.ok_or(ArithmeticError::Overflow)?,
			)
			.ok_or(ArithmeticError::Overflow)?;

		match delta_hub_asset {
			BalanceUpdate::Increase(val) if val == Balance::zero() => {
				// nothing to do if zero.
			}
			BalanceUpdate::Increase(_) => {
				// trade can only burn some.
				return Err(Error::<T>::HubAssetUpdateError.into());
			}
			BalanceUpdate::Decrease(amount) => {
				T::Currency::withdraw(T::HubAssetId::get(), &Self::protocol_account(), amount)?;
			}
		};

		Self::update_imbalance(trade.delta_imbalance)?;

		Self::update_asset_state(asset_in, trade.asset_in)?;
		Self::update_asset_state(asset_out, trade.asset_out)?;

		Self::update_hdx_subpool_hub_asset(trade.hdx_hub_amount)?;

		Ok(())
	}

	/// Updates states of anasset given calculated trade result where HUb asset was traded.
	#[require_transactional]
	pub fn update_omnipool_state_given_hub_asset_trade(
		asset: T::AssetId,
		trade: HubTradeStateChange<Balance>,
	) -> DispatchResult {
		Self::update_imbalance(trade.delta_imbalance)?;
		Self::update_asset_state(asset, trade.asset)?;
		Ok(())
	}

	/// Load state of an asset and update it with given delta changes.
	pub fn update_asset_state(asset_id: T::AssetId, delta: AssetStateChange<Balance>) -> DispatchResult {
		let state = Self::load_asset_state(asset_id)?;
		let updated_state = state.delta_update(&delta).ok_or(ArithmeticError::Overflow)?;
		Self::set_asset_state(asset_id, updated_state);

		Ok(())
	}

	/// Load position and check its owner
	/// Returns Forbidden if not position owner
>>>>>>> 238973d9
	pub fn load_position(
		position_id: T::PositionItemId,
		owner: T::AccountId,
	) -> Result<Position<Balance, T::AssetId>, DispatchError> {
		ensure!(
			T::NFTHandler::owner(&T::NFTCollectionId::get(), &position_id) == Some(owner),
			Error::<T>::Forbidden
		);

		Positions::<T>::get(position_id).ok_or_else(|| Error::<T>::PositionNotFound.into())
	}
<<<<<<< HEAD
=======

	pub fn is_hub_asset_allowed(operation: Tradability) -> bool {
		HubAssetTradability::<T>::get().contains(operation)
	}

	/// Returns `true` if `asset` exists in the omnipool or `false`
	pub fn exists(asset: T::AssetId) -> bool {
		Assets::<T>::contains_key(asset)
	}
>>>>>>> 238973d9
}<|MERGE_RESOLUTION|>--- conflicted
+++ resolved
@@ -1674,12 +1674,6 @@
 		Err(Error::<T>::NotAllowed.into())
 	}
 
-<<<<<<< HEAD
-	pub fn exists(asset: T::AssetId) -> bool {
-		Assets::<T>::contains_key(asset)
-	}
-
-=======
 	/// Remove asset from list of Omnipool assets.
 	pub fn remove_asset(asset_id: T::AssetId) -> DispatchResult {
 		<Assets<T>>::remove(asset_id);
@@ -1766,7 +1760,6 @@
 
 	/// Load position and check its owner
 	/// Returns Forbidden if not position owner
->>>>>>> 238973d9
 	pub fn load_position(
 		position_id: T::PositionItemId,
 		owner: T::AccountId,
@@ -1778,8 +1771,6 @@
 
 		Positions::<T>::get(position_id).ok_or_else(|| Error::<T>::PositionNotFound.into())
 	}
-<<<<<<< HEAD
-=======
 
 	pub fn is_hub_asset_allowed(operation: Tradability) -> bool {
 		HubAssetTradability::<T>::get().contains(operation)
@@ -1789,5 +1780,4 @@
 	pub fn exists(asset: T::AssetId) -> bool {
 		Assets::<T>::contains_key(asset)
 	}
->>>>>>> 238973d9
 }