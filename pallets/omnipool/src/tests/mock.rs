// This file is part of HydraDX.

// Copyright (C) 2020-2022  Intergalactic, Limited (GIB).
// SPDX-License-Identifier: Apache-2.0

// Licensed under the Apache License, Version 2.0 (the "License");
// you may not use this file except in compliance with the License.
// You may obtain a copy of the License at
//
// 	http://www.apache.org/licenses/LICENSE-2.0
//
// Unless required by applicable law or agreed to in writing, software
// distributed under the License is distributed on an "AS IS" BASIS,
// WITHOUT WARRANTIES OR CONDITIONS OF ANY KIND, either express or implied.
// See the License for the specific language governing permissions and
// limitations under the License.

//! Test environment for Assets pallet.

use crate::*;
use std::cell::RefCell;
use std::collections::HashMap;

use crate as pallet_omnipool;

use frame_support::traits::{ConstU128, Everything, GenesisBuild};
use frame_support::{
	assert_ok, construct_runtime, parameter_types,
	traits::{ConstU32, ConstU64},
};
use frame_system::EnsureRoot;
use orml_traits::parameter_type_with_key;
use sp_core::H256;
use sp_runtime::{
	testing::Header,
	traits::{BlakeTwo256, IdentityLookup},
};

type UncheckedExtrinsic = frame_system::mocking::MockUncheckedExtrinsic<Test>;
type Block = frame_system::mocking::MockBlock<Test>;

pub type AccountId = u64;
pub type Balance = u128;
pub type AssetId = u32;

pub const HDX: AssetId = 0;
pub const LRNA: AssetId = 1;
pub const DAI: AssetId = 2;
pub const REGISTERED_ASSET: AssetId = 1000;

pub const LP1: u64 = 1;
pub const LP2: u64 = 2;
pub const LP3: u64 = 3;

pub const ONE: Balance = 1_000_000_000_000;

pub const NATIVE_AMOUNT: Balance = 10_000 * ONE;

pub const DEFAULT_WEIGHT_CAP: u128 = 1_000_000_000_000_000_000;

thread_local! {
	pub static POSITIONS: RefCell<HashMap<u32, u64>> = RefCell::new(HashMap::default());
	pub static REGISTERED_ASSETS: RefCell<HashMap<AssetId, u32>> = RefCell::new(HashMap::default());
	pub static ASSET_WEIGHT_CAP: RefCell<Permill> = RefCell::new(Permill::from_percent(100));
	pub static ASSET_FEE: RefCell<Permill> = RefCell::new(Permill::from_percent(0));
	pub static PROTOCOL_FEE: RefCell<Permill> = RefCell::new(Permill::from_percent(0));
	pub static MIN_ADDED_LIQUDIITY: RefCell<Balance> = RefCell::new(1000u128);
	pub static MIN_TRADE_AMOUNT: RefCell<Balance> = RefCell::new(1000u128);
	pub static MAX_IN_RATIO: RefCell<Balance> = RefCell::new(1u128);
	pub static MAX_OUT_RATIO: RefCell<Balance> = RefCell::new(1u128);
	pub static MAX_TRADE_VOLUME_LIMIT: RefCell<Balance> = RefCell::new(u128::MAX);
}

construct_runtime!(
	pub enum Test where
		Block = Block,
		NodeBlock = Block,
		UncheckedExtrinsic = UncheckedExtrinsic,
	{
		System: frame_system::{Pallet, Call, Config, Storage, Event<T>},
		Balances: pallet_balances::{Pallet, Call, Storage, Config<T>, Event<T>},
		Omnipool: pallet_omnipool::{Pallet, Call, Storage, Event<T>},
		Tokens: orml_tokens::{Pallet, Event<T>},
	}
);

impl frame_system::Config for Test {
	type BaseCallFilter = frame_support::traits::Everything;
	type BlockWeights = ();
	type BlockLength = ();
	type Origin = Origin;
	type Call = Call;
	type Index = u64;
	type BlockNumber = u64;
	type Hash = H256;
	type Hashing = BlakeTwo256;
	type AccountId = u64;
	type Lookup = IdentityLookup<Self::AccountId>;
	type Header = Header;
	type Event = Event;
	type BlockHashCount = ConstU64<250>;
	type DbWeight = ();
	type Version = ();
	type PalletInfo = PalletInfo;
	type AccountData = pallet_balances::AccountData<Balance>;
	type OnNewAccount = ();
	type OnKilledAccount = ();
	type SystemWeightInfo = ();
	type SS58Prefix = ();
	type OnSetCode = ();
	type MaxConsumers = ConstU32<16>;
}

impl pallet_balances::Config for Test {
	type Balance = Balance;
	type DustRemoval = ();
	type Event = Event;
	type ExistentialDeposit = ConstU128<1>;
	type AccountStore = System;
	type WeightInfo = ();
	type MaxLocks = ();
	type MaxReserves = ConstU32<50>;
	type ReserveIdentifier = [u8; 8];
}

parameter_type_with_key! {
	pub ExistentialDeposits: |_currency_id: AssetId| -> Balance {
		0
	};
}

impl orml_tokens::Config for Test {
	type Event = Event;
	type Balance = Balance;
	type Amount = i128;
	type CurrencyId = AssetId;
	type WeightInfo = ();
	type ExistentialDeposits = ExistentialDeposits;
	type OnDust = ();
	type MaxLocks = ();
	type DustRemovalWhitelist = Everything;
	type OnNewTokenAccount = ();
	type OnKilledTokenAccount = ();
	type MaxReserves = ();
	type ReserveIdentifier = ();
}

parameter_types! {
	pub const HDXAssetId: AssetId = HDX;
	pub const LRNAAssetId: AssetId = LRNA;
	pub const DAIAssetId: AssetId = DAI;
	pub const PosiitionCollectionId: u32= 1000;

	pub ProtocolFee: Permill = PROTOCOL_FEE.with(|v| *v.borrow());
	pub AssetFee: Permill = ASSET_FEE.with(|v| *v.borrow());
	pub AssetWeightCap: Permill =ASSET_WEIGHT_CAP.with(|v| *v.borrow());
	pub MinAddedLiquidity: Balance = MIN_ADDED_LIQUDIITY.with(|v| *v.borrow());
	pub MinTradeAmount: Balance = MIN_TRADE_AMOUNT.with(|v| *v.borrow());
	pub MaxInRatio: Balance = MAX_IN_RATIO.with(|v| *v.borrow());
	pub MaxOutRatio: Balance = MAX_OUT_RATIO.with(|v| *v.borrow());
	pub const TVLCap: Balance = Balance::MAX;
	pub MaxTradeVolumeLimit: Balance = MAX_TRADE_VOLUME_LIMIT.with(|v| *v.borrow());
}

impl Config for Test {
	type Event = Event;
	type AssetId = AssetId;
	type PositionItemId = u32;
	type Currency = Tokens;
	type AddTokenOrigin = EnsureRoot<Self::AccountId>;
	type HubAssetId = LRNAAssetId;
	type ProtocolFee = ProtocolFee;
	type AssetFee = AssetFee;
	type StableCoinAssetId = DAIAssetId;
	type WeightInfo = ();
	type HdxAssetId = HDXAssetId;
	type NFTCollectionId = PosiitionCollectionId;
	type NFTHandler = DummyNFT;
	type TVLCap = TVLCap;
	type AssetRegistry = DummyRegistry<Test>;
	type MinimumTradingLimit = MinTradeAmount;
	type MinimumPoolLiquidity = MinAddedLiquidity;
	type TechnicalOrigin = EnsureRoot<Self::AccountId>;
	type MaxInRatio = MaxInRatio;
	type MaxOutRatio = MaxOutRatio;
<<<<<<< HEAD
	type MaxTradeVolumeLimit = MaxTradeVolumeLimit;
=======
	type CollectionId = u32;
>>>>>>> 4934e2b1
}

pub struct ExtBuilder {
	endowed_accounts: Vec<(u64, AssetId, Balance)>,
	registered_assets: Vec<AssetId>,
	asset_fee: Permill,
	protocol_fee: Permill,
	asset_weight_cap: Permill,
	min_liquidity: u128,
	min_trade_limit: u128,
	register_stable_asset: bool,
	max_in_ratio: Balance,
	max_out_ratio: Balance,
	init_pool: Option<(FixedU128, FixedU128)>,
	pool_tokens: Vec<(AssetId, FixedU128, AccountId, Balance)>,
	max_trade_volume_limit: Balance,
}

impl Default for ExtBuilder {
	fn default() -> Self {
		// If eg. tests running on one thread only, this thread local is shared.
		// let's make sure that it is empty for each  test case
		// or set to original default value
		REGISTERED_ASSETS.with(|v| {
			v.borrow_mut().clear();
		});
		POSITIONS.with(|v| {
			v.borrow_mut().clear();
		});
		ASSET_WEIGHT_CAP.with(|v| {
			*v.borrow_mut() = Permill::from_percent(100);
		});
		ASSET_FEE.with(|v| {
			*v.borrow_mut() = Permill::from_percent(0);
		});
		PROTOCOL_FEE.with(|v| {
			*v.borrow_mut() = Permill::from_percent(0);
		});
		MIN_ADDED_LIQUDIITY.with(|v| {
			*v.borrow_mut() = 1000u128;
		});
		MIN_TRADE_AMOUNT.with(|v| {
			*v.borrow_mut() = 1000u128;
		});
		MAX_IN_RATIO.with(|v| {
			*v.borrow_mut() = 1u128;
		});
		MAX_OUT_RATIO.with(|v| {
			*v.borrow_mut() = 1u128;
		});

		Self {
			endowed_accounts: vec![
				(Omnipool::protocol_account(), DAI, 1000 * ONE),
				(Omnipool::protocol_account(), HDX, NATIVE_AMOUNT),
			],
			asset_fee: Permill::from_percent(0),
			protocol_fee: Permill::from_percent(0),
			asset_weight_cap: Permill::from_percent(100),
			min_liquidity: 0,
			registered_assets: vec![],
			min_trade_limit: 0,
			init_pool: None,
			register_stable_asset: true,
			pool_tokens: vec![],
			max_in_ratio: 1u128,
			max_out_ratio: 1u128,
			max_trade_volume_limit: u128::MAX,
		}
	}
}

impl ExtBuilder {
	pub fn with_endowed_accounts(mut self, accounts: Vec<(u64, AssetId, Balance)>) -> Self {
		self.endowed_accounts = accounts;
		self
	}
	pub fn add_endowed_accounts(mut self, account: (u64, AssetId, Balance)) -> Self {
		self.endowed_accounts.push(account);
		self
	}
	pub fn with_registered_asset(mut self, asset: AssetId) -> Self {
		self.registered_assets.push(asset);
		self
	}

	pub fn with_asset_weight_cap(mut self, cap: Permill) -> Self {
		self.asset_weight_cap = cap;
		self
	}

	pub fn with_asset_fee(mut self, fee: Permill) -> Self {
		self.asset_fee = fee;
		self
	}

	pub fn with_protocol_fee(mut self, fee: Permill) -> Self {
		self.protocol_fee = fee;
		self
	}
	pub fn with_min_added_liquidity(mut self, limit: Balance) -> Self {
		self.min_liquidity = limit;
		self
	}

	pub fn with_min_trade_amount(mut self, limit: Balance) -> Self {
		self.min_trade_limit = limit;
		self
	}

	pub fn with_initial_pool(mut self, stable_price: FixedU128, native_price: FixedU128) -> Self {
		self.init_pool = Some((stable_price, native_price));
		self
	}

	pub fn without_stable_asset_in_registry(mut self) -> Self {
		self.register_stable_asset = false;
		self
	}
	pub fn with_max_in_ratio(mut self, value: Balance) -> Self {
		self.max_in_ratio = value;
		self
	}
	pub fn with_max_out_ratio(mut self, value: Balance) -> Self {
		self.max_out_ratio = value;
		self
	}
	pub fn with_max_trade_volume_limit(mut self, value: Balance) -> Self {
		self.max_trade_volume_limit = value;
		self
	}

	pub fn with_token(
		mut self,
		asset_id: AssetId,
		price: FixedU128,
		position_owner: AccountId,
		amount: Balance,
	) -> Self {
		self.pool_tokens.push((asset_id, price, position_owner, amount));
		self
	}

	pub fn build(self) -> sp_io::TestExternalities {
		let mut t = frame_system::GenesisConfig::default().build_storage::<Test>().unwrap();

		// Add DAi and HDX as pre-registered assets
		REGISTERED_ASSETS.with(|v| {
			if self.register_stable_asset {
				v.borrow_mut().insert(DAI, DAI);
			}
			v.borrow_mut().insert(HDX, HDX);
			v.borrow_mut().insert(REGISTERED_ASSET, REGISTERED_ASSET);
			self.registered_assets.iter().for_each(|asset| {
				v.borrow_mut().insert(*asset, *asset);
			});
		});

		ASSET_FEE.with(|v| {
			*v.borrow_mut() = self.asset_fee;
		});
		ASSET_WEIGHT_CAP.with(|v| {
			*v.borrow_mut() = self.asset_weight_cap;
		});

		PROTOCOL_FEE.with(|v| {
			*v.borrow_mut() = self.protocol_fee;
		});

		MIN_ADDED_LIQUDIITY.with(|v| {
			*v.borrow_mut() = self.min_liquidity;
		});

		MIN_TRADE_AMOUNT.with(|v| {
			*v.borrow_mut() = self.min_trade_limit;
		});
		MAX_IN_RATIO.with(|v| {
			*v.borrow_mut() = self.max_in_ratio;
		});
		MAX_OUT_RATIO.with(|v| {
			*v.borrow_mut() = self.max_out_ratio;
		});
		MAX_TRADE_VOLUME_LIMIT.with(|v| {
			*v.borrow_mut() = self.max_trade_volume_limit;
		});

		orml_tokens::GenesisConfig::<Test> {
			balances: self
				.endowed_accounts
				.iter()
				.flat_map(|(x, asset, amount)| vec![(*x, *asset, *amount)])
				.collect(),
		}
		.assimilate_storage(&mut t)
		.unwrap();

		let mut r: sp_io::TestExternalities = t.into();

		if let Some((stable_price, native_price)) = self.init_pool {
			r.execute_with(|| {
				let stable_amount = Tokens::free_balance(DAI, &Omnipool::protocol_account());
				let native_amount = Tokens::free_balance(HDX, &Omnipool::protocol_account());

				assert_ok!(Omnipool::initialize_pool(
					Origin::root(),
					stable_price,
					native_price,
					Permill::from_percent(100),
					Permill::from_percent(100)
				));
				assert_pool_state_approx!(
					stable_price.checked_mul_int(stable_amount).unwrap() + native_amount,
					FixedU128::from((stable_amount, stable_price.checked_mul_int(stable_amount).unwrap()))
						.checked_mul_int(native_amount)
						.unwrap() + stable_amount,
					SimpleImbalance::default()
				);

				for (asset_id, price, owner, amount) in self.pool_tokens {
					assert_ok!(Tokens::transfer(
						Origin::signed(owner),
						Omnipool::protocol_account(),
						asset_id,
						amount
					));
					assert_ok!(Omnipool::add_token(
						Origin::root(),
						asset_id,
						price,
						self.asset_weight_cap,
						owner
					));
				}
			});
		}

		r
	}
}

use frame_support::traits::tokens::nonfungibles::{Create, Inspect, Mutate};
pub struct DummyNFT;

impl<AccountId: From<u64>> Inspect<AccountId> for DummyNFT {
	type ItemId = u32;
	type CollectionId = u32;

	fn owner(_class: &Self::CollectionId, instance: &Self::ItemId) -> Option<AccountId> {
		let mut owner: Option<AccountId> = None;

		POSITIONS.with(|v| {
			if let Some(o) = v.borrow().get(instance) {
				owner = Some((*o).into());
			}
		});
		owner
	}
}

impl<AccountId: From<u64>> Create<AccountId> for DummyNFT {
	fn create_collection(_class: &Self::CollectionId, _who: &AccountId, _admin: &AccountId) -> DispatchResult {
		Ok(())
	}
}

impl<AccountId: From<u64> + Into<u64> + Copy> Mutate<AccountId> for DummyNFT {
	fn mint_into(_class: &Self::CollectionId, _instance: &Self::ItemId, _who: &AccountId) -> DispatchResult {
		POSITIONS.with(|v| {
			let mut m = v.borrow_mut();
			m.insert(*_instance, (*_who).into());
		});
		Ok(())
	}

	fn burn(
		_class: &Self::CollectionId,
		instance: &Self::ItemId,
		_maybe_check_owner: Option<&AccountId>,
	) -> DispatchResult {
		POSITIONS.with(|v| {
			let mut m = v.borrow_mut();
			m.remove(instance);
		});
		Ok(())
	}
}

use hydradx_traits::Registry;

pub struct DummyRegistry<T>(sp_std::marker::PhantomData<T>);

impl<T: Config> Registry<T::AssetId, Vec<u8>, Balance, DispatchError> for DummyRegistry<T>
where
	T::AssetId: Into<AssetId> + From<u32>,
{
	fn exists(asset_id: T::AssetId) -> bool {
		let asset = REGISTERED_ASSETS.with(|v| v.borrow().get(&(asset_id.into())).copied());
		matches!(asset, Some(_))
	}

	fn retrieve_asset(_name: &Vec<u8>) -> Result<T::AssetId, DispatchError> {
		Ok(T::AssetId::default())
	}

	fn create_asset(_name: &Vec<u8>, _existential_deposit: Balance) -> Result<T::AssetId, DispatchError> {
		let assigned = REGISTERED_ASSETS.with(|v| {
			let l = v.borrow().len();
			v.borrow_mut().insert(l as u32, l as u32);
			l as u32
		});
		Ok(T::AssetId::from(assigned))
	}
}

pub(crate) fn get_mock_minted_position(position_id: u32) -> Option<u64> {
	POSITIONS.with(|v| v.borrow().get(&position_id).copied())
}<|MERGE_RESOLUTION|>--- conflicted
+++ resolved
@@ -159,7 +159,6 @@
 	pub MaxInRatio: Balance = MAX_IN_RATIO.with(|v| *v.borrow());
 	pub MaxOutRatio: Balance = MAX_OUT_RATIO.with(|v| *v.borrow());
 	pub const TVLCap: Balance = Balance::MAX;
-	pub MaxTradeVolumeLimit: Balance = MAX_TRADE_VOLUME_LIMIT.with(|v| *v.borrow());
 }
 
 impl Config for Test {
@@ -183,11 +182,7 @@
 	type TechnicalOrigin = EnsureRoot<Self::AccountId>;
 	type MaxInRatio = MaxInRatio;
 	type MaxOutRatio = MaxOutRatio;
-<<<<<<< HEAD
-	type MaxTradeVolumeLimit = MaxTradeVolumeLimit;
-=======
 	type CollectionId = u32;
->>>>>>> 4934e2b1
 }
 
 pub struct ExtBuilder {
