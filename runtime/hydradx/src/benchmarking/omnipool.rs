--- conflicted
+++ resolved
@@ -3,11 +3,8 @@
 use super::*;
 
 use frame_benchmarking::account;
-<<<<<<< HEAD
 use frame_benchmarking::BenchmarkError;
-=======
 use frame_support::dispatch::DispatchResult;
->>>>>>> 6793c87a
 use frame_support::{
 	assert_ok,
 	sp_runtime::{
@@ -291,22 +288,7 @@
 	sacrifice_position {
 		init()?;
 		let acc = Omnipool::protocol_account();
-<<<<<<< HEAD
-		let native_id = <Runtime as pallet_omnipool::Config>::HdxAssetId::get();
-		let stable_id = <Runtime as pallet_omnipool::Config>::StableCoinAssetId::get();
-
-		Omnipool::set_tvl_cap(RawOrigin::Root.into(), TVL_CAP)?;
-
-		update_balance(stable_id, &acc, stable_amount);
-		update_balance(native_id, &acc, native_amount);
-
-		Omnipool::initialize_pool(RawOrigin::Root.into(), stable_price, native_price, Permill::from_percent(100), Permill::from_percent(100))?;
-
-		// Register new asset in asset registry
 		let token_id = register_asset(b"FCK".to_vec(), Balance::one()).map_err(|_| BenchmarkError::Stop("Failed to register asset"))?;
-=======
-		let token_id = AssetRegistry::create_asset(&b"FCK".to_vec(), Balance::one())?;
->>>>>>> 6793c87a
 
 		// Create account for token provider and set balance
 		let owner: AccountId = account("owner", 0, 1);
@@ -347,7 +329,7 @@
 		init()?;
 		let acc = Omnipool::protocol_account();
 		// Register new asset in asset registry
-		let token_id = AssetRegistry::create_asset(&b"FCK".to_vec(), Balance::one())?;
+		let token_id = register_asset(b"FCK".to_vec(), Balance::one()).map_err(|_| BenchmarkError::Stop("Failed to register asset"))?;
 
 		// Create account for token provider and set balance
 		let owner: AccountId = account("owner", 0, 1);
@@ -386,7 +368,7 @@
 		init()?;
 		let acc = Omnipool::protocol_account();
 		// Register new asset in asset registry
-		let token_id = AssetRegistry::create_asset(&b"FCK".to_vec(), Balance::one())?;
+		let token_id = register_asset(b"FCK".to_vec(), Balance::one()).map_err(|_| BenchmarkError::Stop("Failed to register asset"))?;
 
 		// Create account for token provider and set balance
 		let owner: AccountId = account("owner", 0, 1);
