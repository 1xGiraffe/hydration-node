// This file is part of HydraDX-node.

// Copyright (C) 2020-2021  Intergalactic, Limited (GIB).
// SPDX-License-Identifier: Apache-2.0

// Licensed under the Apache License, Version 2.0 (the "License");
// you may not use this file except in compliance with the License.
// You may obtain a copy of the License at
//
//     http://www.apache.org/licenses/LICENSE-2.0
//
// Unless required by applicable law or agreed to in writing, software
// distributed under the License is distributed on an "AS IS" BASIS,
// WITHOUT WARRANTIES OR CONDITIONS OF ANY KIND, either express or implied.
// See the License for the specific language governing permissions and
// limitations under the License.

#![cfg_attr(not(feature = "std"), no_std)]
<<<<<<< HEAD
// `construct_runtime!` does a lot of recursion and requires us to increase the limit to 512.
=======
// `construct_runtime!` does a lot of recursion and requires us to increase the limit to 256.
>>>>>>> f8b82422
#![recursion_limit = "512"]

// Make the WASM binary available.
#[cfg(feature = "std")]
include!(concat!(env!("OUT_DIR"), "/wasm_binary.rs"));

use codec::{Decode, Encode};
use frame_system::{EnsureRoot, RawOrigin};
use hex_literal::hex;
use scale_info::TypeInfo;
use sp_api::impl_runtime_apis;
use sp_core::OpaqueMetadata;
use sp_runtime::{
	create_runtime_str, generic, impl_opaque_keys,
	traits::{AccountIdConversion, BlakeTwo256, Block as BlockT, IdentityLookup},
	transaction_validity::{TransactionSource, TransactionValidity},
	ApplyExtrinsicResult, Perbill, Permill,
};
use sp_std::cmp::Ordering;
use sp_std::convert::From;
use sp_std::prelude::*;
#[cfg(feature = "std")]
use sp_version::NativeVersion;
use sp_version::RuntimeVersion;

// A few exports that help ease life for downstream crates.
use frame_support::traits::{AsEnsureOriginWithArg, Contains};
use frame_support::{
	construct_runtime,
	dispatch::DispatchClass,
	parameter_types,
	traits::{
		EnsureOrigin, EqualPrivilegeOnly, Get, InstanceFilter, NeverEnsureOrigin, PrivilegeCmp, U128CurrencyToVote,
	},
	weights::{
		constants::{BlockExecutionWeight, RocksDbWeight},
		ConstantMultiplier, Weight, WeightToFeeCoefficient, WeightToFeeCoefficients, WeightToFeePolynomial,
	},
	BoundedVec,
};
use hydradx_adapters::inspect::MultiInspectAdapter;
use hydradx_traits::OraclePeriod;
use orml_traits::currency::MutationHooks;
use pallet_transaction_multi_payment::{AddTxAssetOnAccount, DepositAll, RemoveTxAssetOnKilled, TransferFees};
use pallet_transaction_payment::TargetedFeeAdjustment;
use primitives::{CollectionId, ItemId};
pub use sp_consensus_aura::sr25519::AuthorityId as AuraId;
use sp_runtime::traits::{BlockNumberProvider, ConstU32};

use common_runtime::adapters::{EmaOraclePriceAdapter, OmnipoolHookAdapter};
pub use common_runtime::*;
use pallet_currencies::BasicCurrencyAdapter;

mod xcm;

/// Import HydraDX pallets
pub use pallet_claims;
pub use pallet_genesis_history;

/// Opaque types. These are used by the CLI to instantiate machinery that don't need to know
/// the specifics of the runtime. They can then be made to be agnostic over specific formats
/// of data like extrinsics, allowing for them to continue syncing the network through upgrades
/// to even the core data structures.
pub mod opaque {
	use super::*;

	pub use sp_runtime::OpaqueExtrinsic as UncheckedExtrinsic;

	/// Opaque block header type.
	pub type Header = generic::Header<BlockNumber, BlakeTwo256>;
	/// Opaque block type.
	pub type Block = generic::Block<Header, UncheckedExtrinsic>;
	/// Opaque block identifier type.
	pub type BlockId = generic::BlockId<Block>;
	impl_opaque_keys! {
		pub struct SessionKeys {
			pub aura: Aura,
		}
	}
}

mod testing {
	use super::{parameter_types, BlockNumber, MINUTES};

	parameter_types! {
		pub const LaunchPeriod: BlockNumber = MINUTES;
		pub const VotingPeriod: BlockNumber = MINUTES;
		pub const EnactmentPeriod: BlockNumber = MINUTES;
		pub const Period: u32 = 2 * MINUTES;
	}
}

#[sp_version::runtime_version]
pub const VERSION: RuntimeVersion = RuntimeVersion {
	spec_name: create_runtime_str!("testing-hydradx"),
	impl_name: create_runtime_str!("testing-hydradx"),
	authoring_version: 1,
	spec_version: 157,
	impl_version: 0,
	apis: RUNTIME_API_VERSIONS,
	transaction_version: 1,
	state_version: 0,
};

/// The version information used to identify this runtime when compiled natively.
#[cfg(feature = "std")]
pub fn native_version() -> NativeVersion {
	NativeVersion {
		runtime_version: VERSION,
		can_author_with: Default::default(),
	}
}

use common_runtime::adapters::OraclePriceProviderAdapterForOmnipool;
use smallvec::smallvec;

pub struct WeightToFee;
impl WeightToFeePolynomial for WeightToFee {
	type Balance = Balance;

	/// Handles converting a weight scalar to a fee value, based on the scale and granularity of the
	/// node's balance type.
	///
	/// This should typically create a mapping between the following ranges:
	///   - [0, MAXIMUM_BLOCK_WEIGHT]
	///   - [Balance::min, Balance::max]
	///
	/// Yet, it can be used for any other sort of change to weight-fee. Some examples being:
	///   - Setting it to `0` will essentially disable the weight fee.
	///   - Setting it to `1` will cause the literal `#[weight = x]` values to be charged.
	fn polynomial() -> WeightToFeeCoefficients<Self::Balance> {
		// extrinsic base weight (smallest non-zero weight) is mapped to 1/10 CENT
		let p = CENTS; // 1_000_000_000_000
		let q = 10 * Balance::from(ExtrinsicBaseWeight::get().ref_time()); // 7_919_840_000
		smallvec![WeightToFeeCoefficient {
			degree: 1,
			negative: false,
			coeff_frac: Perbill::from_rational(p % q, q),
			coeff_integer: p / q, // 124
		}]
	}
}

pub struct DustRemovalWhitelist;

impl Contains<AccountId> for DustRemovalWhitelist {
	fn contains(a: &AccountId) -> bool {
		get_all_module_accounts().contains(a) || pallet_duster::DusterWhitelist::<Runtime>::contains(a)
	}
}

// Relay chain Block number provider.
// Reason why the implementation is different for benchmarks is that it is not possible
// to set or change the block number in a benchmark using parachain system pallet.
// That's why we revert to using the system pallet in the benchmark.
pub struct RelayChainBlockNumberProvider<T>(sp_std::marker::PhantomData<T>);

#[cfg(not(feature = "runtime-benchmarks"))]
impl<T: cumulus_pallet_parachain_system::Config> BlockNumberProvider for RelayChainBlockNumberProvider<T> {
	type BlockNumber = BlockNumber;

	fn current_block_number() -> Self::BlockNumber {
		let maybe_data = cumulus_pallet_parachain_system::Pallet::<T>::validation_data();

		if let Some(data) = maybe_data {
			data.relay_parent_number
		} else {
			Self::BlockNumber::default()
		}
	}
}

#[cfg(feature = "runtime-benchmarks")]
impl<T: frame_system::Config> BlockNumberProvider for RelayChainBlockNumberProvider<T> {
	type BlockNumber = <T as frame_system::Config>::BlockNumber;

	fn current_block_number() -> Self::BlockNumber {
		frame_system::Pallet::<T>::current_block_number()
	}
}

// The reason why there is difference between PROD and benchmark is that it is not possible
// to set validation data in parachain system pallet in the benchmarks.
// So for benchmarking, we mock it out and return some hardcoded parent hash
pub struct RelayChainBlockHashProviderAdapter<Runtime>(sp_std::marker::PhantomData<Runtime>);

#[cfg(not(feature = "runtime-benchmarks"))]
impl<Runtime> RelayChainBlockHashProvider for RelayChainBlockHashProviderAdapter<Runtime>
where
	Runtime: cumulus_pallet_parachain_system::Config,
{
	fn parent_hash() -> Option<cumulus_primitives_core::relay_chain::Hash> {
		let validation_data = cumulus_pallet_parachain_system::Pallet::<Runtime>::validation_data();
		match validation_data {
			Some(data) => Some(data.parent_head.hash()),
			None => None,
		}
	}
}

#[cfg(feature = "runtime-benchmarks")]
impl<Runtime> RelayChainBlockHashProvider for RelayChainBlockHashProviderAdapter<Runtime>
where
	Runtime: cumulus_pallet_parachain_system::Config,
{
	fn parent_hash() -> Option<cumulus_primitives_core::relay_chain::Hash> {
		// We use the same hash as for integration tests
		// so the integration tests don't fail when they are run with 'runtime-benchmark' feature
		let hash = [
			14, 87, 81, 192, 38, 229, 67, 178, 232, 171, 46, 176, 96, 153, 218, 161, 209, 229, 223, 71, 119, 143, 119,
			135, 250, 171, 69, 205, 241, 47, 227, 168,
		]
		.into();
		Some(hash)
	}
}

parameter_types! {
	pub const Version: RuntimeVersion = VERSION;
	/// Block weights base values and limits.
	pub BlockWeights: frame_system::limits::BlockWeights = frame_system::limits::BlockWeights::builder()
		.base_block(BlockExecutionWeight::get())
		.for_class(DispatchClass::all(), |weights| {
			weights.base_extrinsic = ExtrinsicBaseWeight::get();
		})
		.for_class(DispatchClass::Normal, |weights| {
			weights.max_total = Some(NORMAL_DISPATCH_RATIO * MAXIMUM_BLOCK_WEIGHT);
		})
		.for_class(DispatchClass::Operational, |weights| {
			weights.max_total = Some(MAXIMUM_BLOCK_WEIGHT);
			// Operational transactions have an extra reserved space, so that they
			// are included even if block reachd `MAXIMUM_BLOCK_WEIGHT`.
			weights.reserved = Some(
				MAXIMUM_BLOCK_WEIGHT - NORMAL_DISPATCH_RATIO * MAXIMUM_BLOCK_WEIGHT,
			);
		})
		.avg_block_initialization(AVERAGE_ON_INITIALIZE_RATIO)
		.build_or_panic();
	pub ExtrinsicBaseWeight: Weight = frame_support::weights::constants::ExtrinsicBaseWeight::get();
}

pub struct BaseFilter;
impl Contains<RuntimeCall> for BaseFilter {
	fn contains(call: &RuntimeCall) -> bool {
		if matches!(
			call,
			RuntimeCall::System(_) | RuntimeCall::Timestamp(_) | RuntimeCall::ParachainSystem(_)
		) {
			// always allow
			// Note: this is done to avoid unnecessary check of paused storage.
			return true;
		}

		if pallet_transaction_pause::PausedTransactionFilter::<Runtime>::contains(call) {
			// if paused, dont allow!
			return false;
		}

		// filter transfers of LRNA and omnipool assets to the omnipool account
		if let RuntimeCall::Tokens(orml_tokens::Call::transfer { dest, currency_id, .. })
		| RuntimeCall::Tokens(orml_tokens::Call::transfer_keep_alive { dest, currency_id, .. })
		| RuntimeCall::Tokens(orml_tokens::Call::transfer_all { dest, currency_id, .. })
		| RuntimeCall::Currencies(pallet_currencies::Call::transfer { dest, currency_id, .. }) = call
		{
			// Lookup::lookup() is not necessary thanks to IdentityLookup
			if dest == &Omnipool::protocol_account()
				&& (*currency_id == <Runtime as pallet_omnipool::Config>::HubAssetId::get()
					|| Omnipool::exists(*currency_id))
			{
				return false;
			}
		}
		// filter transfers of HDX to the omnipool account
		if let RuntimeCall::Balances(pallet_balances::Call::transfer { dest, .. })
		| RuntimeCall::Balances(pallet_balances::Call::transfer_keep_alive { dest, .. })
		| RuntimeCall::Balances(pallet_balances::Call::transfer_all { dest, .. })
		| RuntimeCall::Currencies(pallet_currencies::Call::transfer_native_currency { dest, .. }) = call
		{
			// Lookup::lookup() is not necessary thanks to IdentityLookup
			if dest == &Omnipool::protocol_account() {
				return false;
			}
		}

		true
	}
}

// Configure FRAME pallets to include in runtime.

impl frame_system::Config for Runtime {
	/// The basic call filter to use in dispatchable.
	type BaseCallFilter = BaseFilter;
	/// The ubiquitous origin type.
	type RuntimeOrigin = RuntimeOrigin;
	/// The aggregated dispatch type that is available for extrinsics.
	type RuntimeCall = RuntimeCall;
	/// The index type for storing how many extrinsics an account has signed.
	type Index = Index;
	/// The index type for blocks.
	type BlockNumber = BlockNumber;
	/// The type for hashing blocks and tries.
	type Hash = Hash;
	/// The hashing algorithm used.
	type Hashing = BlakeTwo256;
	/// The identifier used to distinguish between accounts.
	type AccountId = AccountId;
	/// The lookup mechanism to get account ID from whatever is passed in dispatchers.
	type Lookup = IdentityLookup<AccountId>;
	/// The header type.
	type Header = generic::Header<BlockNumber, BlakeTwo256>;
	/// The ubiquitous event type.
	type RuntimeEvent = RuntimeEvent;
	/// Maximum number of block number to block hash mappings to keep (oldest pruned first).
	type BlockWeights = BlockWeights;
	type BlockLength = BlockLength;
	type BlockHashCount = BlockHashCount;
	/// The weight of database operations that the runtime can invoke.
	type DbWeight = RocksDbWeight;
	/// The weight of the overhead invoked on the block import process, independent of the
	/// extrinsics included in that block.
	/// Version of the runtime.
	type Version = Version;
	/// Converts a module to the index of the module in `construct_runtime!`.
	///
	/// This type is being generated by `construct_runtime!`.
	type PalletInfo = PalletInfo;
	/// The data to be stored in an account.
	type AccountData = pallet_balances::AccountData<Balance>;
	/// What to do if a new account is created.
	type OnNewAccount = ();
	/// What to do if an account is fully reaped from the system.
	type OnKilledAccount = ();
	/// Weight information for the extrinsics of this pallet.
	type SystemWeightInfo = common_runtime::weights::system::HydraWeight<Runtime>;
	type SS58Prefix = SS58Prefix;
	type OnSetCode = cumulus_pallet_parachain_system::ParachainSetCode<Self>;
	type MaxConsumers = frame_support::traits::ConstU32<16>;
}

impl pallet_timestamp::Config for Runtime {
	/// A timestamp: milliseconds since the unix epoch.
	type Moment = u64;
	type OnTimestampSet = ();
	type MinimumPeriod = MinimumPeriod;
	type WeightInfo = weights::timestamp::HydraWeight<Runtime>;
}

impl pallet_balances::Config for Runtime {
	type MaxLocks = MaxLocks;
	/// The type for recording an account's balance.
	type Balance = Balance;
	/// The ubiquitous event type.
	type RuntimeEvent = RuntimeEvent;
	type DustRemoval = Treasury;
	type ExistentialDeposit = NativeExistentialDeposit;
	type AccountStore = System;
	type WeightInfo = weights::balances::HydraWeight<Runtime>;
	type MaxReserves = MaxReserves;
	type ReserveIdentifier = [u8; 8];
}

/// Parameterized slow adjusting fee updated based on
/// https://w3f-research.readthedocs.io/en/latest/polkadot/overview/2-token-economics.html?highlight=token%20economics#-2.-slow-adjusting-mechanism
pub type SlowAdjustingFeeUpdate<R> =
	TargetedFeeAdjustment<R, TargetBlockFullness, AdjustmentVariable, MinimumMultiplier, MaximumMultiplier>;

impl pallet_transaction_payment::Config for Runtime {
	type RuntimeEvent = RuntimeEvent;
	type OnChargeTransaction = TransferFees<Currencies, DepositAll<Runtime>, TreasuryAccount>;
	type OperationalFeeMultiplier = ();
	type WeightToFee = WeightToFee;
	type LengthToFee = ConstantMultiplier<Balance, TransactionByteFee>;
	type FeeMultiplierUpdate = SlowAdjustingFeeUpdate<Self>;
}

impl pallet_sudo::Config for Runtime {
	type RuntimeEvent = RuntimeEvent;
	type RuntimeCall = RuntimeCall;
}

// Parachain Config

parameter_types! {
	pub ReservedXcmpWeight: Weight = BlockWeights::get().max_block / 4;
	pub ReservedDmpWeight: Weight = BlockWeights::get().max_block / 4;
}

impl cumulus_pallet_parachain_system::Config for Runtime {
	type RuntimeEvent = RuntimeEvent;
	type OnSystemEvent = pallet_relaychain_info::OnValidationDataHandler<Runtime>;
	type SelfParaId = ParachainInfo;
	type OutboundXcmpMessageSource = XcmpQueue;
	type DmpMessageHandler = DmpQueue;
	type ReservedDmpWeight = ReservedDmpWeight;
	type XcmpMessageHandler = XcmpQueue;
	type ReservedXcmpWeight = ReservedXcmpWeight;
	type CheckAssociatedRelayNumber = cumulus_pallet_parachain_system::RelayNumberStrictlyIncreases;
}

impl pallet_aura::Config for Runtime {
	type AuthorityId = AuraId;
	type MaxAuthorities = MaxAuthorities;
	type DisabledValidators = ();
}

impl parachain_info::Config for Runtime {}

impl cumulus_pallet_aura_ext::Config for Runtime {}

impl pallet_treasury::Config for Runtime {
	type PalletId = TreasuryPalletId;
	type Currency = Balances;
	type ApproveOrigin = TreasuryApproveOrigin;
	type RejectOrigin = MoreThanHalfCouncil;
	type RuntimeEvent = RuntimeEvent;
	type OnSlash = Treasury;
	type ProposalBond = ProposalBond;
	type ProposalBondMinimum = ProposalBondMinimum;
	type ProposalBondMaximum = ProposalBondMaximum;
	type SpendPeriod = SpendPeriod;
	type Burn = Burn;
	type BurnDestination = ();
	type WeightInfo = weights::treasury::HydraWeight<Runtime>;
	type SpendFunds = ();
	type MaxApprovals = MaxApprovals;
	type SpendOrigin = NeverEnsureOrigin<Balance>;
}

impl pallet_authorship::Config for Runtime {
	type FindAuthor = pallet_session::FindAccountFromAuthorIndex<Self, Aura>;
	type EventHandler = (CollatorSelection,);
}

impl pallet_collator_selection::Config for Runtime {
	type RuntimeEvent = RuntimeEvent;
	type Currency = Balances;
	type UpdateOrigin = MoreThanHalfCouncil;
	type PotId = PotId;
	type MaxCandidates = MaxCandidates;
	type MinCandidates = MinCandidates;
	type MaxInvulnerables = MaxInvulnerables;
	// should be a multiple of session or things will get inconsistent
	type KickThreshold = testing::Period;
	type ValidatorId = <Self as frame_system::Config>::AccountId;
	type ValidatorIdOf = pallet_collator_selection::IdentityCollator;
	type ValidatorRegistration = Session;
	type WeightInfo = weights::collator_selection::HydraWeight<Runtime>;
}

impl pallet_session::Config for Runtime {
	type RuntimeEvent = RuntimeEvent;
	type ValidatorId = <Self as frame_system::Config>::AccountId;
	// we don't have stash and controller, thus we don't need the convert as well.
	type ValidatorIdOf = pallet_collator_selection::IdentityCollator;
	type ShouldEndSession = pallet_session::PeriodicSessions<testing::Period, Offset>;
	type NextSessionRotation = pallet_session::PeriodicSessions<testing::Period, Offset>;
	// We wrap the session manager to give out rewards.
	type SessionManager = CollatorRewards;
	// Essentially just Aura, but lets be pedantic.
	type SessionHandler = <opaque::SessionKeys as sp_runtime::traits::OpaqueKeys>::KeyTypeIdProviders;
	type Keys = opaque::SessionKeys;
	type WeightInfo = ();
}

impl pallet_utility::Config for Runtime {
	type RuntimeEvent = RuntimeEvent;
	type RuntimeCall = RuntimeCall;
	type PalletsOrigin = OriginCaller;
	type WeightInfo = weights::utility::HydraWeight<Runtime>;
}

impl pallet_preimage::Config for Runtime {
	type RuntimeEvent = RuntimeEvent;
	type WeightInfo = weights::preimage::HydraWeight<Runtime>;
	type Currency = Balances;
	type ManagerOrigin = EnsureRoot<AccountId>;
	type BaseDeposit = PreimageBaseDeposit;
	type ByteDeposit = PreimageByteDeposit;
}

/// Used the compare the privilege of an origin inside the scheduler.
pub struct OriginPrivilegeCmp;

impl PrivilegeCmp<OriginCaller> for OriginPrivilegeCmp {
	fn cmp_privilege(left: &OriginCaller, right: &OriginCaller) -> Option<Ordering> {
		if left == right {
			return Some(Ordering::Equal);
		}

		match (left, right) {
			// Root is greater than anything.
			(OriginCaller::system(frame_system::RawOrigin::Root), _) => Some(Ordering::Greater),
			// Check which one has more yes votes.
			(
				OriginCaller::Council(pallet_collective::RawOrigin::Members(l_yes_votes, l_count)),
				OriginCaller::Council(pallet_collective::RawOrigin::Members(r_yes_votes, r_count)),
			) => Some((l_yes_votes * r_count).cmp(&(r_yes_votes * l_count))),
			// For every other origin we don't care, as they are not used for `ScheduleOrigin`.
			_ => None,
		}
	}
}

parameter_types! {
	pub MaximumSchedulerWeight: Weight = Perbill::from_percent(80) * BlockWeights::get().max_block;
	pub const MaxScheduledPerBlock: u32 = 50;
	pub const NoPreimagePostponement: Option<u32> = Some(5 * MINUTES);
}

impl pallet_scheduler::Config for Runtime {
	type RuntimeEvent = RuntimeEvent;
	type RuntimeOrigin = RuntimeOrigin;
	type PalletsOrigin = OriginCaller;
	type RuntimeCall = RuntimeCall;
	type MaximumWeight = MaximumSchedulerWeight;
	type ScheduleOrigin = MoreThanHalfCouncil;
	type OriginPrivilegeCmp = EqualPrivilegeOnly;
	type MaxScheduledPerBlock = MaxScheduledPerBlock;
	type WeightInfo = weights::scheduler::HydraWeight<Runtime>;
	type Preimages = Preimage;
}

impl pallet_identity::Config for Runtime {
	type RuntimeEvent = RuntimeEvent;
	type Currency = Balances;
	type BasicDeposit = BasicDeposit;
	type FieldDeposit = FieldDeposit;
	type SubAccountDeposit = SubAccountDeposit;
	type MaxSubAccounts = MaxSubAccounts;
	type MaxAdditionalFields = MaxAdditionalFields;
	type MaxRegistrars = MaxRegistrars;
	type Slashed = Treasury;
	type ForceOrigin = MoreThanHalfCouncil;
	type RegistrarOrigin = MoreThanHalfCouncil;
	type WeightInfo = weights::identity::HydraWeight<Runtime>;
}

impl pallet_collective::Config<CouncilCollective> for Runtime {
	type RuntimeOrigin = RuntimeOrigin;
	type Proposal = RuntimeCall;
	type RuntimeEvent = RuntimeEvent;
	type MotionDuration = CouncilMotionDuration;
	type MaxProposals = CouncilMaxProposals;
	type MaxMembers = CouncilMaxMembers;
	type DefaultVote = pallet_collective::PrimeDefaultVote;
	type WeightInfo = common_runtime::weights::council::HydraWeight<Runtime>;
}

impl pallet_collective::Config<TechnicalCollective> for Runtime {
	type RuntimeOrigin = RuntimeOrigin;
	type Proposal = RuntimeCall;
	type RuntimeEvent = RuntimeEvent;
	type MotionDuration = TechnicalMotionDuration;
	type MaxProposals = TechnicalMaxProposals;
	type MaxMembers = TechnicalMaxMembers;
	type DefaultVote = pallet_collective::PrimeDefaultVote;
	type WeightInfo = common_runtime::weights::technical_comittee::HydraWeight<Runtime>;
}

impl pallet_democracy::Config for Runtime {
	type RuntimeEvent = RuntimeEvent;
	type Currency = Balances;
	type EnactmentPeriod = testing::EnactmentPeriod;
	type LaunchPeriod = testing::LaunchPeriod;
	type VotingPeriod = testing::VotingPeriod;
	type MinimumDeposit = MinimumDeposit;
	/// A straight majority of the council can decide what their next motion is.
	type ExternalOrigin = MoreThanHalfCouncil;
	type ExternalMajorityOrigin = MoreThanHalfCouncil;
	/// A unanimous council can have the next scheduled referendum be a straight default-carries
	/// (NTB) vote.
	type ExternalDefaultOrigin = AllCouncilMembers;
	type FastTrackOrigin = MoreThanHalfTechCommittee;
	type InstantOrigin = AllTechnicalCommitteeMembers;
	type InstantAllowed = InstantAllowed;
	type FastTrackVotingPeriod = FastTrackVotingPeriod;
	// To cancel a proposal which has been passed, 2/3 of the council must agree to it.
	type CancellationOrigin = MajorityOfCouncil;
	// To cancel a proposal before it has been passed, the technical committee must be unanimous or
	// Root must agree.
	type CancelProposalOrigin = AllTechnicalCommitteeMembers;
	type BlacklistOrigin = EnsureRoot<AccountId>;
	// Any single technical committee member may veto a coming council proposal, however they can
	// only do it once and it lasts only for the cooloff period.
	type VetoOrigin = pallet_collective::EnsureMember<AccountId, TechnicalCollective>;
	type CooloffPeriod = CooloffPeriod;
	type Slash = Treasury;
	type Scheduler = Scheduler;
	type PalletsOrigin = OriginCaller;
	type MaxVotes = MaxVotes;
	type WeightInfo = weights::democracy::HydraWeight<Runtime>;
	type MaxProposals = MaxProposals;
	type VoteLockingPeriod = VoteLockingPeriod;
	type Preimages = Preimage;
	type MaxDeposits = ConstU32<100>;
	type MaxBlacklisted = ConstU32<100>;
}

impl pallet_elections_phragmen::Config for Runtime {
	type RuntimeEvent = RuntimeEvent;
	type PalletId = ElectionsPhragmenPalletId;
	type Currency = Balances;
	type ChangeMembers = Council;
	type InitializeMembers = (); // Set to () if defined in chain spec
	type CurrencyToVote = U128CurrencyToVote;
	type CandidacyBond = CandidacyBond;
	type VotingBondBase = VotingBondBase;
	type VotingBondFactor = VotingBondFactor;
	type LoserCandidate = Treasury;
	type KickedMember = Treasury;
	type DesiredMembers = DesiredMembers;
	type DesiredRunnersUp = DesiredRunnersUp;
	type TermDuration = TermDuration;
	type MaxCandidates = MaxElectionCandidates;
	type MaxVoters = MaxElectionVoters;
	type WeightInfo = ();
}

impl pallet_tips::Config for Runtime {
	type RuntimeEvent = RuntimeEvent;
	type DataDepositPerByte = DataDepositPerByte;
	type MaximumReasonLength = MaximumReasonLength;
	type Tippers = Elections;
	type TipCountdown = TipCountdown;
	type TipFindersFee = TipFindersFee;
	type TipReportDepositBase = TipReportDepositBase;
	type WeightInfo = ();
}

/// ORML Configurations
pub struct CurrencyHooks;
impl MutationHooks<AccountId, AssetId, Balance> for CurrencyHooks {
	type OnDust = Duster;
	type OnSlash = ();
	type PreDeposit = ();
	type PostDeposit = ();
	type PreTransfer = ();
	type PostTransfer = ();
	type OnNewTokenAccount = AddTxAssetOnAccount<Runtime>;
	type OnKilledTokenAccount = RemoveTxAssetOnKilled<Runtime>;
}
impl orml_tokens::Config for Runtime {
	type RuntimeEvent = RuntimeEvent;
	type Balance = Balance;
	type Amount = Amount;
	type CurrencyId = AssetId;
	type WeightInfo = weights::tokens::HydraWeight<Runtime>;
	type ExistentialDeposits = AssetRegistry;
	type MaxLocks = MaxLocks;
	type DustRemovalWhitelist = DustRemovalWhitelist;
	type MaxReserves = MaxReserves;
	type ReserveIdentifier = [u8; 8];
	type CurrencyHooks = CurrencyHooks;
}

pub struct RootAsVestingPallet;
impl EnsureOrigin<RuntimeOrigin> for RootAsVestingPallet {
	type Success = AccountId;

	fn try_origin(o: RuntimeOrigin) -> Result<Self::Success, RuntimeOrigin> {
		Into::<Result<RawOrigin<AccountId>, RuntimeOrigin>>::into(o).and_then(|o| match o {
			RawOrigin::Root => Ok(VestingPalletId::get().into_account_truncating()),
			r => Err(RuntimeOrigin::from(r)),
		})
	}

	#[cfg(feature = "runtime-benchmarks")]
	fn try_successful_origin() -> Result<RuntimeOrigin, ()> {
		let zero_account_id = AccountId::decode(&mut sp_runtime::traits::TrailingZeroInput::zeroes())
			.expect("infinite length input; no invalid inputs for type; qed");
		Ok(RuntimeOrigin::from(RawOrigin::Signed(zero_account_id)))
	}
}

impl orml_vesting::Config for Runtime {
	type RuntimeEvent = RuntimeEvent;
	type Currency = Balances;
	type MinVestedTransfer = MinVestedTransfer;
	type VestedTransferOrigin = RootAsVestingPallet;
	type WeightInfo = weights::vesting::HydraWeight<Runtime>;
	type MaxVestingSchedules = MaxVestingSchedules;
	type BlockNumberProvider = RelayChainBlockNumberProvider<Runtime>;
}

impl InstanceFilter<RuntimeCall> for ProxyType {
	fn filter(&self, c: &RuntimeCall) -> bool {
		match self {
			ProxyType::Any => true,
			ProxyType::CancelProxy => matches!(c, RuntimeCall::Proxy(pallet_proxy::Call::reject_announcement { .. })),
			ProxyType::Governance => matches!(
				c,
				RuntimeCall::Democracy(..)
					| RuntimeCall::Council(..)
					| RuntimeCall::TechnicalCommittee(..)
					| RuntimeCall::Elections(..)
					| RuntimeCall::Treasury(..)
					| RuntimeCall::Tips(..)
					| RuntimeCall::Utility(..)
			),
			// Transfer group doesn't include cross-chain transfers
			ProxyType::Transfer => matches!(
				c,
				RuntimeCall::Balances(..) | RuntimeCall::Currencies(..) | RuntimeCall::Tokens(..)
			),
		}
	}
	fn is_superset(&self, o: &Self) -> bool {
		match (self, o) {
			(x, y) if x == y => true,
			(ProxyType::Any, _) => true,
			(_, ProxyType::Any) => false,
			_ => false,
		}
	}
}

impl pallet_proxy::Config for Runtime {
	type RuntimeEvent = RuntimeEvent;
	type RuntimeCall = RuntimeCall;
	type Currency = Balances;
	type ProxyType = ProxyType;
	type ProxyDepositBase = ProxyDepositBase;
	type ProxyDepositFactor = ProxyDepositFactor;
	type MaxProxies = MaxProxies;
	type WeightInfo = weights::proxy::HydraWeight<Runtime>;
	type MaxPending = MaxPending;
	type CallHasher = BlakeTwo256;
	type AnnouncementDepositBase = AnnouncementDepositBase;
	type AnnouncementDepositFactor = AnnouncementDepositFactor;
}

impl pallet_multisig::Config for Runtime {
	type RuntimeEvent = RuntimeEvent;
	type RuntimeCall = RuntimeCall;
	type Currency = Balances;
	type DepositBase = DepositBase;
	type DepositFactor = DepositFactor;
	type MaxSignatories = MaxSignatories;
	type WeightInfo = ();
}

/// HydraDX Pallets configurations

impl pallet_claims::Config for Runtime {
	type RuntimeEvent = RuntimeEvent;
	type Currency = Balances;
	type Prefix = ClaimMessagePrefix;
	type WeightInfo = weights::claims::HydraWeight<Runtime>;
	type CurrencyBalance = Balance;
}

impl pallet_genesis_history::Config for Runtime {}

parameter_types! {
	pub TreasuryAccount: AccountId = Treasury::account_id();
}

impl pallet_transaction_multi_payment::Config for Runtime {
	type RuntimeEvent = RuntimeEvent;
	type AcceptedCurrencyOrigin = SuperMajorityTechCommittee;
	type Currencies = Currencies;
	type SpotPriceProvider = Omnipool;
	type WeightInfo = weights::transaction_multi_payment::HydraWeight<Runtime>;
	type WeightToFee = WeightToFee;
	type NativeAssetId = NativeAssetId;
}

#[derive(Debug, Default, Encode, Decode, Clone, PartialEq, Eq, TypeInfo)]
pub struct AssetLocation(pub polkadot_xcm::v3::MultiLocation);

impl pallet_asset_registry::Config for Runtime {
	type RuntimeEvent = RuntimeEvent;
	type RegistryOrigin = SuperMajorityTechCommittee;
	type AssetId = AssetId;
	type Balance = Balance;
	type AssetNativeLocation = AssetLocation;
	type StringLimit = RegistryStrLimit;
	type SequentialIdStartAt = SequentialIdOffset;
	type NativeAssetId = NativeAssetId;
	type WeightInfo = weights::registry::HydraWeight<Runtime>;
}

impl pallet_relaychain_info::Config for Runtime {
	type RuntimeEvent = RuntimeEvent;
	type RelaychainBlockNumberProvider = RelayChainBlockNumberProvider<Runtime>;
}

parameter_types! {
	pub const RewardPerCollator: Balance = 10_000 * UNITS;
	//GalacticCouncil collators
	pub ExcludedCollators: Vec<AccountId> = vec![
		// Alice
		hex!["d43593c715fdd31c61141abd04a99fd6822c8558854ccde39a5684e7a56da27d"].into(),
		// Bob
		// hex!["8eaf04151687736326c9fea17e25fc5287613693c912909cb226aa4794f26a48"].into(),
	];
}

impl pallet_collator_rewards::Config for Runtime {
	type RuntimeEvent = RuntimeEvent;
	type Balance = Balance;
	type CurrencyId = AssetId;
	type Currency = Currencies;
	type RewardPerCollator = RewardPerCollator;
	type ExcludedCollators = ExcludedCollators;
	type RewardCurrencyId = NativeAssetId;
	// We wrap the ` SessionManager` implementation of `CollatorSelection` to get the collatrs that
	// we hand out rewards to.
	type SessionManager = CollatorSelection;
}

impl pallet_currencies::Config for Runtime {
	type RuntimeEvent = RuntimeEvent;
	type MultiCurrency = Tokens;
	type NativeCurrency = BasicCurrencyAdapter<Runtime, Balances, Amount, BlockNumber>;
	type GetNativeCurrencyId = NativeAssetId;
	type WeightInfo = weights::currencies::HydraWeight<Runtime>;
}

parameter_types! {
	pub const CollectionDeposit: Balance = 0;
	pub const ItemDeposit: Balance = 0;
	pub const KeyLimit: u32 = 256;	// Max 256 bytes per key
	pub const ValueLimit: u32 = 1024;	// Max 1024 bytes per value
	pub const UniquesMetadataDepositBase: Balance = 0;
	pub const AttributeDepositBase: Balance = 0;
	pub const DepositPerByte: Balance = 0;
	pub const UniquesStringLimit: u32 = 72;
}

impl pallet_uniques::Config for Runtime {
	type RuntimeEvent = RuntimeEvent;
	type CollectionId = CollectionId;
	type ItemId = ItemId;
	type Currency = Balances;
	type ForceOrigin = MajorityOfCouncil;
	// Standard collection creation is disallowed
	type CreateOrigin = AsEnsureOriginWithArg<NeverEnsureOrigin<AccountId>>;
	type Locker = ();
	type CollectionDeposit = CollectionDeposit;
	type ItemDeposit = ItemDeposit;
	type MetadataDepositBase = UniquesMetadataDepositBase;
	type AttributeDepositBase = AttributeDepositBase;
	type DepositPerByte = DepositPerByte;
	type StringLimit = UniquesStringLimit;
	type KeyLimit = KeyLimit;
	type ValueLimit = ValueLimit;
	type WeightInfo = ();
	#[cfg(feature = "runtime-benchmarks")]
	type Helper = ();
}

parameter_types! {
	pub const LRNA: AssetId = 1;
	pub const StableAssetId: AssetId = 2;
	pub ProtocolFee: Permill = Permill::from_rational(5u32,10000u32);
	pub AssetFee: Permill = Permill::from_rational(25u32,10000u32);
	pub const MinTradingLimit : Balance = 1_000_000u128;
	pub const MinPoolLiquidity: Balance = 1_000_000u128;
	pub const MaxInRatio: Balance = 3u128;
	pub const MaxOutRatio: Balance = 3u128;
	pub const OmnipoolCollectionId: CollectionId = 1337u128;
	pub const EmaOracleSpotPriceLastBlock: OraclePeriod = OraclePeriod::LastBlock;
	pub const EmaOracleSpotPriceShort: OraclePeriod = OraclePeriod::Short;
	pub const OmnipoolMaxAllowedPriceDifference: Permill = Permill::from_percent(1);
	pub MinimumWithdrawalFee: Permill = Permill::from_rational(1u32,10000);
}

impl pallet_omnipool::Config for Runtime {
	type RuntimeEvent = RuntimeEvent;
	type AssetId = AssetId;
	type Currency = Currencies;
	type AuthorityOrigin = EnsureRoot<AccountId>;
	type TechnicalOrigin = SuperMajorityTechCommittee;
	type AssetRegistry = AssetRegistry;
	type HdxAssetId = NativeAssetId;
	type HubAssetId = LRNA;
	type StableCoinAssetId = StableAssetId;
<<<<<<< HEAD
	type Fee = pallet_dynamic_fees::UpdateAndRetrieveFees<Runtime>;
=======
	type ProtocolFee = ProtocolFee;
	type AssetFee = AssetFee;
	type MinWithdrawalFee = MinimumWithdrawalFee;
>>>>>>> f8b82422
	type MinimumTradingLimit = MinTradingLimit;
	type MinimumPoolLiquidity = MinPoolLiquidity;
	type MaxInRatio = MaxInRatio;
	type MaxOutRatio = MaxOutRatio;
	type PositionItemId = ItemId;
	type CollectionId = CollectionId;
	type NFTCollectionId = OmnipoolCollectionId;
	type NFTHandler = Uniques;
	type WeightInfo = weights::omnipool::HydraWeight<Runtime>;
	type OmnipoolHooks = OmnipoolHookAdapter<Self::RuntimeOrigin, LRNA, Runtime>;
	type PriceBarrier = (
		EnsurePriceWithin<
			AccountId,
			AssetId,
			EmaOraclePriceAdapter<EmaOracleSpotPriceLastBlock, Runtime>,
			OmnipoolMaxAllowedPriceDifference,
			CircuitBreakerWhitelist,
		>,
		EnsurePriceWithin<
			AccountId,
			AssetId,
			EmaOraclePriceAdapter<EmaOracleSpotPriceShort, Runtime>,
			OmnipoolMaxAllowedPriceDifference,
			CircuitBreakerWhitelist,
		>,
	);
	type ExternalPriceOracle = EmaOraclePriceAdapter<EmaOracleSpotPriceShort, Runtime>;
}

impl pallet_transaction_pause::Config for Runtime {
	type RuntimeEvent = RuntimeEvent;
	type UpdateOrigin = SuperMajorityTechCommittee;
	type WeightInfo = ();
}

impl pallet_circuit_breaker::Config for Runtime {
	type RuntimeEvent = RuntimeEvent;
	type AssetId = AssetId;
	type Balance = Balance;
	type TechnicalOrigin = SuperMajorityTechCommittee;
	type WhitelistedAccounts = CircuitBreakerWhitelist;
	type DefaultMaxNetTradeVolumeLimitPerBlock = DefaultMaxNetTradeVolumeLimitPerBlock;
	type DefaultMaxAddLiquidityLimitPerBlock = DefaultMaxLiquidityLimitPerBlock;
	type DefaultMaxRemoveLiquidityLimitPerBlock = DefaultMaxLiquidityLimitPerBlock;
	type OmnipoolHubAsset = LRNA;
	type WeightInfo = weights::circuit_breaker::HydraWeight<Runtime>;
}

// constants need to be in scope to use as types
use pallet_dca::RelayChainBlockHashProvider;
use pallet_ema_oracle::MAX_PERIODS;
use pallet_omnipool::traits::EnsurePriceWithin;

parameter_types! {
	pub SupportedPeriods: BoundedVec<OraclePeriod, ConstU32<MAX_PERIODS>> = BoundedVec::truncate_from(vec![
		OraclePeriod::LastBlock, OraclePeriod::Short, OraclePeriod::TenMinutes]);
}

impl pallet_ema_oracle::Config for Runtime {
	type RuntimeEvent = RuntimeEvent;
	type WeightInfo = weights::ema_oracle::HydraWeight<Runtime>;
	/// The definition of the oracle time periods currently assumes a 6 second block time.
	/// We use the parachain blocks anyway, because we want certain guarantees over how many blocks correspond
	/// to which smoothing factor.
	type BlockNumberProvider = System;
	type SupportedPeriods = SupportedPeriods;
	/// With every asset trading against LRNA we will only have as many pairs as there will be assets, so
	/// 20 seems a decent upper bound for the forseeable future.
	type MaxUniqueEntries = ConstU32<20>;
}

impl pallet_duster::Config for Runtime {
	type RuntimeEvent = RuntimeEvent;
	type Balance = Balance;
	type Amount = Amount;
	type CurrencyId = AssetId;
	type MultiCurrency = Currencies;
	type MinCurrencyDeposits = AssetRegistry;
	type Reward = DustingReward;
	type NativeCurrencyId = NativeAssetId;
	type BlacklistUpdateOrigin = SuperMajorityTechCommittee;
	type WeightInfo = ();
}

type OmnipoolLiquidityMiningInstance = warehouse_liquidity_mining::Instance1;
impl warehouse_liquidity_mining::Config<OmnipoolLiquidityMiningInstance> for Runtime {
	type AssetId = AssetId;
	type MultiCurrency = Currencies;
	type PalletId = OmniWarehouseLMPalletId;
	type MinTotalFarmRewards = MinTotalFarmRewards;
	type MinPlannedYieldingPeriods = MinPlannedYieldingPeriods;
	type BlockNumberProvider = RelayChainBlockNumberProvider<Runtime>;
	type AmmPoolId = AssetId;
	type MaxFarmEntriesPerDeposit = MaxEntriesPerDeposit;
	type MaxYieldFarmsPerGlobalFarm = MaxYieldFarmsPerGlobalFarm;
	type AssetRegistry = AssetRegistry;
	type NonDustableWhitelistHandler = Duster;
	type RuntimeEvent = RuntimeEvent;
	type PriceAdjustment = adapters::PriceAdjustmentAdapter<Runtime, OmnipoolLiquidityMiningInstance>;
}

impl pallet_omnipool_liquidity_mining::Config for Runtime {
	type RuntimeEvent = RuntimeEvent;
	type Currency = Currencies;
	type CreateOrigin = AllTechnicalCommitteeMembers;
	type PalletId = OmniLMPalletId;
	type NFTCollectionId = OmnipoolLMCollectionId;
	type NFTHandler = Uniques;
	type LiquidityMiningHandler = OmnipoolWarehouseLM;
	type OracleSource = OmnipoolLMOracleSource;
	type OraclePeriod = OmnipoolLMOraclePeriod;
	type PriceOracle = EmaOracle;
	type WeightInfo = ();
}

impl pallet_dca::Config for Runtime {
	type RuntimeEvent = RuntimeEvent;
	type Currencies = Currencies;
	type RandomnessProvider = DCA;
	type OraclePriceProvider = OraclePriceProviderAdapterForOmnipool<AssetId, EmaOracle, LRNA>;
	type SpotPriceProvider = Omnipool;
	type MaxPriceDifferenceBetweenBlocks = MaxPriceDifference;
	type MaxSchedulePerBlock = MaxSchedulesPerBlock;
	type NativeAssetId = NativeAssetId;
	type MinBudgetInNativeCurrency = MinBudgetInNativeCurrency;
	type FeeReceiver = TreasuryAccount;
	type NamedReserveId = NamedReserveId;
	type WeightToFee = WeightToFee;
	type WeightInfo = weights::dca::HydraWeight<Runtime>;
	type MaxNumberOfRetriesOnError = MaxNumberOfRetriesOnError;
	type TechnicalOrigin = SuperMajorityTechCommittee;
	type RelayChainBlockHashProvider = RelayChainBlockHashProviderAdapter<Runtime>;
}

parameter_types! {
	pub const MaxNumberOfTrades: u8 = 5;
}

impl pallet_route_executor::Config for Runtime {
	type RuntimeEvent = RuntimeEvent;
	type AssetId = AssetId;
	type Balance = Balance;
	type MaxNumberOfTrades = MaxNumberOfTrades;
	type Currency = MultiInspectAdapter<AccountId, AssetId, Balance, Balances, Tokens, NativeAssetId>;
	type AMM = Omnipool;
	type WeightInfo = weights::route_executor::HydraWeight<Runtime>;
}

parameter_types! {
	pub const ExistentialDepositMultiplier: u8 = 5;
}

impl pallet_otc::Config for Runtime {
	type AssetId = AssetId;
	type AssetRegistry = AssetRegistry;
	type Currency = Currencies;
	type RuntimeEvent = RuntimeEvent;
	type ExistentialDeposits = AssetRegistry;
	type ExistentialDepositMultiplier = ExistentialDepositMultiplier;
	type WeightInfo = weights::otc::HydraWeight<Runtime>;
}

parameter_types! {
	pub const DynamicFeesOraclePeriod: OraclePeriod = OraclePeriod::LastBlock;
}

impl pallet_dynamic_fees::Config for Runtime {
	type Event = Event;
	type BlockNumberProvider = System;
	type Fee = Permill;
	type AssetId = AssetId;
	type Oracle = adapters::OracleAssetVolumeProvider<Runtime, LRNA, DynamicFeesOraclePeriod>;
	type AssetFeeParameters = AssetFeeParams;
	type ProtocolFeeParameters = ProtocolFeeParams;
}

// Create the runtime by composing the FRAME pallets that were previously configured.
construct_runtime!(
	pub enum Runtime where
		Block = Block,
		NodeBlock = opaque::Block,
		UncheckedExtrinsic = UncheckedExtrinsic
	{
		System: frame_system exclude_parts { Origin } = 1,
		Timestamp: pallet_timestamp = 3,
		//NOTE: 5 - is used by Scheduler which must be after cumulus_pallet_parachain_system
		Balances: pallet_balances = 7,
		TransactionPayment: pallet_transaction_payment exclude_parts { Config } = 9,
		Treasury: pallet_treasury = 11,
		Utility: pallet_utility = 13,
		Preimage: pallet_preimage = 15,
		Identity: pallet_identity = 17,
		Democracy: pallet_democracy exclude_parts { Config } = 19,
		Elections: pallet_elections_phragmen = 21,
		Council: pallet_collective::<Instance1> = 23,
		TechnicalCommittee: pallet_collective::<Instance2> = 25,
		Tips: pallet_tips = 27,
		Proxy: pallet_proxy = 29,
		Multisig: pallet_multisig = 31,
		Uniques: pallet_uniques = 32,

		// HydraDX related modules
		AssetRegistry: pallet_asset_registry = 51,
		Claims: pallet_claims = 53,
		GenesisHistory: pallet_genesis_history = 55,
		CollatorRewards: pallet_collator_rewards = 57,
		Omnipool: pallet_omnipool = 59,
		TransactionPause: pallet_transaction_pause = 60,
		Duster: pallet_duster = 61,
		OmnipoolWarehouseLM: warehouse_liquidity_mining::<Instance1> = 62,
		OmnipoolLiquidityMining: pallet_omnipool_liquidity_mining = 63,
		OTC: pallet_otc = 64,
		CircuitBreaker: pallet_circuit_breaker = 65,
<<<<<<< HEAD
		DynamicFees: pallet_dynamic_fees = 66,
=======
		Router: pallet_route_executor = 67,
>>>>>>> f8b82422

		// ORML related modules
		Tokens: orml_tokens = 77,
		Currencies: pallet_currencies = 79,
		Vesting: orml_vesting = 81,

		// Parachain
		ParachainSystem: cumulus_pallet_parachain_system exclude_parts { Config } = 103,

		//NOTE: Scheduler must be after ParachainSystem otherwise RelayChainBlockNumberProvider
		//will return 0 as current block number when used with Scheduler(democracy).
		Scheduler: pallet_scheduler = 5,

		//NOTE: DCA pallet should be declared after ParachainSystem pallet,
		//otherwise there is no data about relay chain parent hash
		DCA: pallet_dca = 66,

		ParachainInfo: parachain_info = 105,
		PolkadotXcm: pallet_xcm = 107,
		CumulusXcm: cumulus_pallet_xcm = 109,
		XcmpQueue: cumulus_pallet_xcmp_queue exclude_parts { Call } = 111,
		DmpQueue: cumulus_pallet_dmp_queue = 113,

		// ORML XCM
		OrmlXcm: orml_xcm = 135,
		XTokens: orml_xtokens = 137,
		UnknownTokens: orml_unknown_tokens = 139,

		// Collator support
		Authorship: pallet_authorship = 161,
		CollatorSelection: pallet_collator_selection = 163,
		Session: pallet_session = 165,
		Aura: pallet_aura = 167,
		AuraExt: cumulus_pallet_aura_ext = 169,

		// Warehouse - let's allocate indices 100+ for warehouse pallets
		RelayChainInfo: pallet_relaychain_info = 201,
		EmaOracle: pallet_ema_oracle = 202,
		MultiTransactionPayment: pallet_transaction_multi_payment = 203,

		// TEMPORARY
		Sudo: pallet_sudo = 255, // Let's make it last one.
	}
);

/// The address format for describing accounts.
pub type Address = AccountId;
/// Block header type as expected by this runtime.
pub type Header = generic::Header<BlockNumber, BlakeTwo256>;
/// Block type as expected by this runtime.
pub type Block = generic::Block<Header, UncheckedExtrinsic>;
/// A Block signed with a Justification
pub type SignedBlock = generic::SignedBlock<Block>;
/// BlockId type as expected by this runtime.
pub type BlockId = generic::BlockId<Block>;
/// The SignedExtension to the basic transaction logic.
pub type SignedExtra = (
	frame_system::CheckSpecVersion<Runtime>,
	frame_system::CheckTxVersion<Runtime>,
	frame_system::CheckGenesis<Runtime>,
	frame_system::CheckEra<Runtime>,
	frame_system::CheckNonce<Runtime>,
	frame_system::CheckWeight<Runtime>,
	pallet_transaction_payment::ChargeTransactionPayment<Runtime>,
	pallet_claims::ValidateClaim<Runtime>,
);
/// Unchecked extrinsic type as expected by this runtime.
pub type UncheckedExtrinsic = generic::UncheckedExtrinsic<Address, RuntimeCall, Signature, SignedExtra>;
/// Extrinsic type that has already been checked.
pub type CheckedExtrinsic = generic::CheckedExtrinsic<AccountId, RuntimeCall, SignedExtra>;
/// Executive: handles dispatch to the various modules.
pub type Executive = frame_executive::Executive<
	Runtime,
	Block,
	frame_system::ChainContext<Runtime>,
	Runtime,
	AllPalletsReversedWithSystemFirst,
>;

impl_runtime_apis! {
	impl sp_api::Core<Block> for Runtime {
		fn version() -> RuntimeVersion {
			VERSION
		}

		fn execute_block(block: Block) {
			Executive::execute_block(block)
		}

		fn initialize_block(header: &<Block as BlockT>::Header) {
			Executive::initialize_block(header)
		}
	}

	impl sp_api::Metadata<Block> for Runtime {
		fn metadata() -> OpaqueMetadata {
			OpaqueMetadata::new(Runtime::metadata().into())
		}
	}

	impl sp_block_builder::BlockBuilder<Block> for Runtime {
		fn apply_extrinsic(extrinsic: <Block as BlockT>::Extrinsic) -> ApplyExtrinsicResult {
			Executive::apply_extrinsic(extrinsic)
		}

		fn finalize_block() -> <Block as BlockT>::Header {
			Executive::finalize_block()
		}

		fn inherent_extrinsics(data: sp_inherents::InherentData) -> Vec<<Block as BlockT>::Extrinsic> {
			data.create_extrinsics()
		}

		fn check_inherents(
			block: Block,
			data: sp_inherents::InherentData,
		) -> sp_inherents::CheckInherentsResult {
			data.check_extrinsics(&block)
		}
	}

	impl sp_transaction_pool::runtime_api::TaggedTransactionQueue<Block> for Runtime {
		fn validate_transaction(
			source: TransactionSource,
			tx: <Block as BlockT>::Extrinsic,
			block_hash: <Block as BlockT>::Hash,
		) -> TransactionValidity {
			Executive::validate_transaction(source, tx, block_hash)
		}
	}

	impl sp_offchain::OffchainWorkerApi<Block> for Runtime {
		fn offchain_worker(header: &<Block as BlockT>::Header) {
			Executive::offchain_worker(header)
		}
	}

	impl sp_session::SessionKeys<Block> for Runtime {
		fn decode_session_keys(
			encoded: Vec<u8>,
		) -> Option<Vec<(Vec<u8>, sp_core::crypto::KeyTypeId)>> {
			opaque::SessionKeys::decode_into_raw_public_keys(&encoded)
		}

		fn generate_session_keys(seed: Option<Vec<u8>>) -> Vec<u8> {
			opaque::SessionKeys::generate(seed)
		}
	}

	impl sp_consensus_aura::AuraApi<Block, AuraId> for Runtime {
		fn slot_duration() -> sp_consensus_aura::SlotDuration {
			sp_consensus_aura::SlotDuration::from_millis(Aura::slot_duration())
		}

		fn authorities() -> Vec<AuraId> {
			Aura::authorities().into_inner()
		}
	}

	impl cumulus_primitives_core::CollectCollationInfo<Block> for Runtime {
		fn collect_collation_info(header: &<Block as BlockT>::Header) -> cumulus_primitives_core::CollationInfo {
			ParachainSystem::collect_collation_info(header)
		}
	}

	impl frame_system_rpc_runtime_api::AccountNonceApi<Block, AccountId, Index> for Runtime {
		fn account_nonce(account: AccountId) -> Index {
			System::account_nonce(account)
		}
	}

	impl pallet_transaction_payment_rpc_runtime_api::TransactionPaymentApi<Block, Balance> for Runtime {
		fn query_info(
			uxt: <Block as BlockT>::Extrinsic,
			len: u32,
		) -> pallet_transaction_payment_rpc_runtime_api::RuntimeDispatchInfo<Balance> {
			TransactionPayment::query_info(uxt, len)
		}

		fn query_fee_details(
			uxt: <Block as BlockT>::Extrinsic,
			len: u32,
		) -> pallet_transaction_payment_rpc_runtime_api::FeeDetails<Balance> {
			TransactionPayment::query_fee_details(uxt, len)
		}

		fn query_weight_to_fee(weight: Weight) -> Balance {
			TransactionPayment::weight_to_fee(weight)
		}

		fn query_length_to_fee(length: u32) -> Balance {
			TransactionPayment::length_to_fee(length)
		}
	}
}

struct CheckInherents;

impl cumulus_pallet_parachain_system::CheckInherents<Block> for CheckInherents {
	fn check_inherents(
		block: &Block,
		relay_state_proof: &cumulus_pallet_parachain_system::RelayChainStateProof,
	) -> sp_inherents::CheckInherentsResult {
		let relay_chain_slot = relay_state_proof
			.read_slot()
			.expect("Could not read the relay chain slot from the proof");

		let inherent_data = cumulus_primitives_timestamp::InherentDataProvider::from_relay_chain_slot_and_duration(
			relay_chain_slot,
			sp_std::time::Duration::from_secs(6),
		)
		.create_inherent_data()
		.expect("Could not create the timestamp inherent data");

		inherent_data.check_extrinsics(block)
	}
}

cumulus_pallet_parachain_system::register_validate_block! {
	Runtime = Runtime,
	BlockExecutor = cumulus_pallet_aura_ext::BlockExecutor::<Runtime, Executive>,
	CheckInherents = CheckInherents,
}<|MERGE_RESOLUTION|>--- conflicted
+++ resolved
@@ -16,11 +16,7 @@
 // limitations under the License.
 
 #![cfg_attr(not(feature = "std"), no_std)]
-<<<<<<< HEAD
-// `construct_runtime!` does a lot of recursion and requires us to increase the limit to 512.
-=======
 // `construct_runtime!` does a lot of recursion and requires us to increase the limit to 256.
->>>>>>> f8b82422
 #![recursion_limit = "512"]
 
 // Make the WASM binary available.
@@ -900,13 +896,9 @@
 	type HdxAssetId = NativeAssetId;
 	type HubAssetId = LRNA;
 	type StableCoinAssetId = StableAssetId;
-<<<<<<< HEAD
-	type Fee = pallet_dynamic_fees::UpdateAndRetrieveFees<Runtime>;
-=======
 	type ProtocolFee = ProtocolFee;
 	type AssetFee = AssetFee;
 	type MinWithdrawalFee = MinimumWithdrawalFee;
->>>>>>> f8b82422
 	type MinimumTradingLimit = MinTradingLimit;
 	type MinimumPoolLiquidity = MinPoolLiquidity;
 	type MaxInRatio = MaxInRatio;
@@ -1069,20 +1061,6 @@
 	type WeightInfo = weights::otc::HydraWeight<Runtime>;
 }
 
-parameter_types! {
-	pub const DynamicFeesOraclePeriod: OraclePeriod = OraclePeriod::LastBlock;
-}
-
-impl pallet_dynamic_fees::Config for Runtime {
-	type Event = Event;
-	type BlockNumberProvider = System;
-	type Fee = Permill;
-	type AssetId = AssetId;
-	type Oracle = adapters::OracleAssetVolumeProvider<Runtime, LRNA, DynamicFeesOraclePeriod>;
-	type AssetFeeParameters = AssetFeeParams;
-	type ProtocolFeeParameters = ProtocolFeeParams;
-}
-
 // Create the runtime by composing the FRAME pallets that were previously configured.
 construct_runtime!(
 	pub enum Runtime where
@@ -1120,11 +1098,7 @@
 		OmnipoolLiquidityMining: pallet_omnipool_liquidity_mining = 63,
 		OTC: pallet_otc = 64,
 		CircuitBreaker: pallet_circuit_breaker = 65,
-<<<<<<< HEAD
-		DynamicFees: pallet_dynamic_fees = 66,
-=======
 		Router: pallet_route_executor = 67,
->>>>>>> f8b82422
 
 		// ORML related modules
 		Tokens: orml_tokens = 77,
