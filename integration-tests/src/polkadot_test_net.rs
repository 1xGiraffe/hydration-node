#![cfg(test)]
use frame_support::{
	assert_ok,
	dispatch::{Dispatchable, GetCallMetadata},
	sp_runtime::{
		traits::{AccountIdConversion, Block as BlockT},
		FixedU128, Permill,
	},
	traits::GenesisBuild,
	weights::Weight,
};
pub use hydradx_runtime::{AccountId, NativeExistentialDeposit, Treasury, VestingPalletId};
use pallet_transaction_multi_payment::Price;
use primitives::{AssetId, Balance};

use cumulus_primitives_core::ParaId;
use cumulus_test_relay_sproof_builder::RelayStateSproofBuilder;
//use cumulus_primitives_core::relay_chain::AccountId;
use polkadot_primitives::v2::{BlockNumber, MAX_CODE_SIZE, MAX_POV_SIZE};
use polkadot_runtime_parachains::configuration::HostConfiguration;
use xcm_emulator::{decl_test_network, decl_test_parachain, decl_test_relay_chain};

pub const ALICE: [u8; 32] = [4u8; 32];
pub const BOB: [u8; 32] = [5u8; 32];
pub const CHARLIE: [u8; 32] = [6u8; 32];
pub const DAVE: [u8; 32] = [7u8; 32];

pub const UNITS: Balance = 1_000_000_000_000;

pub const ACALA_PARA_ID: u32 = 2_000;
pub const HYDRA_PARA_ID: u32 = 2_034;

pub const ALICE_INITIAL_NATIVE_BALANCE_ON_OTHER_PARACHAIN: Balance = 200 * UNITS;
pub const ALICE_INITIAL_NATIVE_BALANCE: Balance = 1000 * UNITS;
pub const ALICE_INITIAL_DAI_BALANCE: Balance = 200 * UNITS;
pub const BOB_INITIAL_DAI_BALANCE: Balance = 1_000 * UNITS * 1_000_000;
pub const BOB_INITIAL_NATIVE_BALANCE: Balance = 1_000 * UNITS;
pub const CHARLIE_INITIAL_LRNA_BALANCE: Balance = 1_000 * UNITS;

pub const HDX: AssetId = 0;
pub const LRNA: AssetId = 1;
pub const DAI: AssetId = 2;
pub const DOT: AssetId = 3;
pub const ETH: AssetId = 4;
pub const BTC: AssetId = 5;
pub const ACA: AssetId = 6;

decl_test_relay_chain! {
	pub struct PolkadotRelay {
		Runtime = polkadot_runtime::Runtime,
		XcmConfig = polkadot_runtime::xcm_config::XcmConfig,
		new_ext = polkadot_ext(),
	}
}

decl_test_parachain! {
	pub struct Hydra{
		Runtime = hydradx_runtime::Runtime,
		RuntimeOrigin = hydradx_runtime::RuntimeOrigin,
		XcmpMessageHandler = hydradx_runtime::XcmpQueue,
		DmpMessageHandler = hydradx_runtime::DmpQueue,
		new_ext = hydra_ext(),
	}
}

decl_test_parachain! {
	pub struct Acala{
		Runtime = hydradx_runtime::Runtime,
		RuntimeOrigin = hydradx_runtime::RuntimeOrigin,
		XcmpMessageHandler = hydradx_runtime::XcmpQueue,
		DmpMessageHandler = hydradx_runtime::DmpQueue,
		new_ext = acala_ext(),
	}
}

decl_test_network! {
	pub struct TestNet {
		relay_chain = PolkadotRelay,
		parachains = vec![
			(2000, Acala),
			(2034, Hydra),
		],
	}
}

fn default_parachains_host_configuration() -> HostConfiguration<BlockNumber> {
	HostConfiguration {
		minimum_validation_upgrade_delay: 5,
		validation_upgrade_cooldown: 5u32,
		validation_upgrade_delay: 5,
		code_retention_period: 1200,
		max_code_size: MAX_CODE_SIZE,
		max_pov_size: MAX_POV_SIZE,
		max_head_data_size: 32 * 1024,
		group_rotation_frequency: 20,
		chain_availability_period: 4,
		thread_availability_period: 4,
		max_upward_queue_count: 8,
		max_upward_queue_size: 1024 * 1024,
		max_downward_message_size: 1024,
		ump_service_total_weight: Weight::from_ref_time(4 * 1_000_000_000),
		max_upward_message_size: 50 * 1024,
		max_upward_message_num_per_candidate: 5,
		hrmp_sender_deposit: 0,
		hrmp_recipient_deposit: 0,
		hrmp_channel_max_capacity: 8,
		hrmp_channel_max_total_size: 8 * 1024,
		hrmp_max_parachain_inbound_channels: 4,
		hrmp_max_parathread_inbound_channels: 4,
		hrmp_channel_max_message_size: 1024 * 1024,
		hrmp_max_parachain_outbound_channels: 4,
		hrmp_max_parathread_outbound_channels: 4,
		hrmp_max_message_num_per_candidate: 5,
		dispute_period: 6,
		no_show_slots: 2,
		n_delay_tranches: 25,
		needed_approvals: 2,
		relay_vrf_modulo_samples: 2,
		zeroth_delay_tranche_width: 0,
		..Default::default()
	}
}

pub fn polkadot_ext() -> sp_io::TestExternalities {
	use polkadot_runtime::{Runtime, System};

	let mut t = frame_system::GenesisConfig::default()
		.build_storage::<Runtime>()
		.unwrap();

	pallet_balances::GenesisConfig::<Runtime> {
		balances: vec![
			(AccountId::from(ALICE), 2_002 * UNITS),
			(ParaId::from(HYDRA_PARA_ID).into_account_truncating(), 10 * UNITS),
		],
	}
	.assimilate_storage(&mut t)
	.unwrap();

	polkadot_runtime_parachains::configuration::GenesisConfig::<Runtime> {
		config: default_parachains_host_configuration(),
	}
	.assimilate_storage(&mut t)
	.unwrap();

	<pallet_xcm::GenesisConfig as GenesisBuild<Runtime>>::assimilate_storage(
		&pallet_xcm::GenesisConfig {
			safe_xcm_version: Some(3),
		},
		&mut t,
	)
	.unwrap();

	let mut ext = sp_io::TestExternalities::new(t);
	ext.execute_with(|| System::set_block_number(1));
	ext
}

pub fn hydra_ext() -> sp_io::TestExternalities {
	use frame_support::traits::OnInitialize;
	use hydradx_runtime::{MultiTransactionPayment, Runtime, System};

	let stable_amount = 50_000 * UNITS * 1_000_000;
	let native_amount = 936_329_588_000_000_000;
	let dot_amount = 87_719_298_250_000_u128;
	let eth_amount = 63_750_000_000_000_000_000u128;
	let btc_amount = 1_000_000_000u128;
	let omnipool_account = hydradx_runtime::Omnipool::protocol_account();

	let existential_deposit = NativeExistentialDeposit::get();

	let mut t = frame_system::GenesisConfig::default()
		.build_storage::<Runtime>()
		.unwrap();

	pallet_balances::GenesisConfig::<Runtime> {
		balances: vec![
			(AccountId::from(ALICE), ALICE_INITIAL_NATIVE_BALANCE),
			(AccountId::from(BOB), BOB_INITIAL_NATIVE_BALANCE),
			(AccountId::from(CHARLIE), 1_000 * UNITS),
			(AccountId::from(DAVE), 1_000 * UNITS),
			(omnipool_account.clone(), native_amount),
			(vesting_account(), 10_000 * UNITS),
		],
	}
	.assimilate_storage(&mut t)
	.unwrap();

	pallet_asset_registry::GenesisConfig::<Runtime> {
		registered_assets: vec![
			(b"LRNA".to_vec(), 1_000u128, Some(LRNA)),
			(b"DAI".to_vec(), 1_000u128, Some(DAI)),
			(b"DOT".to_vec(), 1_000u128, Some(DOT)),
			(b"ETH".to_vec(), 1_000u128, Some(ETH)),
			(b"BTC".to_vec(), 1_000u128, Some(BTC)),
			(b"ACA".to_vec(), 1_000u128, Some(ACA)),
		],
		native_asset_name: b"HDX".to_vec(),
		native_existential_deposit: existential_deposit,
	}
	.assimilate_storage(&mut t)
	.unwrap();

	<parachain_info::GenesisConfig as GenesisBuild<Runtime>>::assimilate_storage(
		&parachain_info::GenesisConfig {
			parachain_id: HYDRA_PARA_ID.into(),
		},
		&mut t,
	)
	.unwrap();
	orml_tokens::GenesisConfig::<Runtime> {
		balances: vec![
			(AccountId::from(ALICE), LRNA, 200 * UNITS),
			(AccountId::from(ALICE), DAI, ALICE_INITIAL_DAI_BALANCE),
			(AccountId::from(BOB), LRNA, 1_000 * UNITS),
			(AccountId::from(BOB), DAI, 1_000 * UNITS * 1_000_000),
			(AccountId::from(BOB), BTC, 1_000_000),
			(AccountId::from(CHARLIE), DAI, 80_000 * UNITS * 1_000_000),
			(AccountId::from(CHARLIE), LRNA, CHARLIE_INITIAL_LRNA_BALANCE),
			(AccountId::from(DAVE), LRNA, 1_000 * UNITS),
			(AccountId::from(DAVE), DAI, 1_000 * UNITS * 1_000_000),
			(omnipool_account.clone(), DAI, stable_amount),
			(omnipool_account.clone(), ETH, eth_amount),
			(omnipool_account.clone(), BTC, btc_amount),
			(omnipool_account, DOT, dot_amount),
		],
	}
	.assimilate_storage(&mut t)
	.unwrap();

	<pallet_xcm::GenesisConfig as GenesisBuild<Runtime>>::assimilate_storage(
		&pallet_xcm::GenesisConfig {
			safe_xcm_version: Some(3),
		},
		&mut t,
	)
	.unwrap();

	pallet_transaction_multi_payment::GenesisConfig::<Runtime> {
<<<<<<< HEAD
		currencies: vec![(LRNA, Price::from(1)), (DAI, Price::from(1)), (ACA, Price::from(1))],
=======
		currencies: vec![
			(LRNA, Price::from(1)),
			(DAI, Price::from(1)),
			(BTC, Price::from_inner(134_000_000)),
		],
>>>>>>> bafa9778
		account_currencies: vec![],
	}
	.assimilate_storage(&mut t)
	.unwrap();

	//add duster
	pallet_duster::GenesisConfig::<Runtime> {
		account_blacklist: vec![Treasury::account_id()],
		reward_account: Some(Treasury::account_id()),
		dust_account: Some(Treasury::account_id()),
	}
	.assimilate_storage(&mut t)
	.unwrap();

	<pallet_omnipool_liquidity_mining::GenesisConfig as GenesisBuild<Runtime>>::assimilate_storage(
		&pallet_omnipool_liquidity_mining::GenesisConfig::default(),
		&mut t,
	)
	.unwrap();

	let mut ext = sp_io::TestExternalities::new(t);
	ext.execute_with(|| {
		System::set_block_number(1);
		// Make sure the prices are up-to-date.
		MultiTransactionPayment::on_initialize(1);
	});
	ext
}

pub fn acala_ext() -> sp_io::TestExternalities {
	use hydradx_runtime::{Runtime, System};

	let mut t = frame_system::GenesisConfig::default()
		.build_storage::<Runtime>()
		.unwrap();

	pallet_balances::GenesisConfig::<Runtime> {
		balances: vec![(AccountId::from(ALICE), ALICE_INITIAL_NATIVE_BALANCE_ON_OTHER_PARACHAIN)],
	}
	.assimilate_storage(&mut t)
	.unwrap();

	<parachain_info::GenesisConfig as GenesisBuild<Runtime>>::assimilate_storage(
		&parachain_info::GenesisConfig {
			parachain_id: ACALA_PARA_ID.into(),
		},
		&mut t,
	)
	.unwrap();

	<pallet_xcm::GenesisConfig as GenesisBuild<Runtime>>::assimilate_storage(
		&pallet_xcm::GenesisConfig {
			safe_xcm_version: Some(3),
		},
		&mut t,
	)
	.unwrap();

	let mut ext = sp_io::TestExternalities::new(t);
	ext.execute_with(|| System::set_block_number(1));
	ext
}

pub fn vesting_account() -> AccountId {
	VestingPalletId::get().into_account_truncating()
}

pub fn last_hydra_events(n: usize) -> Vec<hydradx_runtime::RuntimeEvent> {
	frame_system::Pallet::<hydradx_runtime::Runtime>::events()
		.into_iter()
		.rev()
		.take(n)
		.rev()
		.map(|e| e.event)
		.collect()
}

pub fn expect_hydra_events(e: Vec<hydradx_runtime::RuntimeEvent>) {
	pretty_assertions::assert_eq!(last_hydra_events(e.len()), e);
}

pub fn set_relaychain_block_number(number: BlockNumber) {
	use frame_support::traits::OnInitialize;
	use hydradx_runtime::{ParachainSystem, RuntimeOrigin};

	// We need to set block number this way as well because tarpaulin code coverage tool does not like the way
	// how we set the block number with `cumulus-test-relay-sproof-builder` package
	polkadot_run_to_block(number);

	ParachainSystem::on_initialize(number);

	let (relay_storage_root, proof) = RelayStateSproofBuilder::default().into_state_root_and_proof();

	assert_ok!(ParachainSystem::set_validation_data(
		RuntimeOrigin::none(),
		cumulus_primitives_parachain_inherent::ParachainInherentData {
			validation_data: cumulus_primitives_core::PersistedValidationData {
				parent_head: Default::default(),
				relay_parent_number: number,
				relay_parent_storage_root: relay_storage_root,
				max_pov_size: Default::default(),
			},
			relay_chain_state: proof,
			downward_messages: Default::default(),
			horizontal_messages: Default::default(),
		}
	));
}
pub fn polkadot_run_to_block(to: BlockNumber) {
	use frame_support::traits::{OnFinalize, OnInitialize};
	while hydradx_runtime::System::block_number() < to {
		let b = hydradx_runtime::System::block_number();

		hydradx_runtime::System::on_finalize(b);
		hydradx_runtime::MultiTransactionPayment::on_finalize(b);
		hydradx_runtime::EmaOracle::on_finalize(b);
		hydradx_runtime::DCA::on_finalize(b);
		hydradx_runtime::CircuitBreaker::on_finalize(b);

		hydradx_runtime::System::on_initialize(b + 1);
		hydradx_runtime::MultiTransactionPayment::on_initialize(b + 1);
		hydradx_runtime::EmaOracle::on_initialize(b + 1);
		hydradx_runtime::DCA::on_initialize(b + 1);
		hydradx_runtime::CircuitBreaker::on_initialize(b + 1);

		hydradx_runtime::System::set_block_number(b + 1);
	}
}

pub fn hydra_live_ext(
	path_to_snapshot: &str,
) -> frame_remote_externalities::RemoteExternalities<hydradx_runtime::Block> {
	let ext = tokio::runtime::Builder::new_current_thread()
		.enable_all()
		.build()
		.unwrap()
		.block_on(async {
			use frame_remote_externalities::*;

			let snapshot_config = SnapshotConfig::from(String::from(path_to_snapshot));
			let offline_config = OfflineConfig {
				state_snapshot: snapshot_config,
			};
			let mode = Mode::Offline(offline_config);

			let builder = Builder::<hydradx_runtime::Block>::new().mode(mode);

			builder.build().await.unwrap()
		});
	ext
}

#[allow(dead_code)]
pub fn apply_blocks_from_file(pallet_whitelist: Vec<&str>) {
	let blocks =
		scraper::load_blocks_snapshot::<hydradx_runtime::Block>(&std::path::PathBuf::from("../scraper/SNAPSHOT"))
			.unwrap();

	for block in blocks.iter() {
		for tx in block.extrinsics() {
			let call = &tx.function;
			let call_p = call.get_call_metadata().pallet_name;

			if pallet_whitelist.contains(&call_p) {
				let acc = &tx.signature.as_ref().unwrap().0;
				assert_ok!(call
					.clone()
					.dispatch(hydradx_runtime::RuntimeOrigin::signed(acc.clone())));
			}
		}
	}
}

pub fn init_omnipool() {
	let native_price = FixedU128::from_inner(1201500000000000);
	let stable_price = FixedU128::from_inner(45_000_000_000);

	assert_ok!(hydradx_runtime::Omnipool::set_tvl_cap(
		hydradx_runtime::RuntimeOrigin::root(),
		522_222_000_000_000_000_000_000,
	));

	assert_ok!(hydradx_runtime::Omnipool::initialize_pool(
		hydradx_runtime::RuntimeOrigin::root(),
		stable_price,
		native_price,
		Permill::from_percent(100),
		Permill::from_percent(10)
	));
}<|MERGE_RESOLUTION|>--- conflicted
+++ resolved
@@ -237,15 +237,12 @@
 	.unwrap();
 
 	pallet_transaction_multi_payment::GenesisConfig::<Runtime> {
-<<<<<<< HEAD
-		currencies: vec![(LRNA, Price::from(1)), (DAI, Price::from(1)), (ACA, Price::from(1))],
-=======
-		currencies: vec![
-			(LRNA, Price::from(1)),
+		currencies: vec![(
+			LRNA, Price::from(1)),
 			(DAI, Price::from(1)),
+			(ACA, Price::from(1)),
 			(BTC, Price::from_inner(134_000_000)),
 		],
->>>>>>> bafa9778
 		account_currencies: vec![],
 	}
 	.assimilate_storage(&mut t)
