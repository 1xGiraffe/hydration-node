--- conflicted
+++ resolved
@@ -11,11 +11,8 @@
 mod oracle;
 mod otc;
 mod polkadot_test_net;
-<<<<<<< HEAD
+mod transact_call_filter;
 mod staking;
-=======
-mod transact_call_filter;
->>>>>>> 6240b97d
 mod vesting;
 
 #[macro_export]
