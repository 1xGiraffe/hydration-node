name: Build

on:
  push:

jobs:
  build:
    runs-on: ubuntu-latest

    steps:
      - uses: actions/checkout@v2
      - name: Install Rust
        uses: actions-rs/toolchain@v1
        with:
          profile: minimal
<<<<<<< HEAD
          toolchain: nightly-2021-01-10
=======
          toolchain: nightly-2021-02-17
>>>>>>> feecbaf9
          target: wasm32-unknown-unknown
          override: true
          default: true
      - run: ./scripts/init.sh
      - name: Tests
        run: time cargo test --all --release --verbose --locked
      - name: Benchmarking tests
        run: cd node && cargo test --release --features runtime-benchmarks -p pallet-exchange-benchmarking -p pallet-amm -p pallet-multi-payment-benchmarking
      - name: Build release
        run: time cargo build --release --verbose
      - name: Upload release
        uses: actions/upload-artifact@v2
        with:
          name: hack-hydra-dx
          path: target/release/hack-hydra-dx<|MERGE_RESOLUTION|>--- conflicted
+++ resolved
@@ -13,11 +13,7 @@
         uses: actions-rs/toolchain@v1
         with:
           profile: minimal
-<<<<<<< HEAD
-          toolchain: nightly-2021-01-10
-=======
           toolchain: nightly-2021-02-17
->>>>>>> feecbaf9
           target: wasm32-unknown-unknown
           override: true
           default: true
