--- conflicted
+++ resolved
@@ -12,8 +12,7 @@
 		multicurrency::{Action, MultiCurrencyPrecompile},
 		Address, Bytes, EvmAddress, HydraDXPrecompiles,
 	},
-	AssetRegistry, Balances, CallFilter, Currencies, EVMAccounts, RuntimeCall, RuntimeOrigin, Tokens, TransactionPause,
-	EVM,
+	AssetRegistry, Balances, CallFilter, Currencies, RuntimeCall, RuntimeOrigin, Tokens, TransactionPause, EVM, EVMAccounts,
 };
 use orml_traits::MultiCurrency;
 use pallet_evm::*;
@@ -25,7 +24,6 @@
 
 const TREASURY_ACCOUNT_INIT_BALANCE: Balance = 1000 * UNITS;
 
-<<<<<<< HEAD
 mod account_conversion {
 	use super::*;
 	use frame_support::{assert_noop, assert_ok};
@@ -44,7 +42,212 @@
 
 			assert_eq!(EVMAccounts::account_id(evm_address), substrate_address);
 			assert_eq!(EVMAccounts::bound_account_id(evm_address), None);
-=======
+		});
+	}
+
+	#[test]
+	fn eth_address_should_convert_to_full_address_when_bound() {
+		TestNet::reset();
+
+		Hydra::execute_with(|| {
+			let substrate_address: AccountId = Into::<AccountId>::into(ALICE);
+			let evm_address = EVMAccounts::evm_address(&substrate_address);
+
+			assert_ok!(EVMAccounts::bind_evm_address(hydradx_runtime::RuntimeOrigin::signed(
+				substrate_address.clone()
+			)));
+
+			assert_eq!(ExtendedAddressMapping::into_account_id(evm_address), substrate_address);
+
+			assert_eq!(EVMAccounts::account_id(evm_address), substrate_address);
+			assert_eq!(EVMAccounts::bound_account_id(evm_address), Some(substrate_address));
+		});
+	}
+
+	#[test]
+	fn bind_address_should_fail_when_already_bound() {
+		TestNet::reset();
+
+		Hydra::execute_with(|| {
+			assert_ok!(EVMAccounts::bind_evm_address(hydradx_runtime::RuntimeOrigin::signed(
+				ALICE.into()
+			)),);
+
+			assert_noop!(
+				EVMAccounts::bind_evm_address(hydradx_runtime::RuntimeOrigin::signed(ALICE.into())),
+				pallet_evm_accounts::Error::<hydradx_runtime::Runtime>::AddressAlreadyBound,
+			);
+		});
+	}
+
+	#[test]
+	fn bind_address_should_fail_when_nonce_is_not_zero() {
+		use pallet_evm_accounts::EvmNonceProvider;
+		TestNet::reset();
+
+		Hydra::execute_with(|| {
+			// Arrange
+			let evm_address = EVMAccounts::evm_address(&Into::<AccountId>::into(ALICE));
+			let truncated_address = EVMAccounts::truncated_account_id(evm_address);
+
+			assert_ok!(hydradx_runtime::Currencies::update_balance(
+				hydradx_runtime::RuntimeOrigin::root(),
+				truncated_address,
+				WETH,
+				100 * UNITS as i128,
+			));
+
+			let data =
+				hex!["4d0045544800d1820d45118d78d091e685490c674d7596e62d1f0000000000000000140000000f0000c16ff28623"]
+					.to_vec();
+
+			// Act
+			assert_ok!(EVM::call(
+				evm_signed_origin(evm_address),
+				evm_address,
+				DISPATCH_ADDR,
+				data,
+				U256::from(0),
+				1000000,
+				gas_price(),
+				None,
+				Some(U256::zero()),
+				[].into()
+			));
+
+			// Assert
+			assert!(hydradx_runtime::evm::EvmNonceProvider::get_nonce(evm_address) != U256::zero());
+
+			assert_noop!(
+				EVMAccounts::bind_evm_address(hydradx_runtime::RuntimeOrigin::signed(ALICE.into())),
+				pallet_evm_accounts::Error::<hydradx_runtime::Runtime>::TruncatedAccountAlreadyUsed,
+			);
+		});
+	}
+
+	#[test]
+	fn truncated_address_should_be_used_in_evm_precompile_when_not_bound() {
+		TestNet::reset();
+
+		Hydra::execute_with(|| {
+			//Arrange
+			let evm_address = EVMAccounts::evm_address(&Into::<AccountId>::into(ALICE));
+			let truncated_address = EVMAccounts::truncated_account_id(evm_address);
+
+			assert_ok!(hydradx_runtime::Currencies::update_balance(
+				hydradx_runtime::RuntimeOrigin::root(),
+				truncated_address,
+				HDX,
+				100 * UNITS as i128,
+			));
+
+			let data = EvmDataWriter::new_with_selector(Action::BalanceOf)
+				.write(Address::from(evm_address))
+				.build();
+
+			let mut handle = MockHandle {
+				input: data,
+				context: Context {
+					address: evm_address,
+					caller: evm_address,
+					apparent_value: U256::from(0),
+				},
+				core_address: native_asset_ethereum_address(),
+				is_static: true,
+			};
+
+			//Act
+			let result = MultiCurrencyPrecompile::<hydradx_runtime::Runtime>::execute(&mut handle);
+
+			//Assert
+
+			// 100 * UNITS, balance of truncated_address
+			let expected_output = hex! {"
+				00000000000000000000000000000000 000000000000000000005AF3107A4000
+			"};
+
+			assert_eq!(
+				result,
+				Ok(PrecompileOutput {
+					exit_status: ExitSucceed::Returned,
+					output: expected_output.to_vec()
+				})
+			);
+		});
+	}
+
+	#[test]
+	fn full_address_should_be_used_in_evm_precompile_when_bound() {
+		TestNet::reset();
+
+		Hydra::execute_with(|| {
+			//Arrange
+			let evm_address = EVMAccounts::evm_address(&Into::<AccountId>::into(ALICE));
+
+			let data = EvmDataWriter::new_with_selector(Action::BalanceOf)
+				.write(Address::from(evm_address))
+				.build();
+
+			let mut handle = MockHandle {
+				input: data,
+				context: Context {
+					address: evm_address,
+					caller: evm_address,
+					apparent_value: U256::from(0),
+				},
+				core_address: native_asset_ethereum_address(),
+				is_static: true,
+			};
+
+			//Act
+			assert_ok!(EVMAccounts::bind_evm_address(hydradx_runtime::RuntimeOrigin::signed(
+				ALICE.into()
+			)),);
+
+			let result = MultiCurrencyPrecompile::<hydradx_runtime::Runtime>::execute(&mut handle);
+
+			//Assert
+
+			// 1000 * UNITS, balance of ALICE
+			let expected_output = hex! {"
+				00000000000000000000000000000000 000000000000000000038D7EA4C68000
+			"};
+			assert_eq!(
+				result,
+				Ok(PrecompileOutput {
+					exit_status: ExitSucceed::Returned,
+					output: expected_output.to_vec()
+				})
+			);
+		});
+	}
+
+	#[test]
+	fn bind_evm_address_tx_cost_should_be_increased_by_fee_multiplier() {
+		// the fee multiplier is in the pallet evm accounts config and the desired fee is 10 HDX
+		use pallet_transaction_payment::{Multiplier, NextFeeMultiplier};
+		use primitives::constants::currency::UNITS;
+		use sp_runtime::FixedPointNumber;
+
+		TestNet::reset();
+
+		Hydra::execute_with(|| {
+			let call = pallet_evm_accounts::Call::<hydradx_runtime::Runtime>::bind_evm_address {};
+			let info = call.get_dispatch_info();
+			// convert to outer call
+			let call = hydradx_runtime::RuntimeCall::EVMAccounts(call);
+			let len = call.using_encoded(|e| e.len()) as u32;
+
+			NextFeeMultiplier::<hydradx_runtime::Runtime>::put(Multiplier::saturating_from_integer(1));
+			let fee_raw = hydradx_runtime::TransactionPayment::compute_fee_details(len, &info, 0);
+			let fee = fee_raw.final_fee();
+
+			// simple test that the fee is approximately 10 HDX
+			assert!(fee / UNITS == 10);
+		});
+	}
+}
+
 mod standard_precompiles {
 	use super::*;
 	use pretty_assertions::assert_eq;
@@ -93,28 +296,10 @@
 			//Assert
 			assert_eq!(execution_result.exit_reason, ExitReason::Succeed(ExitSucceed::Returned),);
 			assert_eq!(execution_result.value, expected_output);
->>>>>>> f09c7cb3
-		});
-	}
-
-	#[test]
-<<<<<<< HEAD
-	fn eth_address_should_convert_to_full_address_when_bound() {
-		TestNet::reset();
-
-		Hydra::execute_with(|| {
-			let substrate_address: AccountId = Into::<AccountId>::into(ALICE);
-			let evm_address = EVMAccounts::evm_address(&substrate_address);
-
-			assert_ok!(EVMAccounts::bind_evm_address(hydradx_runtime::RuntimeOrigin::signed(
-				substrate_address.clone()
-			)));
-
-			assert_eq!(ExtendedAddressMapping::into_account_id(evm_address), substrate_address);
-
-			assert_eq!(EVMAccounts::account_id(evm_address), substrate_address);
-			assert_eq!(EVMAccounts::bound_account_id(evm_address), Some(substrate_address));
-=======
+		});
+	}
+
+	#[test]
 	fn sha256_precompile() {
 		TestNet::reset();
 
@@ -129,25 +314,10 @@
 			//Assert
 			assert_eq!(execution_result.exit_reason, ExitReason::Succeed(ExitSucceed::Returned),);
 			assert_eq!(execution_result.value, expected_output);
->>>>>>> f09c7cb3
-		});
-	}
-
-	#[test]
-<<<<<<< HEAD
-	fn bind_address_should_fail_when_already_bound() {
-		TestNet::reset();
-
-		Hydra::execute_with(|| {
-			assert_ok!(EVMAccounts::bind_evm_address(hydradx_runtime::RuntimeOrigin::signed(
-				ALICE.into()
-			)),);
-
-			assert_noop!(
-				EVMAccounts::bind_evm_address(hydradx_runtime::RuntimeOrigin::signed(ALICE.into())),
-				pallet_evm_accounts::Error::<hydradx_runtime::Runtime>::AddressAlreadyBound,
-			);
-=======
+		});
+	}
+
+	#[test]
 	fn ripemd160_precompile() {
 		TestNet::reset();
 
@@ -163,54 +333,10 @@
 			//Assert
 			assert_eq!(execution_result.exit_reason, ExitReason::Succeed(ExitSucceed::Returned),);
 			assert_eq!(execution_result.value, expected_output);
->>>>>>> f09c7cb3
-		});
-	}
-
-	#[test]
-<<<<<<< HEAD
-	fn bind_address_should_fail_when_nonce_is_not_zero() {
-		use pallet_evm_accounts::EvmNonceProvider;
-		TestNet::reset();
-
-		Hydra::execute_with(|| {
-			// Arrange
-			let evm_address = EVMAccounts::evm_address(&Into::<AccountId>::into(ALICE));
-			let truncated_address = EVMAccounts::truncated_account_id(evm_address);
-
-			assert_ok!(hydradx_runtime::Currencies::update_balance(
-				hydradx_runtime::RuntimeOrigin::root(),
-				truncated_address,
-				WETH,
-				100 * UNITS as i128,
-			));
-
-			let data =
-				hex!["4d0045544800d1820d45118d78d091e685490c674d7596e62d1f0000000000000000140000000f0000c16ff28623"]
-					.to_vec();
-
-			// Act
-			assert_ok!(EVM::call(
-				evm_signed_origin(evm_address),
-				evm_address,
-				DISPATCH_ADDR,
-				data,
-				U256::from(0),
-				1000000,
-				gas_price(),
-				None,
-				Some(U256::zero()),
-				[].into()
-			));
-
-			// Assert
-			assert!(hydradx_runtime::evm::EvmNonceProvider::get_nonce(evm_address) != U256::zero());
-
-			assert_noop!(
-				EVMAccounts::bind_evm_address(hydradx_runtime::RuntimeOrigin::signed(ALICE.into())),
-				pallet_evm_accounts::Error::<hydradx_runtime::Runtime>::TruncatedAccountAlreadyUsed,
-			);
-=======
+		});
+	}
+
+	#[test]
 	fn identity_precompile() {
 		TestNet::reset();
 
@@ -224,64 +350,15 @@
 			//Assert
 			assert_eq!(execution_result.exit_reason, ExitReason::Succeed(ExitSucceed::Returned),);
 			assert_eq!(execution_result.value, input);
->>>>>>> f09c7cb3
-		});
-	}
-
-	#[test]
-<<<<<<< HEAD
-	fn truncated_address_should_be_used_in_evm_precompile_when_not_bound() {
-=======
+		});
+	}
+
+	#[test]
 	fn modexp_precompile() {
->>>>>>> f09c7cb3
-		TestNet::reset();
-
-		Hydra::execute_with(|| {
-			//Arrange
-<<<<<<< HEAD
-			let evm_address = EVMAccounts::evm_address(&Into::<AccountId>::into(ALICE));
-			let truncated_address = EVMAccounts::truncated_account_id(evm_address);
-
-			assert_ok!(hydradx_runtime::Currencies::update_balance(
-				hydradx_runtime::RuntimeOrigin::root(),
-				truncated_address,
-				HDX,
-				100 * UNITS as i128,
-			));
-
-			let data = EvmDataWriter::new_with_selector(Action::BalanceOf)
-				.write(Address::from(evm_address))
-				.build();
-
-			let mut handle = MockHandle {
-				input: data,
-				context: Context {
-					address: evm_address,
-					caller: evm_address,
-					apparent_value: U256::from(0),
-				},
-				core_address: native_asset_ethereum_address(),
-				is_static: true,
-			};
-
-			//Act
-			let result = MultiCurrencyPrecompile::<hydradx_runtime::Runtime>::execute(&mut handle);
-
-			//Assert
-
-			// 100 * UNITS, balance of truncated_address
-			let expected_output = hex! {"
-				00000000000000000000000000000000 000000000000000000005AF3107A4000
-			"};
-
-			assert_eq!(
-				result,
-				Ok(PrecompileOutput {
-					exit_status: ExitSucceed::Returned,
-					output: expected_output.to_vec()
-				})
-			);
-=======
+		TestNet::reset();
+
+		Hydra::execute_with(|| {
+			//Arrange
 			let input = hex!(
 				"
 				0000000000000000000000000000000000000000000000000000000000000001
@@ -301,59 +378,15 @@
 			//Assert
 			assert_eq!(execution_result.exit_reason, ExitReason::Succeed(ExitSucceed::Returned),);
 			assert_eq!(execution_result.value, expected_output);
->>>>>>> f09c7cb3
-		});
-	}
-
-	#[test]
-<<<<<<< HEAD
-	fn full_address_should_be_used_in_evm_precompile_when_bound() {
-=======
+		});
+	}
+
+	#[test]
 	fn bn128add_precompile() {
->>>>>>> f09c7cb3
-		TestNet::reset();
-
-		Hydra::execute_with(|| {
-			//Arrange
-<<<<<<< HEAD
-			let evm_address = EVMAccounts::evm_address(&Into::<AccountId>::into(ALICE));
-
-			let data = EvmDataWriter::new_with_selector(Action::BalanceOf)
-				.write(Address::from(evm_address))
-				.build();
-
-			let mut handle = MockHandle {
-				input: data,
-				context: Context {
-					address: evm_address,
-					caller: evm_address,
-					apparent_value: U256::from(0),
-				},
-				core_address: native_asset_ethereum_address(),
-				is_static: true,
-			};
-
-			//Act
-			assert_ok!(EVMAccounts::bind_evm_address(hydradx_runtime::RuntimeOrigin::signed(
-				ALICE.into()
-			)),);
-
-			let result = MultiCurrencyPrecompile::<hydradx_runtime::Runtime>::execute(&mut handle);
-
-			//Assert
-
-			// 1000 * UNITS, balance of ALICE
-			let expected_output = hex! {"
-				00000000000000000000000000000000 000000000000000000038D7EA4C68000
-			"};
-			assert_eq!(
-				result,
-				Ok(PrecompileOutput {
-					exit_status: ExitSucceed::Returned,
-					output: expected_output.to_vec()
-				})
-			);
-=======
+		TestNet::reset();
+
+		Hydra::execute_with(|| {
+			//Arrange
 			let input = hex!("089142debb13c461f61523586a60732d8b69c5b38a3380a74da7b2961d867dbf2d5fc7bbc013c16d7945f190b232eacc25da675c0eb093fe6b9f1b4b4e107b3625f8c89ea3437f44f8fc8b6bfbb6312074dc6f983809a5e809ff4e1d076dd5850b38c7ced6e4daef9c4347f370d6d8b58f4b1d8dc61a3c59d651a0644a2a27cf").to_vec();
 			let expected_output = hex!("0a6678fd675aa4d8f0d03a1feb921a27f38ebdcb860cc083653519655acd6d79172fd5b3b2bfdd44e43bcec3eace9347608f9f0a16f1e184cb3f52e6f259cbeb").to_vec();
 
@@ -381,34 +414,10 @@
 			//Assert
 			assert_eq!(execution_result.exit_reason, ExitReason::Succeed(ExitSucceed::Returned),);
 			assert_eq!(execution_result.value, expected_output);
->>>>>>> f09c7cb3
-		});
-	}
-
-	#[test]
-<<<<<<< HEAD
-	fn bind_evm_address_tx_cost_should_be_increased_by_fee_multiplier() {
-		// the fee multiplier is in the pallet evm accounts config and the desired fee is 10 HDX
-		use pallet_transaction_payment::{Multiplier, NextFeeMultiplier};
-		use primitives::constants::currency::UNITS;
-		use sp_runtime::FixedPointNumber;
-
-		TestNet::reset();
-
-		Hydra::execute_with(|| {
-			let call = pallet_evm_accounts::Call::<hydradx_runtime::Runtime>::bind_evm_address {};
-			let info = call.get_dispatch_info();
-			// convert to outer call
-			let call = hydradx_runtime::RuntimeCall::EVMAccounts(call);
-			let len = call.using_encoded(|e| e.len()) as u32;
-
-			NextFeeMultiplier::<hydradx_runtime::Runtime>::put(Multiplier::saturating_from_integer(1));
-			let fee_raw = hydradx_runtime::TransactionPayment::compute_fee_details(len, &info, 0);
-			let fee = fee_raw.final_fee();
-
-			// simple test that the fee is approximately 10 HDX
-			assert!(fee / UNITS == 10);
-=======
+		});
+	}
+
+	#[test]
 	fn bn128pairing_precompile() {
 		TestNet::reset();
 
@@ -441,7 +450,6 @@
 			//Assert
 			assert_eq!(execution_result.exit_reason, ExitReason::Succeed(ExitSucceed::Returned),);
 			assert_eq!(execution_result.value, expected_output);
->>>>>>> f09c7cb3
 		});
 	}
 }
@@ -659,7 +667,7 @@
 
 			// 950331588000000000
 			let expected_output = hex! {"
-				00000000000000000000000000000000 00000000000000000D30418B5192A800								  
+				00000000000000000000000000000000 00000000000000000D30418B5192A800
 			"};
 
 			assert_eq!(
