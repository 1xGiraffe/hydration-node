--- conflicted
+++ resolved
@@ -1,10 +1,6 @@
 [package]
 name = "runtime-integration-tests"
-<<<<<<< HEAD
-version = "1.19.12"
-=======
-version = "1.21.1"
->>>>>>> 7402f8ef
+version = "1.21.2"
 description = "Integration tests"
 authors = ["GalacticCouncil"]
 edition = "2021"
