--- conflicted
+++ resolved
@@ -18,27 +18,13 @@
 #![cfg_attr(not(feature = "std"), no_std)]
 use frame_support::sp_runtime::FixedU128;
 
-<<<<<<< HEAD
-use scale_info::TypeInfo;
-
-use primitive_types::U256;
-#[cfg(feature = "std")]
-use serde::{Deserialize, Serialize};
-=======
 pub mod constants;
->>>>>>> d69b4c27
 
 /// An index to a block.
 pub type BlockNumber = u32;
 
-<<<<<<< HEAD
-pub mod asset;
-pub mod traits;
-pub mod constants;
-=======
 /// Type used for expressing timestamp.
 pub type Moment = u64;
->>>>>>> d69b4c27
 
 /// Type for storing the id of an asset.
 pub type AssetId = u32;
@@ -50,118 +36,4 @@
 pub type Amount = i128;
 
 /// Price
-<<<<<<< HEAD
-pub type Price = FixedU128;
-
-/// Scaled Unsigned of Balance
-pub type HighPrecisionBalance = U256;
-pub type LowPrecisionBalance = u128;
-
-#[cfg_attr(feature = "std", derive(Serialize, Deserialize))]
-#[derive(Debug, Encode, Decode, Clone, Copy, PartialEq, Eq, TypeInfo)]
-pub enum IntentionType {
-	SELL,
-	BUY,
-}
-
-impl Default for IntentionType {
-	fn default() -> IntentionType {
-		IntentionType::SELL
-	}
-}
-
-#[cfg_attr(feature = "std", derive(Serialize, Deserialize))]
-#[derive(Encode, Decode, Default, Clone, PartialEq, TypeInfo)]
-pub struct ExchangeIntention<AccountId, Balance, IntentionID> {
-	pub who: AccountId,
-	pub assets: asset::AssetPair,
-	pub amount_in: Balance,
-	pub amount_out: Balance,
-	pub trade_limit: Balance,
-	pub discount: bool,
-	pub sell_or_buy: IntentionType,
-	pub intention_id: IntentionID,
-}
-
-pub mod fee {
-	use super::*;
-
-	#[cfg_attr(feature = "std", derive(Serialize, Deserialize))]
-	#[derive(Debug, Encode, Decode, Copy, Clone, PartialEq, Eq)]
-	pub struct Fee {
-		pub numerator: u32,
-		pub denominator: u32,
-	}
-
-	impl From<Fee> for (u32,u32) {
-		fn from(fee: Fee) -> Self {
-			(fee.numerator, fee.denominator)
-		}
-	}
-
-	impl Default for Fee {
-		fn default() -> Self {
-			Fee {
-				numerator: 2,
-				denominator: 1000,
-			} // 0.2%
-		}
-	}
-
-	pub trait WithFee
-	where
-		Self: Sized,
-	{
-		fn with_fee(&self, fee: Fee) -> Option<Self>;
-		fn without_fee(&self, fee: Fee) -> Option<Self>;
-		fn just_fee(&self, fee: Fee) -> Option<Self>;
-		fn discounted_fee(&self) -> Option<Self>;
-	}
-
-	impl WithFee for Balance {
-		fn with_fee(&self, fee: Fee) -> Option<Self> {
-			self.checked_mul(fee.denominator as Self + fee.numerator as Self)?
-				.checked_div(fee.denominator as Self)
-		}
-
-		fn without_fee(&self, fee: Fee) -> Option<Self> {
-			self.checked_mul(fee.denominator as Self)?
-				.checked_div(fee.denominator as Self + fee.numerator as Self)
-		}
-
-		fn just_fee(&self, fee: Fee) -> Option<Self> {
-			self.checked_mul(fee.numerator as Self)?
-				.checked_div(fee.denominator as Self)
-		}
-
-		fn discounted_fee(&self) -> Option<Self> {
-			let fee = Fee {
-				numerator: 7,
-				denominator: 10000,
-			};
-			self.just_fee(fee)
-		}
-	}
-}
-
-#[cfg(test)]
-mod tests {
-	use super::fee::*;
-
-	#[test]
-	// This function tests that fee calculations return correct amounts
-	fn fee_calculations_should_work() {
-		let fee = Fee {
-			numerator: 2,
-			denominator: 1_000,
-		};
-
-		assert_eq!(1_000.with_fee(fee), Some(1_002));
-		assert_eq!(1_002.without_fee(fee), Some(1_000));
-		assert_eq!(1_000.just_fee(fee), Some(2));
-		assert_eq!(1_000_000.discounted_fee(), Some(700));
-	}
-}
-=======
-pub type Price = FixedU128;
->>>>>>> d69b4c27
+pub type Price = FixedU128;