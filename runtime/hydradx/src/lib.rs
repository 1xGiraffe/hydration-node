// This file is part of HydraDX-node.

// Copyright (C) 2020-2023  Intergalactic, Limited (GIB).
// SPDX-License-Identifier: Apache-2.0

// Licensed under the Apache License, Version 2.0 (the "License");
// you may not use this file except in compliance with the License.
// You may obtain a copy of the License at
//
//     http://www.apache.org/licenses/LICENSE-2.0
//
// Unless required by applicable law or agreed to in writing, software
// distributed under the License is distributed on an "AS IS" BASIS,
// WITHOUT WARRANTIES OR CONDITIONS OF ANY KIND, either express or implied.
// See the License for the specific language governing permissions and
// limitations under the License.

#![cfg_attr(not(feature = "std"), no_std)]
// `construct_runtime!` does a lot of recursion and requires us to increase the limit to 256.
#![recursion_limit = "512"]
#![allow(clippy::match_like_matches_macro)]
#![allow(clippy::items_after_test_module)]

// Make the WASM binary available.
#[cfg(feature = "std")]
include!(concat!(env!("OUT_DIR"), "/wasm_binary.rs"));

#[cfg(test)]
mod tests;

mod benchmarking;
pub mod weights;

mod assets;
pub mod evm;
mod governance;
mod system;
pub mod types;
pub mod xcm;

pub use assets::*;
pub use governance::*;
pub use system::*;
pub use xcm::*;

use codec::{Decode, Encode};
use hydradx_traits::evm::InspectEvmAccounts;
use sp_api::impl_runtime_apis;
use sp_core::{ConstU128, Get, OpaqueMetadata, H160, H256, U256};
use sp_runtime::{
	create_runtime_str, generic, impl_opaque_keys,
	traits::{
		AccountIdConversion, BlakeTwo256, Block as BlockT, DispatchInfoOf, Dispatchable, PostDispatchInfoOf,
		UniqueSaturatedInto,
	},
	transaction_validity::{TransactionSource, TransactionValidity, TransactionValidityError},
	ApplyExtrinsicResult, Permill,
};

use sp_std::{convert::From, prelude::*};
#[cfg(feature = "std")]
use sp_version::NativeVersion;
use sp_version::RuntimeVersion;
// A few exports that help ease life for downstream crates.
use frame_support::{
	construct_runtime,
	genesis_builder_helper::{build_config, create_default_config},
	pallet_prelude::Hooks,
	parameter_types,
	weights::Weight,
};
pub use hex_literal::hex;
/// Import HydraDX pallets
pub use pallet_claims;
use pallet_ethereum::{Transaction as EthereumTransaction, TransactionStatus};
use pallet_evm::{Account as EVMAccount, FeeCalculator, GasWeightMapping, Runner};
pub use pallet_genesis_history::Chain;
pub use primitives::{
	AccountId, Amount, AssetId, Balance, BlockNumber, CollectionId, Hash, Index, ItemId, Price, Signature,
};
pub use sp_consensus_aura::sr25519::AuthorityId as AuraId;

/// Opaque types. These are used by the CLI to instantiate machinery that don't need to know
/// the specifics of the runtime. They can then be made to be agnostic over specific formats
/// of data like extrinsics, allowing for them to continue syncing the network through upgrades
/// to even the core data structures.
pub mod opaque {
	use super::*;
	use sp_runtime::{
		generic,
		traits::{BlakeTwo256, Hash as HashT},
	};

	pub use sp_runtime::OpaqueExtrinsic as UncheckedExtrinsic;

	/// Opaque block header type.
	pub type Header = generic::Header<BlockNumber, BlakeTwo256>;
	/// Opaque block type.
	pub type Block = generic::Block<Header, UncheckedExtrinsic>;
	/// Opaque block identifier type.
	pub type BlockId = generic::BlockId<Block>;
	/// Opaque block hash type.
	pub type Hash = <BlakeTwo256 as HashT>::Output;
	impl_opaque_keys! {
		pub struct SessionKeys {
			pub aura: Aura,
		}
	}
}

#[sp_version::runtime_version]
pub const VERSION: RuntimeVersion = RuntimeVersion {
	spec_name: create_runtime_str!("hydradx"),
	impl_name: create_runtime_str!("hydradx"),
	authoring_version: 1,
<<<<<<< HEAD
	spec_version: 246,
=======
	spec_version: 250,
>>>>>>> e55f37ba
	impl_version: 0,
	apis: RUNTIME_API_VERSIONS,
	transaction_version: 1,
	state_version: 1,
};

/// The version information used to identify this runtime when compiled natively.
#[cfg(feature = "std")]
pub fn native_version() -> NativeVersion {
	NativeVersion {
		runtime_version: VERSION,
		can_author_with: Default::default(),
	}
}

pub fn get_all_module_accounts() -> Vec<AccountId> {
	vec![
		TreasuryPalletId::get().into_account_truncating(),
		VestingPalletId::get().into_account_truncating(),
		ReferralsPalletId::get().into_account_truncating(),
		BondsPalletId::get().into_account_truncating(),
	]
}

// Create the runtime by composing the FRAME pallets that were previously configured.
construct_runtime!(
	pub enum Runtime
	{
		System: frame_system exclude_parts { Origin } = 1,
		Timestamp: pallet_timestamp = 3,
		//NOTE: 5 - is used by Scheduler which must be after cumulus_pallet_parachain_system
		Balances: pallet_balances = 7,
		TransactionPayment: pallet_transaction_payment exclude_parts { Config } = 9,
		// due to multi payment pallet prices, this needs to be initialized at the very beginning
		MultiTransactionPayment: pallet_transaction_multi_payment = 203,
		Treasury: pallet_treasury = 11,
		Utility: pallet_utility = 13,
		Preimage: pallet_preimage = 15,
		Identity: pallet_identity = 17,
		Democracy: pallet_democracy exclude_parts { Config } = 19,
		Elections: pallet_elections_phragmen = 21,
		Council: pallet_collective::<Instance1> = 23,
		TechnicalCommittee: pallet_collective::<Instance2> = 25,
		Tips: pallet_tips = 27,
		Proxy: pallet_proxy = 29,
		Multisig: pallet_multisig = 31,
		Uniques: pallet_uniques = 32,
		StateTrieMigration: pallet_state_trie_migration = 35,

		// HydraDX related modules
		AssetRegistry: pallet_asset_registry = 51,
		Claims: pallet_claims = 53,
		GenesisHistory: pallet_genesis_history = 55,
		CollatorRewards: pallet_collator_rewards = 57,
		Omnipool: pallet_omnipool = 59,
		TransactionPause: pallet_transaction_pause = 60,
		Duster: pallet_duster = 61,
		OmnipoolWarehouseLM: warehouse_liquidity_mining::<Instance1> = 62,
		OmnipoolLiquidityMining: pallet_omnipool_liquidity_mining = 63,
		OTC: pallet_otc = 64,
		CircuitBreaker: pallet_circuit_breaker = 65,

		Router: pallet_route_executor = 67,
		DynamicFees: pallet_dynamic_fees = 68,
		Staking: pallet_staking = 69,
		Stableswap: pallet_stableswap = 70,
		Bonds: pallet_bonds = 71,
		OtcSettlements: pallet_otc_settlements = 72,
		LBP: pallet_lbp = 73,
		XYK: pallet_xyk = 74,
		Referrals: pallet_referrals = 75,

		// ORML related modules
		Tokens: orml_tokens = 77,
		Currencies: pallet_currencies = 79,
		Vesting: orml_vesting = 81,

		// Frontier and EVM pallets
		EVM: pallet_evm = 90,
		EVMChainId: pallet_evm_chain_id = 91,
		Ethereum: pallet_ethereum = 92,
		EVMAccounts: pallet_evm_accounts = 93,
		DynamicEvmFee: pallet_dynamic_evm_fee = 94,

		XYKLiquidityMining: pallet_xyk_liquidity_mining = 95,
		XYKWarehouseLM: warehouse_liquidity_mining::<Instance2> = 96,

		RelayChainInfo: pallet_relaychain_info = 201,
		//NOTE: DCA pallet should be declared before ParachainSystem pallet,
		//otherwise there is no data about relay chain parent hash
		DCA: pallet_dca = 66,
		//NOTE: Scheduler must be before ParachainSystem otherwise RelayChainBlockNumberProvider
		//will return 0 as current block number when used with Scheduler(democracy).
		Scheduler: pallet_scheduler = 5,

		// Parachain
		ParachainSystem: cumulus_pallet_parachain_system exclude_parts { Config } = 103,
		ParachainInfo: staging_parachain_info = 105,

		PolkadotXcm: pallet_xcm = 107,
		CumulusXcm: cumulus_pallet_xcm = 109,
		XcmpQueue: cumulus_pallet_xcmp_queue exclude_parts { Call } = 111,
		// 113 was used by DmpQueue which is now replaced by MessageQueue
		MessageQueue: pallet_message_queue = 114,

		// ORML XCM
		OrmlXcm: orml_xcm = 135,
		XTokens: orml_xtokens = 137,
		UnknownTokens: orml_unknown_tokens = 139,

		// Collator support
		Authorship: pallet_authorship = 161,
		CollatorSelection: pallet_collator_selection = 163,
		Session: pallet_session = 165,
		Aura: pallet_aura = 167,
		AuraExt: cumulus_pallet_aura_ext = 169,

		// Warehouse - let's allocate indices 100+ for warehouse pallets
		EmaOracle: pallet_ema_oracle = 202,
	}
);

/// The address format for describing accounts.
pub type Address = AccountId;
/// Block header type as expected by this runtime.
pub type Header = generic::Header<BlockNumber, BlakeTwo256>;
/// Block type as expected by this runtime.
pub type Block = generic::Block<Header, UncheckedExtrinsic>;
/// A Block signed with a Justification
pub type SignedBlock = generic::SignedBlock<Block>;
/// BlockId type as expected by this runtime.
pub type BlockId = generic::BlockId<Block>;
/// The SignedExtension to the basic transaction logic.
pub type SignedExtra = (
	frame_system::CheckSpecVersion<Runtime>,
	frame_system::CheckTxVersion<Runtime>,
	frame_system::CheckGenesis<Runtime>,
	frame_system::CheckEra<Runtime>,
	frame_system::CheckNonce<Runtime>,
	frame_system::CheckWeight<Runtime>,
	pallet_transaction_payment::ChargeTransactionPayment<Runtime>,
	pallet_claims::ValidateClaim<Runtime>,
	frame_metadata_hash_extension::CheckMetadataHash<Runtime>,
);
/// Unchecked extrinsic type as expected by this runtime.
pub type UncheckedExtrinsic = fp_self_contained::UncheckedExtrinsic<Address, RuntimeCall, Signature, SignedExtra>;

/// Extrinsic type that has already been checked.
pub type CheckedExtrinsic = fp_self_contained::CheckedExtrinsic<AccountId, RuntimeCall, SignedExtra, H160>;
/// Executive: handles dispatch to the various modules.
pub type Executive = frame_executive::Executive<
	Runtime,
	Block,
	frame_system::ChainContext<Runtime>,
	Runtime,
	AllPalletsWithSystem,
	(
		frame_support::migrations::RemovePallet<DmpQueuePalletName, <Runtime as frame_system::Config>::DbWeight>,
		frame_support::migrations::RemovePallet<XcmRateLimiterPalletName, <Runtime as frame_system::Config>::DbWeight>,
		cumulus_pallet_xcmp_queue::migration::v4::MigrationToV4<Runtime>,
		pallet_identity::migration::versioned::V0ToV1<Runtime, 450u64>, // We have currently 379 identities in basllisk, so limit of 450 should be enough
	),
>;

impl<C> frame_system::offchain::SendTransactionTypes<C> for Runtime
where
	RuntimeCall: From<C>,
{
	type OverarchingCall = RuntimeCall;
	type Extrinsic = UncheckedExtrinsic;
}

// TODO: Remove after the v1.7.2 upgrade
parameter_types! {
	pub const DmpQueuePalletName: &'static str = "DmpQueue";
	pub const XcmRateLimiterPalletName: &'static str = "XcmRateLimiter";
}

impl_runtime_apis! {
	impl sp_api::Core<Block> for Runtime {
		fn version() -> RuntimeVersion {
			VERSION
		}

		fn execute_block(block: Block) {
			Executive::execute_block(block)
		}

		fn initialize_block(header: &<Block as BlockT>::Header) {
			Executive::initialize_block(header)
		}
	}

	impl sp_api::Metadata<Block> for Runtime {
		fn metadata() -> OpaqueMetadata {
			OpaqueMetadata::new(Runtime::metadata().into())
		}

		fn metadata_at_version(version: u32) -> Option<OpaqueMetadata> {
			Runtime::metadata_at_version(version)
		}

		fn metadata_versions() -> sp_std::vec::Vec<u32> {
			Runtime::metadata_versions()
		}
	}

	impl sp_block_builder::BlockBuilder<Block> for Runtime {
		fn apply_extrinsic(extrinsic: <Block as BlockT>::Extrinsic) -> ApplyExtrinsicResult {
			Executive::apply_extrinsic(extrinsic)
		}

		fn finalize_block() -> <Block as BlockT>::Header {
			Executive::finalize_block()
		}

		fn inherent_extrinsics(data: sp_inherents::InherentData) -> Vec<<Block as BlockT>::Extrinsic> {
			data.create_extrinsics()
		}

		fn check_inherents(
			block: Block,
			data: sp_inherents::InherentData,
		) -> sp_inherents::CheckInherentsResult {
			data.check_extrinsics(&block)
		}
	}

	impl sp_transaction_pool::runtime_api::TaggedTransactionQueue<Block> for Runtime {
		fn validate_transaction(
			source: TransactionSource,
			tx: <Block as BlockT>::Extrinsic,
			block_hash: <Block as BlockT>::Hash,
		) -> TransactionValidity {
			Executive::validate_transaction(source, tx, block_hash)
		}
	}

	impl sp_offchain::OffchainWorkerApi<Block> for Runtime {
		fn offchain_worker(header: &<Block as BlockT>::Header) {
			Executive::offchain_worker(header)
		}
	}

	impl sp_session::SessionKeys<Block> for Runtime {
		fn decode_session_keys(
			encoded: Vec<u8>,
		) -> Option<Vec<(Vec<u8>, sp_core::crypto::KeyTypeId)>> {
			opaque::SessionKeys::decode_into_raw_public_keys(&encoded)
		}

		fn generate_session_keys(seed: Option<Vec<u8>>) -> Vec<u8> {
			opaque::SessionKeys::generate(seed)
		}
	}

	impl sp_consensus_aura::AuraApi<Block, AuraId> for Runtime {
		fn slot_duration() -> sp_consensus_aura::SlotDuration {
			sp_consensus_aura::SlotDuration::from_millis(Aura::slot_duration())
		}

		fn authorities() -> Vec<AuraId> {
			Aura::authorities().into_inner()
		}
	}

	impl cumulus_primitives_core::CollectCollationInfo<Block> for Runtime {
		fn collect_collation_info(header: &<Block as BlockT>::Header) -> cumulus_primitives_core::CollationInfo {
			ParachainSystem::collect_collation_info(header)
		}
	}

	#[cfg(feature = "try-runtime")]
	impl frame_try_runtime::TryRuntime<Block> for Runtime {
		fn on_runtime_upgrade(checks: frame_try_runtime::UpgradeCheckSelect) -> (Weight, Weight) {
			log::info!("try-runtime::on_runtime_upgrade.");
			let weight = Executive::try_runtime_upgrade(checks).unwrap();
			(weight, BlockWeights::get().max_block)
		}

		fn execute_block(
			block: Block,
			state_root_check: bool,
			signature_check: bool,
			select: frame_try_runtime::TryStateSelect,
		) -> Weight {
			Executive::try_execute_block(block, state_root_check, signature_check, select).unwrap()
		}
	}


	impl frame_system_rpc_runtime_api::AccountNonceApi<Block, AccountId, Index> for Runtime {
		fn account_nonce(account: AccountId) -> Index {
			System::account_nonce(account)
		}
	}

	impl pallet_transaction_payment_rpc_runtime_api::TransactionPaymentApi<Block, Balance> for Runtime {
		fn query_info(
			uxt: <Block as BlockT>::Extrinsic,
			len: u32,
		) -> pallet_transaction_payment_rpc_runtime_api::RuntimeDispatchInfo<Balance> {
			TransactionPayment::query_info(uxt, len)
		}

		fn query_fee_details(
			uxt: <Block as BlockT>::Extrinsic,
			len: u32,
		) -> pallet_transaction_payment_rpc_runtime_api::FeeDetails<Balance> {
			TransactionPayment::query_fee_details(uxt, len)
		}

		fn query_weight_to_fee(weight: Weight) -> Balance {
			TransactionPayment::weight_to_fee(weight)
		}
		fn query_length_to_fee(length: u32) -> Balance {
			TransactionPayment::length_to_fee(length)
		}
	}

	// Frontier RPC support
	impl fp_rpc::EthereumRuntimeRPCApi<Block> for Runtime {
		fn chain_id() -> u64 {
			<Runtime as pallet_evm::Config>::ChainId::get()
		}

		fn account_basic(address: H160) -> EVMAccount {
			let (account, _) = EVM::account_basic(&address);
			account
		}

		fn gas_price() -> U256 {
			let (gas_price, _) = <Runtime as pallet_evm::Config>::FeeCalculator::min_gas_price();
			gas_price
		}

		fn account_code_at(address: H160) -> Vec<u8> {
			pallet_evm::AccountCodes::<Runtime>::get(address)
		}

		fn author() -> H160 {
			<pallet_evm::Pallet<Runtime>>::find_author()
		}

		fn storage_at(address: H160, index: U256) -> H256 {
			let mut tmp = [0u8; 32];
			index.to_big_endian(&mut tmp);
			pallet_evm::AccountStorages::<Runtime>::get(address, H256::from_slice(&tmp[..]))
		}

		fn call(
			from: H160,
			to: H160,
			data: Vec<u8>,
			value: U256,
			gas_limit: U256,
			max_fee_per_gas: Option<U256>,
			max_priority_fee_per_gas: Option<U256>,
			nonce: Option<U256>,
			estimate: bool,
			access_list: Option<Vec<(H160, Vec<H256>)>>,
		) -> Result<pallet_evm::CallInfo, sp_runtime::DispatchError> {
			let mut config = <Runtime as pallet_evm::Config>::config().clone();
			config.estimate = estimate;

			let is_transactional = false;
			let validate = true;

			// Estimated encoded transaction size must be based on the heaviest transaction
			// type (EIP1559Transaction) to be compatible with all transaction types.
			let mut estimated_transaction_len = data.len() +
				// pallet ethereum index: 1
				// transact call index: 1
				// Transaction enum variant: 1
				// chain_id 8 bytes
				// nonce: 32
				// max_priority_fee_per_gas: 32
				// max_fee_per_gas: 32
				// gas_limit: 32
				// action: 21 (enum varianrt + call address)
				// value: 32
				// access_list: 1 (empty vec size)
				// 65 bytes signature
				258;

			if access_list.is_some() {
				estimated_transaction_len += access_list.encoded_size();
			}

			let gas_limit = gas_limit.min(u64::MAX.into()).low_u64();
			let without_base_extrinsic_weight = true;

			let (weight_limit, proof_size_base_cost) =
						match <Runtime as pallet_evm::Config>::GasWeightMapping::gas_to_weight(
							gas_limit,
							without_base_extrinsic_weight
						) {
							weight_limit if weight_limit.proof_size() > 0 => {
								(Some(weight_limit), Some(estimated_transaction_len as u64))
							}
							_ => (None, None),
						};

			// don't allow calling EVM RPC or Runtime API from a bound address
			if EVMAccounts::bound_account_id(from).is_some() {
				return Err(pallet_evm_accounts::Error::<Runtime>::BoundAddressCannotBeUsed.into())
			};

			<Runtime as pallet_evm::Config>::Runner::call(
				from,
				to,
				data,
				value,
				gas_limit.unique_saturated_into(),
				max_fee_per_gas,
				max_priority_fee_per_gas,
				nonce,
				access_list.unwrap_or_default(),
				is_transactional,
				validate,
				weight_limit,
				proof_size_base_cost,
				&config,
			)
			.map_err(|err| err.error.into())
		}

		fn create(
			from: H160,
			data: Vec<u8>,
			value: U256,
			gas_limit: U256,
			max_fee_per_gas: Option<U256>,
			max_priority_fee_per_gas: Option<U256>,
			nonce: Option<U256>,
			estimate: bool,
			access_list: Option<Vec<(H160, Vec<H256>)>>,
		) -> Result<pallet_evm::CreateInfo, sp_runtime::DispatchError> {
			let config = if estimate {
				let mut config = <Runtime as pallet_evm::Config>::config().clone();
				config.estimate = true;
				Some(config)
			} else {
				None
			};

			let is_transactional = false;
			let validate = true;

			// Reused approach from Moonbeam since Frontier implementation doesn't support this
			let mut estimated_transaction_len = data.len() +
				// to: 20
				// from: 20
				// value: 32
				// gas_limit: 32
				// nonce: 32
				// 1 byte transaction action variant
				// chain id 8 bytes
				// 65 bytes signature
				210;
			if max_fee_per_gas.is_some() {
				estimated_transaction_len += 32;
			}
			if max_priority_fee_per_gas.is_some() {
				estimated_transaction_len += 32;
			}
			if access_list.is_some() {
				estimated_transaction_len += access_list.encoded_size();
			}

			let gas_limit = gas_limit.min(u64::MAX.into()).low_u64();
			let without_base_extrinsic_weight = true;

			let (weight_limit, proof_size_base_cost) =
				match <Runtime as pallet_evm::Config>::GasWeightMapping::gas_to_weight(
					gas_limit,
					without_base_extrinsic_weight
				) {
					weight_limit if weight_limit.proof_size() > 0 => {
						(Some(weight_limit), Some(estimated_transaction_len as u64))
					}
					_ => (None, None),
				};

			// don't allow calling EVM RPC or Runtime API from a bound address
			if EVMAccounts::bound_account_id(from).is_some() {
				return Err(pallet_evm_accounts::Error::<Runtime>::BoundAddressCannotBeUsed.into())
				};

			// the address needs to have a permission to deploy smart contract
			if !EVMAccounts::can_deploy_contracts(from) {
				return Err(pallet_evm_accounts::Error::<Runtime>::AddressNotWhitelisted.into())
			};

			#[allow(clippy::or_fun_call)] // suggestion not helpful here
			<Runtime as pallet_evm::Config>::Runner::create(
				from,
				data,
				value,
				gas_limit.unique_saturated_into(),
				max_fee_per_gas,
				max_priority_fee_per_gas,
				nonce,
				Vec::new(),
				is_transactional,
				validate,
				weight_limit,
				proof_size_base_cost,
				config
					.as_ref()
					.unwrap_or(<Runtime as pallet_evm::Config>::config()),
				)
				.map_err(|err| err.error.into())
		}

		fn current_transaction_statuses() -> Option<Vec<TransactionStatus>> {
			pallet_ethereum::CurrentTransactionStatuses::<Runtime>::get()
		}

		fn current_block() -> Option<pallet_ethereum::Block> {
			pallet_ethereum::CurrentBlock::<Runtime>::get()
		}

		fn current_receipts() -> Option<Vec<pallet_ethereum::Receipt>> {
			pallet_ethereum::CurrentReceipts::<Runtime>::get()
		}

		fn current_all() -> (
			Option<pallet_ethereum::Block>,
			Option<Vec<pallet_ethereum::Receipt>>,
			Option<Vec<TransactionStatus>>,
		) {
			(
				pallet_ethereum::CurrentBlock::<Runtime>::get(),
				pallet_ethereum::CurrentReceipts::<Runtime>::get(),
				pallet_ethereum::CurrentTransactionStatuses::<Runtime>::get(),
			)
		}

		fn extrinsic_filter(xts: Vec<<Block as BlockT>::Extrinsic>) -> Vec<EthereumTransaction> {
			xts.into_iter()
				.filter_map(|xt| match xt.0.function {
					RuntimeCall::Ethereum(pallet_ethereum::Call::transact { transaction }) => Some(transaction),
					_ => None,
				})
				.collect::<Vec<EthereumTransaction>>()
		}

		fn elasticity() -> Option<Permill> {
			None
		}

		fn gas_limit_multiplier_support() {}

		fn pending_block(
			xts: Vec<<Block as BlockT>::Extrinsic>,
		) -> (Option<pallet_ethereum::Block>, Option<Vec<TransactionStatus>>) {
			for ext in xts.into_iter() {
				let _ = Executive::apply_extrinsic(ext);
			}

			Ethereum::on_finalize(System::block_number() + 1);

			(
				pallet_ethereum::CurrentBlock::<Runtime>::get(),
				pallet_ethereum::CurrentTransactionStatuses::<Runtime>::get()
			)
		}

		fn initialize_pending_block(header: &<Block as BlockT>::Header) {
			Executive::initialize_block(header)
		}
	}

	impl fp_rpc::ConvertTransactionRuntimeApi<Block> for Runtime {
		fn convert_transaction(transaction: EthereumTransaction) -> <Block as BlockT>::Extrinsic {
			UncheckedExtrinsic::new_unsigned(pallet_ethereum::Call::<Runtime>::transact { transaction }.into())
		}
	}

	impl pallet_evm_accounts_rpc_runtime_api::EvmAccountsApi<Block, AccountId, H160> for Runtime {
		fn evm_address(account_id: AccountId) -> H160 {
			EVMAccounts::evm_address(&account_id)
		}
		fn bound_account_id(evm_address: H160) -> Option<AccountId> {
			EVMAccounts::bound_account_id(evm_address)
		}
		fn account_id(evm_address: H160) -> AccountId {
			EVMAccounts::account_id(evm_address)
		}
	}

	#[cfg(feature = "runtime-benchmarks")]
	impl frame_benchmarking::Benchmark<Block> for Runtime {
		fn benchmark_metadata(extra: bool) -> (
			Vec<frame_benchmarking::BenchmarkList>,
			Vec<frame_support::traits::StorageInfo>,
		) {
			use frame_benchmarking::{Benchmarking, BenchmarkList};
			use frame_support::traits::StorageInfoTrait;
			use orml_benchmarking::list_benchmark as orml_list_benchmark;

			use frame_system_benchmarking::Pallet as SystemBench;
			use pallet_xcm::benchmarking::Pallet as PalletXcmExtrinsiscsBenchmark;

			let mut list = Vec::<BenchmarkList>::new();

			list_benchmarks!(list, extra);

			orml_list_benchmark!(list, extra, pallet_currencies, benchmarking::currencies);
			orml_list_benchmark!(list, extra, orml_tokens, benchmarking::tokens);
			orml_list_benchmark!(list, extra, orml_vesting, benchmarking::vesting);
			orml_list_benchmark!(list, extra, pallet_transaction_multi_payment, benchmarking::multi_payment);
			orml_list_benchmark!(list, extra, pallet_duster, benchmarking::duster);
			orml_list_benchmark!(list, extra, pallet_omnipool, benchmarking::omnipool);
			orml_list_benchmark!(list, extra, pallet_route_executor, benchmarking::route_executor);
			orml_list_benchmark!(list, extra, pallet_dca, benchmarking::dca);
			orml_list_benchmark!(list, extra, pallet_xyk, benchmarking::xyk);
			orml_list_benchmark!(list, extra, pallet_dynamic_evm_fee, benchmarking::dynamic_evm_fee);
			orml_list_benchmark!(list, extra, pallet_xyk_liquidity_mining, benchmarking::xyk_liquidity_mining);

			let storage_info = AllPalletsWithSystem::storage_info();

			(list, storage_info)
		}

		fn dispatch_benchmark(
			config: frame_benchmarking::BenchmarkConfig
		) -> Result<Vec<frame_benchmarking::BenchmarkBatch>, sp_runtime::RuntimeString> {
			use frame_benchmarking::{BenchmarkError, Benchmarking, BenchmarkBatch};
			use frame_support::traits::TrackedStorageKey;
			use orml_benchmarking::add_benchmark as orml_add_benchmark;
			use pallet_xcm::benchmarking::Pallet as PalletXcmExtrinsiscsBenchmark;
			use frame_system_benchmarking::Pallet as SystemBench;
			use cumulus_primitives_core::ParaId;

			impl frame_system_benchmarking::Config for Runtime {
				fn setup_set_code_requirements(code: &sp_std::vec::Vec<u8>) -> Result<(), BenchmarkError> {
					ParachainSystem::initialize_for_set_code_benchmark(code.len() as u32);
					Ok(())
				}

				fn verify_set_code() {
					System::assert_last_event(cumulus_pallet_parachain_system::Event::<Runtime>::ValidationFunctionStored.into());
				}
			}

			parameter_types! {
				pub const RandomParaId: ParaId = ParaId::new(22_222_222);
				pub const ExistentialDeposit: u128 = 0;
			}

			use polkadot_xcm::latest::prelude::{Location, AssetId, Fungible, Asset, Parent};

			impl pallet_xcm::benchmarking::Config for Runtime {
				fn reachable_dest() -> Option<Location> {
					Some(Parent.into())
				}

				fn teleportable_asset_and_dest() -> Option<(Asset, Location)> {
					Some((
						Asset {
							fun: Fungible(ExistentialDeposit::get()),
							id: AssetId(Parent.into())
						},
						Parent.into(),
					))
				}

				fn reserve_transferable_asset_and_dest() -> Option<(Asset, Location)> {
					// TODO: https://github.com/galacticcouncil/HydraDX-node/issues/840
					// fix it in next upgrade > 1.7.2
					None
				}
			}

			let whitelist: Vec<TrackedStorageKey> = vec![
				// Block Number
				hex!("26aa394eea5630e07c48ae0c9558cef702a5c1b19ab7a04f536c519aca4983ac").to_vec().into(),
				// Total Issuance
				hex!("c2261276cc9d1f8598ea4b6a74b15c2f57c875e4cff74148e4628f264b974c80").to_vec().into(),
				// Execution Phase
				hex!("26aa394eea5630e07c48ae0c9558cef7ff553b5a9862a516939d82b3d3d8661a").to_vec().into(),
				// Event Count
				hex!("26aa394eea5630e07c48ae0c9558cef70a98fdbe9ce6c55837576c60c7af3850").to_vec().into(),
				// System Events
				hex!("26aa394eea5630e07c48ae0c9558cef780d41e5e16056765bc8461851072c9d7").to_vec().into(),
			];

			let mut batches = Vec::<BenchmarkBatch>::new();
			let params = (&config, &whitelist);

			add_benchmarks!(params, batches);

			orml_add_benchmark!(params, batches, pallet_currencies, benchmarking::currencies);
			orml_add_benchmark!(params, batches, orml_tokens, benchmarking::tokens);
			orml_add_benchmark!(params, batches, orml_vesting, benchmarking::vesting);
			orml_add_benchmark!(params, batches, pallet_transaction_multi_payment, benchmarking::multi_payment);
			orml_add_benchmark!(params, batches, pallet_duster, benchmarking::duster);
			orml_add_benchmark!(params, batches, pallet_omnipool, benchmarking::omnipool);
			orml_add_benchmark!(params, batches, pallet_route_executor, benchmarking::route_executor);
			orml_add_benchmark!(params, batches, pallet_dca, benchmarking::dca);
			orml_add_benchmark!(params, batches, pallet_xyk, benchmarking::xyk);
			orml_add_benchmark!(params, batches, pallet_dynamic_evm_fee, benchmarking::dynamic_evm_fee);
			orml_add_benchmark!(params, batches, pallet_xyk_liquidity_mining, benchmarking::xyk_liquidity_mining);

			if batches.is_empty() { return Err("Benchmark not found for this pallet.".into()) }
			Ok(batches)
		}
	}

	impl sp_genesis_builder::GenesisBuilder<Block> for Runtime {
		fn create_default_config() -> Vec<u8> {
			create_default_config::<RuntimeGenesisConfig>()
		}

		fn build_config(config: Vec<u8>) -> sp_genesis_builder::Result {
			build_config::<RuntimeGenesisConfig>(config)
		}
	}
}

#[cfg(feature = "runtime-benchmarks")]
mod benches {
	frame_support::parameter_types! {
		pub const BenchmarkMaxBalance: crate::Balance = crate::Balance::max_value();
	}
	frame_benchmarking::define_benchmarks!(
		[pallet_lbp, LBP]
		[pallet_asset_registry, AssetRegistry]
		[pallet_omnipool_liquidity_mining, OmnipoolLiquidityMining]
		[pallet_transaction_pause, TransactionPause]
		[pallet_ema_oracle, EmaOracle]
		[pallet_circuit_breaker, CircuitBreaker]
		[pallet_bonds, Bonds]
		[pallet_stableswap, Stableswap]
		[pallet_claims, Claims]
		[pallet_staking, Staking]
		[pallet_referrals, Referrals]
		[pallet_evm_accounts, EVMAccounts]
		[pallet_otc, OTC]
		[pallet_otc_settlements, OtcSettlements]
		[pallet_state_trie_migration, StateTrieMigration]
		[frame_system, SystemBench::<Runtime>]
		[pallet_balances, Balances]
		[pallet_timestamp, Timestamp]
		[pallet_democracy, Democracy]
		[pallet_elections_phragmen, Elections]
		[pallet_treasury, Treasury]
		[pallet_scheduler, Scheduler]
		[pallet_utility, Utility]
		[pallet_tips, Tips]
		[pallet_identity, Identity]
		[pallet_collective_council, Council]
		[pallet_collective_technical_committee, TechnicalCommittee]
		[cumulus_pallet_xcmp_queue, XcmpQueue]
		[pallet_message_queue, MessageQueue]
		[pallet_preimage, Preimage]
		[pallet_multisig, Multisig]
		[pallet_proxy, Proxy]
		[cumulus_pallet_parachain_system, ParachainSystem]
		[pallet_collator_selection, CollatorSelection]
		[pallet_xcm, PalletXcmExtrinsiscsBenchmark::<Runtime>]
	);
}

struct CheckInherents;

impl cumulus_pallet_parachain_system::CheckInherents<Block> for CheckInherents {
	fn check_inherents(
		block: &Block,
		relay_state_proof: &cumulus_pallet_parachain_system::RelayChainStateProof,
	) -> sp_inherents::CheckInherentsResult {
		let relay_chain_slot = relay_state_proof
			.read_slot()
			.expect("Could not read the relay chain slot from the proof");

		let inherent_data = cumulus_primitives_timestamp::InherentDataProvider::from_relay_chain_slot_and_duration(
			relay_chain_slot,
			sp_std::time::Duration::from_secs(6),
		)
		.create_inherent_data()
		.expect("Could not create the timestamp inherent data");

		inherent_data.check_extrinsics(block)
	}
}

cumulus_pallet_parachain_system::register_validate_block! {
	Runtime = Runtime,
	BlockExecutor = cumulus_pallet_aura_ext::BlockExecutor::<Runtime, Executive>,
	CheckInherents = CheckInherents,
}

impl fp_self_contained::SelfContainedCall for RuntimeCall {
	type SignedInfo = H160;

	fn is_self_contained(&self) -> bool {
		match self {
			RuntimeCall::Ethereum(call) => call.is_self_contained(),
			_ => false,
		}
	}

	fn check_self_contained(&self) -> Option<Result<Self::SignedInfo, TransactionValidityError>> {
		match self {
			RuntimeCall::Ethereum(call) => call.check_self_contained(),
			_ => None,
		}
	}

	fn validate_self_contained(
		&self,
		info: &Self::SignedInfo,
		dispatch_info: &DispatchInfoOf<RuntimeCall>,
		len: usize,
	) -> Option<TransactionValidity> {
		match self {
			RuntimeCall::Ethereum(call) => call.validate_self_contained(info, dispatch_info, len),
			_ => None,
		}
	}

	fn pre_dispatch_self_contained(
		&self,
		info: &Self::SignedInfo,
		dispatch_info: &DispatchInfoOf<RuntimeCall>,
		len: usize,
	) -> Option<Result<(), TransactionValidityError>> {
		match self {
			RuntimeCall::Ethereum(call) => call.pre_dispatch_self_contained(info, dispatch_info, len),
			_ => None,
		}
	}

	fn apply_self_contained(
		self,
		info: Self::SignedInfo,
	) -> Option<sp_runtime::DispatchResultWithInfo<PostDispatchInfoOf<Self>>> {
		match self {
			call @ RuntimeCall::Ethereum(pallet_ethereum::Call::transact { .. }) => Some(call.dispatch(
				RuntimeOrigin::from(pallet_ethereum::RawOrigin::EthereumTransaction(info)),
			)),
			_ => None,
		}
	}
}

pub struct TransactionConverter;

impl fp_rpc::ConvertTransaction<UncheckedExtrinsic> for TransactionConverter {
	fn convert_transaction(&self, transaction: pallet_ethereum::Transaction) -> UncheckedExtrinsic {
		UncheckedExtrinsic::new_unsigned(pallet_ethereum::Call::<Runtime>::transact { transaction }.into())
	}
}

impl fp_rpc::ConvertTransaction<sp_runtime::OpaqueExtrinsic> for TransactionConverter {
	fn convert_transaction(&self, transaction: pallet_ethereum::Transaction) -> sp_runtime::OpaqueExtrinsic {
		let extrinsic =
			UncheckedExtrinsic::new_unsigned(pallet_ethereum::Call::<Runtime>::transact { transaction }.into());
		let encoded = extrinsic.encode();
		sp_runtime::OpaqueExtrinsic::decode(&mut &encoded[..]).expect("Encoded extrinsic is always valid")
	}
}<|MERGE_RESOLUTION|>--- conflicted
+++ resolved
@@ -113,11 +113,7 @@
 	spec_name: create_runtime_str!("hydradx"),
 	impl_name: create_runtime_str!("hydradx"),
 	authoring_version: 1,
-<<<<<<< HEAD
-	spec_version: 246,
-=======
-	spec_version: 250,
->>>>>>> e55f37ba
+	spec_version: 251,
 	impl_version: 0,
 	apis: RUNTIME_API_VERSIONS,
 	transaction_version: 1,
