--- conflicted
+++ resolved
@@ -37,7 +37,6 @@
 	build_network, build_relay_chain_interface, prepare_node_config, start_relay_chain_tasks, BuildNetworkParams,
 	CollatorSybilResistance, DARecoveryProfile, StartRelayChainTasksParams,
 };
-<<<<<<< HEAD
 use cumulus_primitives_core::{relay_chain::CollatorPair, ParaId};
 use cumulus_relay_chain_interface::{OverseerHandle, RelayChainInterface};
 
@@ -52,37 +51,32 @@
 use sc_transaction_pool_api::OffchainTransactionPoolFactory;
 use sp_keystore::KeystorePtr;
 use substrate_prometheus_endpoint::Registry;
-=======
-use cumulus_primitives_core::{CollectCollationInfo, ParaId};
-use cumulus_relay_chain_inprocess_interface::build_inprocess_relay_chain;
-use cumulus_relay_chain_interface::{RelayChainInterface, RelayChainResult};
-use cumulus_relay_chain_minimal_node::build_minimal_relay_chain_node;
+// =======
+// use cumulus_primitives_core::{CollectCollationInfo, ParaId};
+// use cumulus_relay_chain_inprocess_interface::build_inprocess_relay_chain;
+// use cumulus_relay_chain_interface::{RelayChainInterface, RelayChainResult};
+// use cumulus_relay_chain_minimal_node::build_minimal_relay_chain_node;
 use fc_db::Backend as FrontierBackend;
 use fc_rpc::{EthBlockDataCacheTask, OverrideHandle};
 use fc_rpc_core::types::{FeeHistoryCache, FilterPool};
 use fp_rpc::{ConvertTransactionRuntimeApi, EthereumRuntimeRPCApi};
-use polkadot_service::CollatorPair;
-use primitives::{AccountId, Balance, Block, Index};
-use sc_consensus::ImportQueue;
-use sc_executor::{NativeElseWasmExecutor, NativeExecutionDispatch, NativeVersion};
-use sc_network::NetworkService;
-use sc_network_common::service::NetworkBlock;
-use sc_rpc::SubscriptionTaskExecutor;
-use sc_rpc_api::DenyUnsafe;
-use sc_service::{Configuration, PartialComponents, TFullBackend, TFullClient, TaskManager};
-use sc_telemetry::{Telemetry, TelemetryHandle, TelemetryWorker, TelemetryWorkerHandle};
-use sp_api::ConstructRuntimeApi;
-use sp_keystore::SyncCryptoStorePtr;
+// use polkadot_service::CollatorPair;
+// use primitives::{AccountId, Balance, Block, Index};
+// use sc_executor::{NativeElseWasmExecutor, NativeExecutionDispatch, NativeVersion};
+// use sc_network::NetworkService;
+// use sc_network_common::service::NetworkBlock;
+// use sc_rpc::SubscriptionTaskExecutor;
+// use sc_rpc_api::DenyUnsafe;
+// use sp_api::ConstructRuntimeApi;
+// use sp_keystore::SyncCryptoStorePtr;
 use std::{
 	collections::BTreeMap,
-	sync::{Arc, Mutex},
-	time::Duration,
+	sync::Mutex,
 };
-use substrate_prometheus_endpoint::Registry;
 
 pub(crate) mod evm;
 use crate::rpc;
->>>>>>> 60de95b3
+// >>>>>>> master
 
 /// Native executor type.
 pub struct HydraDXNativeExecutor;
@@ -99,7 +93,6 @@
 	}
 }
 
-<<<<<<< HEAD
 type ParachainExecutor = NativeElseWasmExecutor<HydraDXNativeExecutor>;
 
 type ParachainClient = TFullClient<Block, RuntimeApi, ParachainExecutor>;
@@ -166,78 +159,8 @@
 		(),
 		sc_consensus::DefaultImportQueue<Block>,
 		sc_transaction_pool::FullPool<Block, ParachainClient>,
-		(ParachainBlockImport, Option<Telemetry>, Option<TelemetryWorkerHandle>),
-	>,
-	sc_service::Error,
-> {
-=======
-pub type FullBackend = TFullBackend<Block>;
-pub type FullClient<RuntimeApi> = TFullClient<Block, RuntimeApi, NativeElseWasmExecutor<HydraDXExecutorDispatch>>;
-
-pub type ParachainBlockImport<RuntimeApi> = TParachainBlockImport<Block, Arc<FullClient<RuntimeApi>>, FullBackend>;
-
-/// Build the import queue for the parachain runtime.
-pub fn parachain_build_import_queue<RuntimeApi>(
-	client: Arc<FullClient<RuntimeApi>>,
-	backend: Arc<FullBackend>,
-	config: &Configuration,
-	telemetry: Option<TelemetryHandle>,
-	task_manager: &TaskManager,
-	frontier_backend: Arc<FrontierBackend<Block>>,
-) -> Result<sc_consensus::DefaultImportQueue<Block, FullClient<RuntimeApi>>, sc_service::Error>
-where
-	RuntimeApi: ConstructRuntimeApi<Block, FullClient<RuntimeApi>> + Send + Sync + 'static,
-	RuntimeApi::RuntimeApi: sp_transaction_pool::runtime_api::TaggedTransactionQueue<Block>
-		// + sp_api::ApiExt<Block>
-		+ sp_api::ApiExt<Block, StateBackend = sc_client_api::StateBackendFor<FullBackend, Block>>
-		+ sp_block_builder::BlockBuilder<Block>
-		+ frame_system_rpc_runtime_api::AccountNonceApi<Block, AccountId, Index>
-		+ pallet_transaction_payment_rpc_runtime_api::TransactionPaymentApi<Block, Balance>
-		+ sp_api::Metadata<Block>
-		+ sp_offchain::OffchainWorkerApi<Block>
-		+ sp_session::SessionKeys<Block>
-		+ sp_consensus_aura::AuraApi<Block, sp_consensus_aura::sr25519::AuthorityId>
-		+ EthereumRuntimeRPCApi<Block>,
-{
-	let slot_duration = cumulus_client_consensus_aura::slot_duration(&*client)?;
-	let block_import = evm::BlockImport::new(
-		ParachainBlockImport::new(client.clone(), backend.clone()),
-		client.clone(),
-		frontier_backend,
-	);
-
-	cumulus_client_consensus_aura::import_queue::<sp_consensus_aura::sr25519::AuthorityPair, _, _, _, _, _>(
-		cumulus_client_consensus_aura::ImportQueueParams {
-			block_import,
-			client,
-			create_inherent_data_providers: move |_, _| async move {
-				let timestamp = sp_timestamp::InherentDataProvider::from_system_time();
-
-				let slot = sp_consensus_aura::inherents::InherentDataProvider::from_timestamp_and_slot_duration(
-					*timestamp,
-					slot_duration,
-				);
-
-				Ok((slot, timestamp))
-			},
-			registry: config.prometheus_registry().clone(),
-			spawner: &task_manager.spawn_essential_handle(),
-			telemetry,
-		},
-	)
-	.map_err(Into::into)
-}
-
-pub fn new_partial<RuntimeApi>(
-	config: &Configuration,
-) -> Result<
-	PartialComponents<
-		FullClient<RuntimeApi>,
-		FullBackend,
-		(),
-		sc_consensus::DefaultImportQueue<Block, FullClient<RuntimeApi>>,
-		sc_transaction_pool::FullPool<Block, FullClient<RuntimeApi>>,
 		(
+			ParachainBlockImport,
 			Option<Telemetry>,
 			Option<TelemetryWorkerHandle>,
 			Arc<FrontierBackend<Block>>,
@@ -246,22 +169,7 @@
 		),
 	>,
 	sc_service::Error,
->
-where
-	RuntimeApi: ConstructRuntimeApi<Block, FullClient<RuntimeApi>> + Send + Sync + 'static,
-	RuntimeApi::RuntimeApi: sp_transaction_pool::runtime_api::TaggedTransactionQueue<Block>
-		// + sp_api::ApiExt<Block>
-		+ sp_api::ApiExt<Block, StateBackend = sc_client_api::StateBackendFor<FullBackend, Block>>
-		+ sp_block_builder::BlockBuilder<Block>
-		+ frame_system_rpc_runtime_api::AccountNonceApi<Block, AccountId, Index>
-		+ pallet_transaction_payment_rpc_runtime_api::TransactionPaymentApi<Block, Balance>
-		+ sp_api::Metadata<Block>
-		+ sp_offchain::OffchainWorkerApi<Block>
-		+ sp_session::SessionKeys<Block>
-		+ sp_consensus_aura::AuraApi<Block, sp_consensus_aura::sr25519::AuthorityId>
-		+ EthereumRuntimeRPCApi<Block>,
-{
->>>>>>> 60de95b3
+> {
 	let telemetry = config
 		.telemetry_endpoints
 		.clone()
@@ -273,7 +181,6 @@
 		})
 		.transpose()?;
 
-<<<<<<< HEAD
 	let heap_pages = config
 		.default_heap_pages
 		.map_or(DEFAULT_HEAP_ALLOC_STRATEGY, |h| HeapAllocStrategy::Static {
@@ -295,21 +202,7 @@
 		telemetry.as_ref().map(|(_, telemetry)| telemetry.handle()),
 		executor,
 	)?;
-=======
-	let executor = NativeElseWasmExecutor::<HydraDXExecutorDispatch>::new(
-		config.wasm_method,
-		config.default_heap_pages,
-		config.max_runtime_instances,
-		config.runtime_cache_size,
-	);
-
-	let (client, backend, keystore_container, task_manager) =
-		sc_service::new_full_parts::<Block, RuntimeApi, NativeElseWasmExecutor<HydraDXExecutorDispatch>>(
-			config,
-			telemetry.as_ref().map(|(_, telemetry)| telemetry.handle()),
-			executor,
-		)?;
->>>>>>> 60de95b3
+
 	let client = Arc::new(client);
 
 	let telemetry_worker_handle = telemetry.as_ref().map(|(worker, _)| worker.handle());
@@ -327,19 +220,19 @@
 		client.clone(),
 	);
 
-<<<<<<< HEAD
-	let block_import = ParachainBlockImport::new(client.clone(), backend.clone());
-
-	let import_queue = build_import_queue(
-=======
 	let frontier_backend = Arc::new(FrontierBackend::open(
 		Arc::clone(&client),
 		&config.database,
 		&evm::db_config_dir(config),
 	)?);
 
-	let import_queue = parachain_build_import_queue::<RuntimeApi>(
->>>>>>> 60de95b3
+	let block_import = evm::BlockImport::new(
+		ParachainBlockImport::new(client.clone(), backend.clone()),
+		client.clone(),
+		frontier_backend,
+	);
+
+	let import_queue = build_import_queue(
 		client.clone(),
 		block_import.clone(),
 		config,
@@ -359,17 +252,14 @@
 		task_manager,
 		transaction_pool,
 		select_chain: (),
-<<<<<<< HEAD
-		other: (block_import, telemetry, telemetry_worker_handle),
-=======
 		other: (
+			block_import,
 			telemetry,
 			telemetry_worker_handle,
 			frontier_backend,
 			filter_pool,
 			fee_history_cache,
 		),
->>>>>>> 60de95b3
 	})
 }
 
@@ -399,78 +289,21 @@
 /// Start a node with the given parachain `Configuration` and relay chain `Configuration`.
 ///
 /// This is the actual implementation that is abstract over the executor and the runtime api.
-<<<<<<< HEAD
 #[sc_tracing::logging::prefix_logs_with("Parachain")]
 async fn start_node_impl(
-=======
-async fn start_node_impl<RuntimeApi, Executor, RpcExtBuilder, ConsensusBuilder>(
->>>>>>> 60de95b3
 	parachain_config: Configuration,
 	polkadot_config: Configuration,
 	ethereum_config: evm::EthereumConfig,
 	collator_options: CollatorOptions,
 	para_id: ParaId,
-<<<<<<< HEAD
 	hwbench: Option<sc_sysinfo::HwBench>,
 ) -> sc_service::error::Result<(TaskManager, Arc<ParachainClient>)> {
 	let parachain_config = prepare_node_config(parachain_config);
 
 	let params = new_partial(&parachain_config)?;
-	let (block_import, mut telemetry, telemetry_worker_handle) = params.other;
+	let (block_import, mut telemetry, telemetry_worker_handle, frontier_backend, filter_pool, fee_history_cache) = params.other;
 	let net_config = sc_network::config::FullNetworkConfiguration::new(&parachain_config.network);
 
-=======
-	rpc_ext_builder: RpcExtBuilder,
-	build_consensus: ConsensusBuilder,
-) -> sc_service::error::Result<(Arc<FullClient<RuntimeApi>>, TaskManager)>
-where
-	RuntimeApi: ConstructRuntimeApi<Block, FullClient<RuntimeApi>> + Send + Sync + 'static,
-	RuntimeApi::RuntimeApi: sp_transaction_pool::runtime_api::TaggedTransactionQueue<Block>
-		// + sp_api::ApiExt<Block>
-		+ sp_api::ApiExt<Block, StateBackend = sc_client_api::StateBackendFor<FullBackend, Block>>
-		+ sp_block_builder::BlockBuilder<Block>
-		+ frame_system_rpc_runtime_api::AccountNonceApi<Block, AccountId, Index>
-		+ pallet_transaction_payment_rpc_runtime_api::TransactionPaymentApi<Block, Balance>
-		+ sp_api::Metadata<Block>
-		+ sp_offchain::OffchainWorkerApi<Block>
-		+ sp_session::SessionKeys<Block>
-		+ CollectCollationInfo<Block>
-		+ sp_consensus_aura::AuraApi<Block, sp_consensus_aura::sr25519::AuthorityId>
-		+ cumulus_primitives_core::CollectCollationInfo<Block>
-		+ EthereumRuntimeRPCApi<Block>
-		+ ConvertTransactionRuntimeApi<Block>,
-	Executor: NativeExecutionDispatch + 'static,
-	RpcExtBuilder: Fn(
-			Arc<FullClient<RuntimeApi>>,
-			Arc<sc_transaction_pool::FullPool<Block, FullClient<RuntimeApi>>>,
-			DenyUnsafe,
-			SubscriptionTaskExecutor,
-			Arc<NetworkService<Block, evm::Hash>>,
-			Arc<FrontierBackend<Block>>,
-			FilterPool,
-			FeeHistoryCache,
-			Arc<OverrideHandle<Block>>,
-			Arc<EthBlockDataCacheTask<Block>>,
-		) -> Result<rpc::RpcExtension, sc_service::Error>
-		+ 'static,
-	ConsensusBuilder: FnOnce(
-		Arc<FullClient<RuntimeApi>>,
-		ParachainBlockImport<RuntimeApi>,
-		Option<&Registry>,
-		Option<TelemetryHandle>,
-		&TaskManager,
-		Arc<dyn RelayChainInterface>,
-		Arc<sc_transaction_pool::FullPool<Block, FullClient<RuntimeApi>>>,
-		Arc<NetworkService<Block, evm::Hash>>,
-		SyncCryptoStorePtr,
-		bool,
-	) -> Result<Box<dyn ParachainConsensus<Block>>, sc_service::Error>,
-{
-	let parachain_config = prepare_node_config(parachain_config);
-
-	let params = new_partial::<RuntimeApi>(&parachain_config)?;
-	let (mut telemetry, telemetry_worker_handle, frontier_backend, filter_pool, fee_history_cache) = params.other;
->>>>>>> 60de95b3
 	let client = params.client.clone();
 	let backend = params.backend.clone();
 	let mut task_manager = params.task_manager;
@@ -536,7 +369,15 @@
 		prometheus_registry.clone(),
 	));
 
-<<<<<<< HEAD
+	let rpc_builder = {
+		let client = client.clone();
+		let transaction_pool = transaction_pool.clone();
+		let network = network.clone();
+		let frontier_backend = frontier_backend.clone();
+		let fee_history_cache = fee_history_cache.clone();
+		let filter_pool = filter_pool.clone();
+		let overrides = overrides.clone();
+
 		Box::new(move |deny_unsafe, _| {
 			let deps = crate::rpc::FullDeps {
 				client: client.clone(),
@@ -544,40 +385,26 @@
 				deny_unsafe,
 			};
 
-			crate::rpc::create_full(deps).map_err(Into::into)
+			let module = rpc::create_full(deps)?;
+			let eth_deps = rpc::Deps {
+				client,
+				pool: transaction_pool.clone(),
+				graph: transaction_pool.pool().clone(),
+				converter: Some(hydradx_runtime::TransactionConverter),
+				is_authority,
+				enable_dev_signer: ethereum_config.enable_dev_signer,
+				network,
+				frontier_backend,
+				overrides,
+				block_data_cache,
+				filter_pool,
+				max_past_logs: ethereum_config.max_past_logs,
+				fee_history_cache,
+				fee_history_cache_limit: ethereum_config.fee_history_limit,
+				execute_gas_limit_multiplier: ethereum_config.execute_gas_limit_multiplier,
+			};
+			rpc::create(module, eth_deps, subscription_task_executor).map_err(Into::into)
 		})
-=======
-	let rpc_builder = {
-		let network = network.clone();
-		let pool = transaction_pool.clone();
-		let frontier_backend = frontier_backend.clone();
-		let fee_history_cache = fee_history_cache.clone();
-		let filter_pool = filter_pool.clone();
-		let overrides = overrides.clone();
-		move |deny, subscription_task_executor| {
-			rpc_ext_builder(
-				rpc_client.clone(),
-				pool.clone(),
-				deny,
-				subscription_task_executor,
-				network.clone(),
-				frontier_backend.clone(),
-				filter_pool.clone(),
-				fee_history_cache.clone(),
-				overrides.clone(),
-				block_data_cache.clone(),
-			)
-		}
-	};
-
-	if parachain_config.offchain_worker.enabled {
-		sc_service::build_offchain_workers(
-			&parachain_config,
-			task_manager.spawn_handle(),
-			client.clone(),
-			network.clone(),
-		);
->>>>>>> 60de95b3
 	};
 
 	sc_service::spawn_tasks(sc_service::SpawnTasksParams {
@@ -595,7 +422,17 @@
 		telemetry: telemetry.as_mut(),
 	})?;
 
-<<<<<<< HEAD
+	evm::spawn_frontier_tasks::<RuntimeApi, Executor>(
+		&task_manager,
+		client.clone(),
+		backend.clone(),
+		frontier_backend.clone(),
+		filter_pool.clone(),
+		overrides,
+		fee_history_cache.clone(),
+		ethereum_config.fee_history_limit,
+	);
+
 	if let Some(hwbench) = hwbench {
 		sc_sysinfo::print_hwbench(&hwbench);
 		// Here you can check whether the hardware meets your chains' requirements. Putting a link
@@ -617,18 +454,6 @@
 			);
 		}
 	}
-=======
-	evm::spawn_frontier_tasks::<RuntimeApi, Executor>(
-		&task_manager,
-		client.clone(),
-		backend.clone(),
-		frontier_backend.clone(),
-		filter_pool.clone(),
-		overrides,
-		fee_history_cache.clone(),
-		ethereum_config.fee_history_limit,
-	);
->>>>>>> 60de95b3
 
 	let announce_block = {
 		let sync_service = sync_service.clone();
@@ -689,6 +514,7 @@
 	config: &Configuration,
 	telemetry: Option<TelemetryHandle>,
 	task_manager: &TaskManager,
+	frontier_backend: Arc<FrontierBackend<Block>>,
 ) -> Result<sc_consensus::DefaultImportQueue<Block>, sc_service::Error> {
 	let slot_duration = cumulus_client_consensus_aura::slot_duration(&*client)?;
 
@@ -785,126 +611,7 @@
 	ethereum_config: evm::EthereumConfig,
 	collator_options: CollatorOptions,
 	para_id: ParaId,
-<<<<<<< HEAD
 	hwbench: Option<sc_sysinfo::HwBench>,
 ) -> sc_service::error::Result<(TaskManager, Arc<ParachainClient>)> {
 	start_node_impl(parachain_config, polkadot_config, collator_options, para_id, hwbench).await
-=======
-) -> sc_service::error::Result<(Arc<FullClient<hydradx_runtime::RuntimeApi>>, TaskManager)> {
-	let is_authority = parachain_config.role.is_authority();
-
-	start_node_impl::<hydradx_runtime::RuntimeApi, HydraDXExecutorDispatch, _, _>(
-		parachain_config,
-		polkadot_config,
-		ethereum_config,
-		collator_options,
-		para_id,
-		move |client,
-		      pool,
-		      deny_unsafe,
-		      subscription_task_executor,
-		      network,
-		      frontier_backend,
-		      filter_pool,
-		      fee_history_cache,
-		      overrides,
-		      block_data_cache| {
-			let deps = rpc::FullDeps {
-				client: client.clone(),
-				pool: pool.clone(),
-				deny_unsafe,
-			};
-			let module = rpc::create_full(deps)?;
-			let eth_deps = rpc::Deps {
-				client,
-				pool: pool.clone(),
-				graph: pool.pool().clone(),
-				converter: Some(hydradx_runtime::TransactionConverter),
-				is_authority,
-				enable_dev_signer: ethereum_config.enable_dev_signer,
-				network,
-				frontier_backend,
-				overrides,
-				block_data_cache,
-				filter_pool,
-				max_past_logs: ethereum_config.max_past_logs,
-				fee_history_cache,
-				fee_history_cache_limit: ethereum_config.fee_history_limit,
-				execute_gas_limit_multiplier: ethereum_config.execute_gas_limit_multiplier,
-			};
-			let module = rpc::create(module, eth_deps, subscription_task_executor)?;
-			Ok(module)
-		},
-		|client,
-		 block_import,
-		 prometheus_registry,
-		 telemetry,
-		 task_manager,
-		 relay_chain_interface,
-		 transaction_pool,
-		 sync_oracle,
-		 keystore,
-		 force_authoring| {
-			let slot_duration = cumulus_client_consensus_aura::slot_duration(&*client)?;
-
-			let proposer_factory = sc_basic_authorship::ProposerFactory::with_proof_recording(
-				task_manager.spawn_handle(),
-				client.clone(),
-				transaction_pool,
-				prometheus_registry.clone(),
-				telemetry.clone(),
-			);
-
-			Ok(AuraConsensus::build::<
-				sp_consensus_aura::sr25519::AuthorityPair,
-				_,
-				_,
-				_,
-				_,
-				_,
-				_,
-			>(BuildAuraConsensusParams {
-				proposer_factory,
-				create_inherent_data_providers: move |_, (relay_parent, validation_data)| {
-					let relay_chain_interface = relay_chain_interface.clone();
-					async move {
-						let parachain_inherent =
-							cumulus_primitives_parachain_inherent::ParachainInherentData::create_at(
-								relay_parent,
-								&relay_chain_interface,
-								&validation_data,
-								para_id,
-							)
-							.await;
-
-						let timestamp = sp_timestamp::InherentDataProvider::from_system_time();
-
-						let slot = sp_consensus_aura::inherents::InherentDataProvider::from_timestamp_and_slot_duration(
-							*timestamp,
-							slot_duration,
-						);
-
-						let parachain_inherent = parachain_inherent.ok_or_else(|| {
-							Box::<dyn std::error::Error + Send + Sync>::from("Failed to create parachain inherent")
-						})?;
-						Ok((slot, timestamp, parachain_inherent))
-					}
-				},
-				block_import,
-				para_client: client,
-				backoff_authoring_blocks: Option::<()>::None,
-				sync_oracle,
-				keystore,
-				force_authoring,
-				slot_duration,
-				// We got around 500ms for proposing
-				block_proposal_slot_portion: SlotProportion::new(1f32 / 24f32),
-				// And a maximum of 750ms if slots are skipped
-				max_block_proposal_slot_portion: Some(SlotProportion::new(1f32 / 16f32)),
-				telemetry,
-			}))
-		},
-	)
-	.await
->>>>>>> 60de95b3
 }