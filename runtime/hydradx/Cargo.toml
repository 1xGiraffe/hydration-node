--- conflicted
+++ resolved
@@ -1,10 +1,6 @@
 [package]
 name = "hydradx-runtime"
-<<<<<<< HEAD
-version = "223.0.0"
-=======
-version = "225.0.0"
->>>>>>> 857fe8cf
+version = "226.0.0"
 authors = ["GalacticCouncil"]
 edition = "2021"
 license = "Apache 2.0"
