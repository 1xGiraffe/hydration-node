--- conflicted
+++ resolved
@@ -1,10 +1,6 @@
 [package]
 name = "pallet-democracy"
-<<<<<<< HEAD
-version = "4.1.1"
-=======
-version = "4.2.0"
->>>>>>> 067d107d
+version = "4.2.1"
 authors = ["Parity Technologies <admin@parity.io>"]
 edition = "2021"
 license = "Apache-2.0"
