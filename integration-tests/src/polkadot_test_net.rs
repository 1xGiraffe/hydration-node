#![cfg(test)]
use frame_support::{
	assert_ok,
	dispatch::{Dispatchable, GetCallMetadata},
	sp_runtime::{
		traits::{AccountIdConversion, Block as BlockT},
		FixedU128, Permill,
	},
	traits::GenesisBuild,
	weights::Weight,
};
pub use hydradx_runtime::{AccountId, Currencies, NativeExistentialDeposit, Treasury, VestingPalletId};
use pallet_transaction_multi_payment::Price;
pub use primitives::{constants::chain::CORE_ASSET_ID, AssetId, Balance, Moment};

use cumulus_primitives_core::ParaId;
use cumulus_test_relay_sproof_builder::RelayStateSproofBuilder;
//use cumulus_primitives_core::relay_chain::AccountId;
use polkadot_primitives::v2::{BlockNumber, MAX_CODE_SIZE, MAX_POV_SIZE};
use polkadot_runtime_parachains::configuration::HostConfiguration;
use xcm_emulator::{decl_test_network, decl_test_parachain, decl_test_relay_chain};

pub const ALICE: [u8; 32] = [4u8; 32];
pub const BOB: [u8; 32] = [5u8; 32];
pub const CHARLIE: [u8; 32] = [6u8; 32];
pub const DAVE: [u8; 32] = [7u8; 32];

pub const UNITS: Balance = 1_000_000_000_000;

pub const ACALA_PARA_ID: u32 = 2_000;
pub const HYDRA_PARA_ID: u32 = 2_034;
pub const MOONBEAM_PARA_ID: u32 = 2_004;
pub const INTERLAY_PARA_ID: u32 = 2_032;

pub const ALICE_INITIAL_NATIVE_BALANCE: Balance = 1_000 * UNITS;
pub const ALICE_INITIAL_DAI_BALANCE: Balance = 2_000 * UNITS;
pub const ALICE_INITIAL_LRNA_BALANCE: Balance = 200 * UNITS;
pub const ALICE_INITIAL_DOT_BALANCE: Balance = 2_000 * UNITS;
pub const BOB_INITIAL_NATIVE_BALANCE: Balance = 1_000 * UNITS;
pub const BOB_INITIAL_LRNA_BALANCE: Balance = 1_000 * UNITS;
pub const BOB_INITIAL_DAI_BALANCE: Balance = 1_000_000_000 * UNITS;
pub const CHARLIE_INITIAL_LRNA_BALANCE: Balance = 1_000 * UNITS;

pub fn parachain_reserve_account() -> AccountId {
	polkadot_parachain::primitives::Sibling::from(ACALA_PARA_ID).into_account_truncating()
}

pub const HDX: AssetId = 0;
pub const LRNA: AssetId = 1;
pub const DAI: AssetId = 2;
pub const DOT: AssetId = 3;
pub const ETH: AssetId = 4;
pub const BTC: AssetId = 5;
pub const ACA: AssetId = 6;
pub const PEPE: AssetId = 420;

pub const NOW: Moment = 1689844300000; // unix time in milliseconds

decl_test_relay_chain! {
	pub struct PolkadotRelay {
		Runtime = polkadot_runtime::Runtime,
		XcmConfig = polkadot_runtime::xcm_config::XcmConfig,
		new_ext = polkadot_ext(),
	}
}

decl_test_parachain! {
	pub struct Hydra{
		Runtime = hydradx_runtime::Runtime,
		RuntimeOrigin = hydradx_runtime::RuntimeOrigin,
		XcmpMessageHandler = hydradx_runtime::XcmpQueue,
		DmpMessageHandler = hydradx_runtime::DmpQueue,
		new_ext = hydra_ext(),
	}
}

decl_test_parachain! {
	pub struct Acala{
		Runtime = hydradx_runtime::Runtime,
		RuntimeOrigin = hydradx_runtime::RuntimeOrigin,
		XcmpMessageHandler = hydradx_runtime::XcmpQueue,
		DmpMessageHandler = hydradx_runtime::DmpQueue,
		new_ext = para_ext(ACALA_PARA_ID),
	}
}

decl_test_parachain! {
	pub struct Moonbeam{
		Runtime = hydradx_runtime::Runtime,
		RuntimeOrigin = hydradx_runtime::RuntimeOrigin,
		XcmpMessageHandler = hydradx_runtime::XcmpQueue,
		DmpMessageHandler = hydradx_runtime::DmpQueue,
		new_ext = para_ext(MOONBEAM_PARA_ID),
	}
}

decl_test_parachain! {
	pub struct Interlay {
		Runtime = hydradx_runtime::Runtime,
		RuntimeOrigin = hydradx_runtime::RuntimeOrigin,
		XcmpMessageHandler = hydradx_runtime::XcmpQueue,
		DmpMessageHandler = hydradx_runtime::DmpQueue,
		new_ext = para_ext(INTERLAY_PARA_ID),
	}
}

decl_test_network! {
	pub struct TestNet {
		relay_chain = PolkadotRelay,
		parachains = vec![
			(2000, Acala),
			(2004, Moonbeam),
			(2032, Interlay),
			(2034, Hydra),
		],
	}
}

fn default_parachains_host_configuration() -> HostConfiguration<BlockNumber> {
	HostConfiguration {
		minimum_validation_upgrade_delay: 5,
		validation_upgrade_cooldown: 5u32,
		validation_upgrade_delay: 5,
		code_retention_period: 1200,
		max_code_size: MAX_CODE_SIZE,
		max_pov_size: MAX_POV_SIZE,
		max_head_data_size: 32 * 1024,
		group_rotation_frequency: 20,
		chain_availability_period: 4,
		thread_availability_period: 4,
		max_upward_queue_count: 8,
		max_upward_queue_size: 1024 * 1024,
		max_downward_message_size: 1024,
		ump_service_total_weight: Weight::from_ref_time(4 * 1_000_000_000),
		max_upward_message_size: 50 * 1024,
		max_upward_message_num_per_candidate: 5,
		hrmp_sender_deposit: 0,
		hrmp_recipient_deposit: 0,
		hrmp_channel_max_capacity: 8,
		hrmp_channel_max_total_size: 8 * 1024,
		hrmp_max_parachain_inbound_channels: 4,
		hrmp_max_parathread_inbound_channels: 4,
		hrmp_channel_max_message_size: 1024 * 1024,
		hrmp_max_parachain_outbound_channels: 4,
		hrmp_max_parathread_outbound_channels: 4,
		hrmp_max_message_num_per_candidate: 5,
		dispute_period: 6,
		no_show_slots: 2,
		n_delay_tranches: 25,
		needed_approvals: 2,
		relay_vrf_modulo_samples: 2,
		zeroth_delay_tranche_width: 0,
		..Default::default()
	}
}

pub fn polkadot_ext() -> sp_io::TestExternalities {
	use polkadot_runtime::{Runtime, System};

	let mut t = frame_system::GenesisConfig::default()
		.build_storage::<Runtime>()
		.unwrap();

	pallet_balances::GenesisConfig::<Runtime> {
		balances: vec![
			(AccountId::from(ALICE), 2_002 * UNITS),
			(ParaId::from(HYDRA_PARA_ID).into_account_truncating(), 10 * UNITS),
		],
	}
	.assimilate_storage(&mut t)
	.unwrap();

	polkadot_runtime_parachains::configuration::GenesisConfig::<Runtime> {
		config: default_parachains_host_configuration(),
	}
	.assimilate_storage(&mut t)
	.unwrap();

	<pallet_xcm::GenesisConfig as GenesisBuild<Runtime>>::assimilate_storage(
		&pallet_xcm::GenesisConfig {
			safe_xcm_version: Some(3),
		},
		&mut t,
	)
	.unwrap();

	let mut ext = sp_io::TestExternalities::new(t);
	ext.execute_with(|| System::set_block_number(1));
	ext
}

pub fn hydra_ext() -> sp_io::TestExternalities {
	use frame_support::traits::OnInitialize;
	use hydradx_runtime::{MultiTransactionPayment, Runtime, System, Timestamp};

	let stable_amount = 50_000 * UNITS * 1_000_000;
	let native_amount = 936_329_588_000_000_000;
	let dot_amount = 87_719_298_250_000_u128;
	let eth_amount = 63_750_000_000_000_000_000u128;
	let btc_amount = 1_000_000_000u128;
	let omnipool_account = hydradx_runtime::Omnipool::protocol_account();
	let staking_account = pallet_staking::Pallet::<hydradx_runtime::Runtime>::pot_account_id();

	let existential_deposit = NativeExistentialDeposit::get();

	let mut t = frame_system::GenesisConfig::default()
		.build_storage::<Runtime>()
		.unwrap();

	pallet_balances::GenesisConfig::<Runtime> {
		balances: vec![
			(AccountId::from(ALICE), ALICE_INITIAL_NATIVE_BALANCE),
			(AccountId::from(BOB), BOB_INITIAL_NATIVE_BALANCE),
			(AccountId::from(CHARLIE), 1_000 * UNITS),
			(AccountId::from(DAVE), 1_000 * UNITS),
			(omnipool_account.clone(), native_amount),
			(vesting_account(), 10_000 * UNITS),
			(staking_account, UNITS),
		],
	}
	.assimilate_storage(&mut t)
	.unwrap();

	pallet_asset_registry::GenesisConfig::<Runtime> {
		registered_assets: vec![
			(b"LRNA".to_vec(), 1_000u128, Some(LRNA)),
			(b"DAI".to_vec(), 1_000u128, Some(DAI)),
			(b"DOT".to_vec(), 1_000u128, Some(DOT)),
			(b"ETH".to_vec(), 1_000u128, Some(ETH)),
			(b"BTC".to_vec(), 1_000u128, Some(BTC)),
			(b"ACA".to_vec(), 1_000u128, Some(ACA)),
			(b"PEPE".to_vec(), 1_000u128, Some(PEPE)),
			// workaround for next_asset_id() to return correct values
			(b"DUMMY".to_vec(), 1_000u128, None),
		],
		native_asset_name: b"HDX".to_vec(),
		native_existential_deposit: existential_deposit,
	}
	.assimilate_storage(&mut t)
	.unwrap();

	<parachain_info::GenesisConfig as GenesisBuild<Runtime>>::assimilate_storage(
		&parachain_info::GenesisConfig {
			parachain_id: HYDRA_PARA_ID.into(),
		},
		&mut t,
	)
	.unwrap();
	orml_tokens::GenesisConfig::<Runtime> {
		balances: vec![
			(AccountId::from(ALICE), LRNA, ALICE_INITIAL_LRNA_BALANCE),
			(AccountId::from(ALICE), DAI, ALICE_INITIAL_DAI_BALANCE),
			(AccountId::from(ALICE), DOT, ALICE_INITIAL_DOT_BALANCE),
<<<<<<< HEAD
			(AccountId::from(BOB), LRNA, BOB_INITIAL_LRNA_BALANCE),
			(AccountId::from(BOB), DAI, BOB_INITIAL_DAI_BALANCE),
=======
			(AccountId::from(BOB), LRNA, 1_000 * UNITS),
			(AccountId::from(BOB), DAI, 1_000_000_000 * UNITS),
>>>>>>> e2702e87
			(AccountId::from(BOB), BTC, 1_000_000),
			(AccountId::from(CHARLIE), DAI, 80_000_000_000 * UNITS),
			(AccountId::from(BOB), PEPE, 1_000 * UNITS * 1_000_000),
			(AccountId::from(CHARLIE), LRNA, CHARLIE_INITIAL_LRNA_BALANCE),
			(AccountId::from(DAVE), LRNA, 1_000 * UNITS),
			(AccountId::from(DAVE), DAI, 1_000_000_000 * UNITS),
			(omnipool_account.clone(), DAI, stable_amount),
			(omnipool_account.clone(), ETH, eth_amount),
			(omnipool_account.clone(), BTC, btc_amount),
			(omnipool_account, DOT, dot_amount),
		],
	}
	.assimilate_storage(&mut t)
	.unwrap();

	<pallet_xcm::GenesisConfig as GenesisBuild<Runtime>>::assimilate_storage(
		&pallet_xcm::GenesisConfig {
			safe_xcm_version: Some(3),
		},
		&mut t,
	)
	.unwrap();

	pallet_transaction_multi_payment::GenesisConfig::<Runtime> {
		currencies: vec![
			(LRNA, Price::from(1)),
			(DAI, Price::from(1)),
			(ACA, Price::from(1)),
			(BTC, Price::from_inner(134_000_000)),
		],
		account_currencies: vec![],
	}
	.assimilate_storage(&mut t)
	.unwrap();

	//add duster
	pallet_duster::GenesisConfig::<Runtime> {
		account_blacklist: vec![Treasury::account_id()],
		reward_account: Some(Treasury::account_id()),
		dust_account: Some(Treasury::account_id()),
	}
	.assimilate_storage(&mut t)
	.unwrap();

	<pallet_omnipool_liquidity_mining::GenesisConfig as GenesisBuild<Runtime>>::assimilate_storage(
		&pallet_omnipool_liquidity_mining::GenesisConfig::default(),
		&mut t,
	)
	.unwrap();

	let mut ext = sp_io::TestExternalities::new(t);
	ext.execute_with(|| {
		System::set_block_number(1);
		Timestamp::set_timestamp(NOW);
		// Make sure the prices are up-to-date.
		MultiTransactionPayment::on_initialize(1);
	});
	ext
}

pub fn para_ext(para_id: u32) -> sp_io::TestExternalities {
	use hydradx_runtime::{Runtime, System};

	let mut t = frame_system::GenesisConfig::default()
		.build_storage::<Runtime>()
		.unwrap();

	pallet_balances::GenesisConfig::<Runtime> {
		balances: vec![(AccountId::from(ALICE), ALICE_INITIAL_NATIVE_BALANCE)],
	}
	.assimilate_storage(&mut t)
	.unwrap();

	<parachain_info::GenesisConfig as GenesisBuild<Runtime>>::assimilate_storage(
		&parachain_info::GenesisConfig {
			parachain_id: para_id.into(),
		},
		&mut t,
	)
	.unwrap();

	<pallet_xcm::GenesisConfig as GenesisBuild<Runtime>>::assimilate_storage(
		&pallet_xcm::GenesisConfig {
			safe_xcm_version: Some(3),
		},
		&mut t,
	)
	.unwrap();

	let mut ext = sp_io::TestExternalities::new(t);
	ext.execute_with(|| System::set_block_number(1));
	ext
}

pub fn vesting_account() -> AccountId {
	VestingPalletId::get().into_account_truncating()
}

pub fn last_hydra_events(n: usize) -> Vec<hydradx_runtime::RuntimeEvent> {
	frame_system::Pallet::<hydradx_runtime::Runtime>::events()
		.into_iter()
		.rev()
		.take(n)
		.rev()
		.map(|e| e.event)
		.collect()
}

pub fn expect_hydra_events(e: Vec<hydradx_runtime::RuntimeEvent>) {
	pretty_assertions::assert_eq!(last_hydra_events(e.len()), e);
}

pub fn set_relaychain_block_number(number: BlockNumber) {
	use frame_support::traits::OnInitialize;
	use hydradx_runtime::{ParachainSystem, RuntimeOrigin};

	// We need to set block number this way as well because tarpaulin code coverage tool does not like the way
	// how we set the block number with `cumulus-test-relay-sproof-builder` package
	polkadot_run_to_block(number);

	ParachainSystem::on_initialize(number);

	let (relay_storage_root, proof) = RelayStateSproofBuilder::default().into_state_root_and_proof();

	assert_ok!(ParachainSystem::set_validation_data(
		RuntimeOrigin::none(),
		cumulus_primitives_parachain_inherent::ParachainInherentData {
			validation_data: cumulus_primitives_core::PersistedValidationData {
				parent_head: Default::default(),
				relay_parent_number: number,
				relay_parent_storage_root: relay_storage_root,
				max_pov_size: Default::default(),
			},
			relay_chain_state: proof,
			downward_messages: Default::default(),
			horizontal_messages: Default::default(),
		}
	));
}
pub fn polkadot_run_to_block(to: BlockNumber) {
	use frame_support::traits::{OnFinalize, OnInitialize};
	while hydradx_runtime::System::block_number() < to {
		let b = hydradx_runtime::System::block_number();

		hydradx_runtime::System::on_finalize(b);
		hydradx_runtime::MultiTransactionPayment::on_finalize(b);
		hydradx_runtime::EmaOracle::on_finalize(b);
		hydradx_runtime::DCA::on_finalize(b);
		hydradx_runtime::CircuitBreaker::on_finalize(b);

		hydradx_runtime::System::on_initialize(b + 1);
		hydradx_runtime::MultiTransactionPayment::on_initialize(b + 1);
		hydradx_runtime::EmaOracle::on_initialize(b + 1);
		hydradx_runtime::DCA::on_initialize(b + 1);
		hydradx_runtime::CircuitBreaker::on_initialize(b + 1);

		hydradx_runtime::System::set_block_number(b + 1);
	}
}

pub fn hydra_live_ext(
	path_to_snapshot: &str,
) -> frame_remote_externalities::RemoteExternalities<hydradx_runtime::Block> {
	let ext = tokio::runtime::Builder::new_current_thread()
		.enable_all()
		.build()
		.unwrap()
		.block_on(async {
			use frame_remote_externalities::*;

			let snapshot_config = SnapshotConfig::from(String::from(path_to_snapshot));
			let offline_config = OfflineConfig {
				state_snapshot: snapshot_config,
			};
			let mode = Mode::Offline(offline_config);

			let builder = Builder::<hydradx_runtime::Block>::new().mode(mode);

			builder.build().await.unwrap()
		});
	ext
}

#[allow(dead_code)]
pub fn apply_blocks_from_file(pallet_whitelist: Vec<&str>) {
	let blocks =
		scraper::load_blocks_snapshot::<hydradx_runtime::Block>(&std::path::PathBuf::from("../scraper/SNAPSHOT"))
			.unwrap();

	for block in blocks.iter() {
		for tx in block.extrinsics() {
			let call = &tx.function;
			let call_p = call.get_call_metadata().pallet_name;

			if pallet_whitelist.contains(&call_p) {
				let acc = &tx.signature.as_ref().unwrap().0;
				assert_ok!(call
					.clone()
					.dispatch(hydradx_runtime::RuntimeOrigin::signed(acc.clone())));
			}
		}
	}
}

pub fn init_omnipool() {
	let native_price = FixedU128::from_inner(1201500000000000);
	let stable_price = FixedU128::from_inner(45_000_000_000);

	assert_ok!(hydradx_runtime::Omnipool::set_tvl_cap(
		hydradx_runtime::RuntimeOrigin::root(),
		522_222_000_000_000_000_000_000,
	));

	assert_ok!(hydradx_runtime::Omnipool::initialize_pool(
		hydradx_runtime::RuntimeOrigin::root(),
		stable_price,
		native_price,
		Permill::from_percent(100),
		Permill::from_percent(10)
	));
}

#[macro_export]
macro_rules! assert_balance {
	( $who:expr, $asset:expr, $amount:expr) => {{
		assert_eq!(Currencies::free_balance($asset, &$who), $amount);
	}};
}

#[macro_export]
macro_rules! assert_reserved_balance {
	( $who:expr, $asset:expr, $amount:expr) => {{
		assert_eq!(Currencies::reserved_balance($asset, &$who), $amount);
	}};
}<|MERGE_RESOLUTION|>--- conflicted
+++ resolved
@@ -251,13 +251,8 @@
 			(AccountId::from(ALICE), LRNA, ALICE_INITIAL_LRNA_BALANCE),
 			(AccountId::from(ALICE), DAI, ALICE_INITIAL_DAI_BALANCE),
 			(AccountId::from(ALICE), DOT, ALICE_INITIAL_DOT_BALANCE),
-<<<<<<< HEAD
 			(AccountId::from(BOB), LRNA, BOB_INITIAL_LRNA_BALANCE),
 			(AccountId::from(BOB), DAI, BOB_INITIAL_DAI_BALANCE),
-=======
-			(AccountId::from(BOB), LRNA, 1_000 * UNITS),
-			(AccountId::from(BOB), DAI, 1_000_000_000 * UNITS),
->>>>>>> e2702e87
 			(AccountId::from(BOB), BTC, 1_000_000),
 			(AccountId::from(CHARLIE), DAI, 80_000_000_000 * UNITS),
 			(AccountId::from(BOB), PEPE, 1_000 * UNITS * 1_000_000),
