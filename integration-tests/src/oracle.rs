--- conflicted
+++ resolved
@@ -49,25 +49,7 @@
 		// arrange
 		hydradx_run_to_block(2);
 
-<<<<<<< HEAD
-		let native_price = FixedU128::from_inner(1201500000000000);
-		let stable_price = FixedU128::from_inner(45_000_000_000);
-
-		assert_ok!(hydradx_runtime::Omnipool::set_tvl_cap(
-			hydradx_runtime::RuntimeOrigin::root(),
-			522_222_000_000_000_000_000_000,
-		));
-
-		assert_ok!(hydradx_runtime::Omnipool::initialize_pool(
-			hydradx_runtime::RuntimeOrigin::root(),
-			stable_price,
-			native_price,
-			Permill::from_percent(100),
-			Permill::from_percent(10)
-		));
-=======
 		init_omnipool();
->>>>>>> 1ac6bd9a
 
 		let token_price = FixedU128::from_inner(25_650_000_000_000_000_000);
 
@@ -125,25 +107,7 @@
 		// arrange
 		hydradx_run_to_block(2);
 
-<<<<<<< HEAD
-		let native_price = FixedU128::from_inner(1201500000000000);
-		let stable_price = FixedU128::from_inner(45_000_000_000);
-
-		assert_ok!(hydradx_runtime::Omnipool::set_tvl_cap(
-			hydradx_runtime::RuntimeOrigin::root(),
-			522_222_000_000_000_000_000_000,
-		));
-
-		assert_ok!(hydradx_runtime::Omnipool::initialize_pool(
-			hydradx_runtime::RuntimeOrigin::root(),
-			stable_price,
-			native_price,
-			Permill::from_percent(100),
-			Permill::from_percent(10)
-		));
-=======
 		init_omnipool();
->>>>>>> 1ac6bd9a
 
 		assert_ok!(hydradx_runtime::Tokens::mint_into(LRNA, &ALICE.into(), 5 * UNITS,));
 
