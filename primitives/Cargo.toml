[package]
name = "primitives"
<<<<<<< HEAD
version = "5.8.6"
=======
version = "6.0.0"
>>>>>>> 0056a79f
authors = ["GalacticCouncil"]
edition = "2021"
repository = "https://github.com/galacticcouncil/HydraDX-node"

[dependencies]
codec = { default-features = false, features = ["derive"], package = "parity-scale-codec", version = "3.4.0" }
scale-info = { version = "2.3.1", default-features = false, features = ["derive"] }
serde = { features = ["derive"], optional = true, version = "1.0.136" }
hex-literal = {version = '0.3.4'}
static_assertions = "1.1.0"

# Substrate dependencies
frame-support = { workspace = true }
sp-core = { workspace = true }
sp-std = { workspace = true }

# Polkadot dependencies
polkadot-primitives = { workspace = true }

[features]
default = ["std"]
std = [
    "serde",
    "codec/std",
    "scale-info/std",
    "frame-support/std",
    "polkadot-primitives/std",
    "sp-core/std",
]<|MERGE_RESOLUTION|>--- conflicted
+++ resolved
@@ -1,10 +1,6 @@
 [package]
 name = "primitives"
-<<<<<<< HEAD
-version = "5.8.6"
-=======
 version = "6.0.0"
->>>>>>> 0056a79f
 authors = ["GalacticCouncil"]
 edition = "2021"
 repository = "https://github.com/galacticcouncil/HydraDX-node"
