// This file is part of HydraDX-node

// Copyright (C) 2020-2023  Intergalactic, Limited (GIB).
// SPDX-License-Identifier: Apache-2.0

// Licensed under the Apache License, Version 2.0 (the "License");
// you may not use this file except in compliance with the License.
// You may obtain a copy of the License at
//
//     http://www.apache.org/licenses/LICENSE-2.0
//
// Unless required by applicable law or agreed to in writing, software
// distributed under the License is distributed on an "AS IS" BASIS,
// WITHOUT WARRANTIES OR CONDITIONS OF ANY KIND, either express or implied.
// See the License for the specific language governing permissions and
// limitations under the License.

//! # DCA pallet
//!
//! ## Overview
//!
//! The DCA pallet provides dollar-cost averaging functionality, allowing users to perform repeating orders.
//! This pallet enables the creation, execution and termination of schedules.
//!
//! ## Creating a Schedule
//!
//! Users can create a DCA schedule, which is planned to execute in a specific block.
//! If the block is not specified, the execution is planned for the next block.
//! In case the given block is full, the execution will be scheduled for the subsequent block.
//!
//! Upon creating a schedule, the user specifies a budget (`total_amount`) that will be reserved.
//! The currency of this reservation is the sold (`amount_in`) currency.
//!
//! ### Executing a Schedule
//!
//! Orders are executed during block initialization and are sorted based on randomness derived from the relay chain block hash.
//!
//! A trade is executed and replanned as long as there is remaining budget from the initial allocation.
//!
//! For both successful and failed trades, a fee is deducted from the schedule owner.
//! The fee is deducted in the sold (`amount_in`) currency.
//!
//! A trade can fail due to two main reasons:
//!
//! 1. Price Stability Error: If the price difference between the short oracle price and the current price
//! exceeds the specified threshold. The user can customize this threshold,
//! or the default value from the pallet configuration will be used.
//! 2. Slippage Error: If the minimum amount out (sell) or maximum amount in (buy) slippage limits are not reached.
//! These limits are calculated based on the last block's oracle price and the user-specified slippage.
//! If no slippage is specified, the default value from the pallet configuration will be used.
//!
//! If a trade fails due to these errors, the trade will be retried.
//! If the number of retries reaches the maximum number of retries, the schedule will be permanently terminated.
//! In the case of a successful trade, the retry counter is reset.
//!
//! If a trade fails due to other types of errors, the order is terminated without any retry logic.
//!
//! ## Terminating a Schedule
//!
//! Both users and technical origin can terminate a DCA schedule. However, users can only terminate schedules that they own.
//!
//! Once a schedule is terminated, it is completely and permanently removed from the blockchain.

#![cfg_attr(not(feature = "std"), no_std)]

use frame_support::traits::DefensiveOption;
use frame_support::{
	ensure,
	pallet_prelude::*,
	traits::{Get, Len},
	transactional,
	weights::WeightToFee as FrameSupportWeight,
};
use frame_system::{ensure_signed, pallet_prelude::OriginFor, Origin};
use hydradx_adapters::RelayChainBlockHashProvider;
use hydradx_traits::router::{inverse_route, RouteProvider};
use hydradx_traits::router::{AmmTradeWeights, AmountInAndOut, RouterT, Trade};
use hydradx_traits::NativePriceOracle;
use hydradx_traits::OraclePeriod;
use hydradx_traits::PriceOracle;
use orml_traits::{arithmetic::CheckedAdd, MultiCurrency, NamedMultiReservableCurrency};
use rand::rngs::StdRng;
use rand::{Rng, SeedableRng};
use sp_runtime::traits::{CheckedMul, One};
use sp_runtime::{
	traits::{BlockNumberProvider, Saturating},
	ArithmeticError, BoundedVec, DispatchError, FixedPointNumber, FixedU128, Permill,
};

use sp_std::vec::Vec;
use sp_std::{cmp::min, vec};

#[cfg(test)]
mod tests;

pub mod types;
pub mod weights;

use weights::WeightInfo;

// Re-export pallet items so that they can be accessed from the crate namespace.
pub use pallet::*;

use crate::types::*;

type BlockNumberFor<T> = <T as frame_system::Config>::BlockNumber;

pub const SHORT_ORACLE_BLOCK_PERIOD: u32 = 10;
pub const MAX_NUMBER_OF_RETRY_FOR_RESCHEDULING: u32 = 10;
pub const FEE_MULTIPLIER_FOR_MIN_TRADE_LIMIT: Balance = 20;

#[frame_support::pallet]
pub mod pallet {
	use super::*;

	use frame_support::weights::WeightToFee;

	use frame_system::pallet_prelude::OriginFor;
	use hydra_dx_math::ema::EmaPrice;
	use hydradx_traits::{NativePriceOracle, PriceOracle};
	use orml_traits::NamedMultiReservableCurrency;

	#[pallet::pallet]
	#[pallet::generate_store(pub(super) trait Store)]
	pub struct Pallet<T>(_);

	#[pallet::hooks]
	impl<T: Config> Hooks<T::BlockNumber> for Pallet<T> {
		fn on_initialize(current_blocknumber: T::BlockNumber) -> Weight {
			let mut weight = <T as pallet::Config>::WeightInfo::on_initialize_with_empty_block();

			let mut randomness_generator = Self::get_randomness_generator(current_blocknumber, None);

			let mut schedule_ids: Vec<ScheduleId> = ScheduleIdsPerBlock::<T>::take(current_blocknumber).to_vec();

			schedule_ids.sort_by_cached_key(|_| randomness_generator.gen::<u32>());
			for schedule_id in schedule_ids {
				Self::deposit_event(Event::ExecutionStarted {
					id: schedule_id,
					block: current_blocknumber,
				});

				let Some(schedule) = Schedules::<T>::get(schedule_id) else {
					//We cant terminate here as there is no schedule information to do so
					continue;
				};

				let weight_for_single_execution = Self::get_trade_weight(&schedule.order);
				weight.saturating_accrue(weight_for_single_execution);

				if let Err(e) = Self::prepare_schedule(
					current_blocknumber,
					weight_for_single_execution,
					schedule_id,
					&schedule,
					&mut randomness_generator,
				) {
					if e != Error::<T>::PriceUnstable.into() {
						Self::terminate_schedule(schedule_id, &schedule, e);
					};
					continue;
				};

				match Self::execute_trade(schedule_id, &schedule) {
					Ok(amounts) => {
						if let Err(err) = Self::replan_or_complete(
							schedule_id,
							&schedule,
							current_blocknumber,
							amounts,
							&mut randomness_generator,
						) {
							Self::terminate_schedule(schedule_id, &schedule, err);
						}
					}
					Err(error) => {
						Self::deposit_event(Event::TradeFailed {
							id: schedule_id,
							who: schedule.owner.clone(),
							error,
						});

						if error != Error::<T>::TradeLimitReached.into()
							&& error != Error::<T>::SlippageLimitReached.into()
						{
							Self::terminate_schedule(schedule_id, &schedule, error);
						} else if let Err(retry_error) =
							Self::retry_schedule(schedule_id, &schedule, current_blocknumber, &mut randomness_generator)
						{
							Self::terminate_schedule(schedule_id, &schedule, retry_error);
						}
					}
				}
			}

			weight
		}
	}

	#[pallet::config]
	pub trait Config: frame_system::Config {
		/// The overarching event type.
		type RuntimeEvent: From<Event<Self>> + IsType<<Self as frame_system::Config>::RuntimeEvent>;

		/// Asset id type
		type AssetId: Parameter + Member + Copy + MaybeSerializeDeserialize + MaxEncodedLen;

		/// Origin able to terminate schedules
		type TechnicalOrigin: EnsureOrigin<Self::RuntimeOrigin>;

		///For named-reserving user's assets
		type Currencies: NamedMultiReservableCurrency<
			Self::AccountId,
			ReserveIdentifier = NamedReserveIdentifier,
			CurrencyId = Self::AssetId,
			Balance = Balance,
		>;

		///Relay chain block hash provider for randomness
		type RelayChainBlockHashProvider: RelayChainBlockHashProvider;

		///Randomness provider to be used to sort the DCA schedules when they are executed in a block
		type RandomnessProvider: RandomnessProvider;

		///Oracle price provider to get the price between two assets
		type OraclePriceProvider: PriceOracle<Self::AssetId, Price = EmaPrice>;

		///Native price provider to get the price of assets that are accepted as fees
		type NativePriceOracle: NativePriceOracle<Self::AssetId, FixedU128>;

		///Router implementation
		type RouteExecutor: RouterT<
			Self::RuntimeOrigin,
			Self::AssetId,
			Balance,
			Trade<Self::AssetId>,
			AmountInAndOut<Balance>,
		>;

		///Spot price provider to get the current price between two asset
		type RouteProvider: RouteProvider<Self::AssetId>;

		///Max price difference allowed between blocks
		#[pallet::constant]
		type MaxPriceDifferenceBetweenBlocks: Get<Permill>;

		///The number of max schedules to be executed per block
		#[pallet::constant]
		type MaxSchedulePerBlock: Get<u32>;

		///The number of max retries in case of trade limit error
		#[pallet::constant]
		type MaxNumberOfRetriesOnError: Get<u8>;

		/// Minimum trading limit for a single trade
		#[pallet::constant]
		type MinimumTradingLimit: Get<Balance>;

		/// Native Asset Id
		#[pallet::constant]
		type NativeAssetId: Get<Self::AssetId>;

		///Minimum budget to be able to schedule a DCA, specified in native currency
		#[pallet::constant]
		type MinBudgetInNativeCurrency: Get<Balance>;

		///The fee receiver for transaction fees
		#[pallet::constant]
		type FeeReceiver: Get<Self::AccountId>;

		/// Named reserve identifier to store named reserves for orders of each users
		#[pallet::constant]
		type NamedReserveId: Get<NamedReserveIdentifier>;

		/// Convert a weight value into a deductible fee
		type WeightToFee: WeightToFee<Balance = Balance>;

		/// AMMs trade weight information.
		type AmmTradeWeights: AmmTradeWeights<Trade<Self::AssetId>>;

		/// Weight information for the extrinsics.
		type WeightInfo: WeightInfo;
	}

	#[pallet::event]
	#[pallet::generate_deposit(pub(crate) fn deposit_event)]
	pub enum Event<T: Config> {
		///The DCA execution is started
		ExecutionStarted { id: ScheduleId, block: BlockNumberFor<T> },
		///The DCA is scheduled for next execution
		Scheduled { id: ScheduleId, who: T::AccountId },
		///The DCA is planned for blocknumber
		ExecutionPlanned {
			id: ScheduleId,
			who: T::AccountId,
			block: BlockNumberFor<T>,
		},
		///The DCA trade is successfully executed
		TradeExecuted {
			id: ScheduleId,
			who: T::AccountId,
			amount_in: Balance,
			amount_out: Balance,
		},
		///The DCA trade execution is failed
		TradeFailed {
			id: ScheduleId,
			who: T::AccountId,
			error: DispatchError,
		},
		///The DCA is terminated and completely removed from the chain
		Terminated {
			id: ScheduleId,
			who: T::AccountId,
			error: DispatchError,
		},
		///The DCA is completed and completely removed from the chain
		Completed { id: ScheduleId, who: T::AccountId },
		///Randomness generation failed possibly coming from missing data about relay chain
		RandomnessGenerationFailed {
			block: BlockNumberFor<T>,
			error: DispatchError,
		},
	}

	#[pallet::error]
	pub enum Error<T> {
		///Schedule not exist
		ScheduleNotFound,
		///The min trade amount is not reached
		MinTradeAmountNotReached,
		///Forbidden as the user is not the owner of the schedule
		Forbidden,
		///The next execution block number is not in the future
		BlockNumberIsNotInFuture,
		///Price is unstable as price change from oracle data is bigger than max allowed
		PriceUnstable,
		///Error occurred when calculating price
		CalculatingPriceError,
		///The total amount to be reserved is smaller than min budget
		TotalAmountIsSmallerThanMinBudget,
		///The budget is too low for executing one DCA
		BudgetTooLow,
		///There is no free block found to plan DCA execution
		NoFreeBlockFound,
		///The DCA schedule has been manually terminated
		ManuallyTerminated,
		///Max number of retries reached for schedule
		MaxRetryReached,
		///Absolutely trade limit reached reached, leading to retry
		TradeLimitReached,
		///Slippage limit calculated from oracle is reached, leading to retry
		SlippageLimitReached,
		///No parent hash has been found from relay chain
		NoParentHashFound,
		///Error that should not really happen only in case of invalid state of the schedule storage entries
		InvalidState,
	}

	/// Id sequencer for schedules
	#[pallet::storage]
	#[pallet::getter(fn next_schedule_id)]
	pub type ScheduleIdSequencer<T: Config> = StorageValue<_, ScheduleId, ValueQuery>;

	/// Storing schedule details
	#[pallet::storage]
	#[pallet::getter(fn schedules)]
	pub type Schedules<T: Config> =
		StorageMap<_, Blake2_128Concat, ScheduleId, Schedule<T::AccountId, T::AssetId, BlockNumberFor<T>>, OptionQuery>;

	/// Storing schedule ownership
	#[pallet::storage]
	#[pallet::getter(fn owner_of)]
	pub type ScheduleOwnership<T: Config> =
		StorageDoubleMap<_, Blake2_128Concat, T::AccountId, Twox64Concat, ScheduleId, (), OptionQuery>;

	/// Keep tracking the remaining amounts to spend for DCA schedules
	#[pallet::storage]
	#[pallet::getter(fn remaining_amounts)]
	pub type RemainingAmounts<T: Config> = StorageMap<_, Blake2_128Concat, ScheduleId, Balance, OptionQuery>;

	/// Keep tracking the retry on error flag for DCA schedules
	#[pallet::storage]
	#[pallet::getter(fn retries_on_error)]
	pub type RetriesOnError<T: Config> = StorageMap<_, Blake2_128Concat, ScheduleId, u8, ValueQuery>;

	/// Keep tracking of the schedule ids to be executed in the block
	#[pallet::storage]
	#[pallet::getter(fn schedule_ids_per_block)]
	pub type ScheduleIdsPerBlock<T: Config> =
		StorageMap<_, Blake2_128Concat, BlockNumberFor<T>, BoundedVec<ScheduleId, T::MaxSchedulePerBlock>, ValueQuery>;

	#[pallet::call]
	impl<T: Config> Pallet<T> {
		/// Creates a new DCA (Dollar-Cost Averaging) schedule and plans the next execution
		/// for the specified block.
		///
		/// If the block is not specified, the execution is planned for the next block.
		/// If the given block is full, the execution will be planned in the subsequent block.
		///
		/// Once the schedule is created, the specified `total_amount` will be reserved for DCA.
		/// The reservation currency will be the `amount_in` currency of the order.
		///
		/// Trades are executed as long as there is budget remaining
		/// from the initial `total_amount` allocation.
		///
		/// If a trade fails due to slippage limit or price stability errors, it will be retried.
		/// If the number of retries reaches the maximum allowed,
		/// the schedule will be terminated permanently.
		/// In the case of a successful trade, the retry counter is reset.
		///
		/// Parameters:
		/// - `origin`: schedule owner
		/// - `schedule`: schedule details
		/// - `start_execution_block`: start execution block for the schedule
		///
		/// Emits `Scheduled` and `ExecutionPlanned` event when successful.
		///
		#[pallet::call_index(0)]
		#[pallet::weight(<T as Config>::WeightInfo::schedule()
			+ <T as Config>::AmmTradeWeights::calculate_buy_trade_amounts_weight(&schedule.order.get_route_or_default::<T::RouteProvider>()))]
		#[transactional]
		pub fn schedule(
			origin: OriginFor<T>,
			schedule: Schedule<T::AccountId, T::AssetId, BlockNumberFor<T>>,
			start_execution_block: Option<BlockNumberFor<T>>,
		) -> DispatchResult {
			let who = ensure_signed(origin.clone())?;
			ensure!(who == schedule.owner, Error::<T>::Forbidden);

			let min_budget = Self::convert_native_amount_to_currency(
				schedule.order.get_asset_in(),
				T::MinBudgetInNativeCurrency::get(),
			)?;
			ensure!(
				schedule.total_amount >= min_budget,
				Error::<T>::TotalAmountIsSmallerThanMinBudget
			);

			let transaction_fee = Self::get_transaction_fee(&schedule.order)?;

			let amount_in = match schedule.order {
				Order::Sell { amount_in, .. } => amount_in,
				Order::Buy { amount_out, .. } => {
					let route = schedule.order.get_route_or_default::<T::RouteProvider>();
					Self::get_amount_in_for_buy(&amount_out, &route)?
				}
			};
			let min_trade_amount_in_from_fee = transaction_fee.saturating_mul(FEE_MULTIPLIER_FOR_MIN_TRADE_LIMIT);
			ensure!(
				amount_in >= min_trade_amount_in_from_fee,
				Error::<T>::MinTradeAmountNotReached
			);
			ensure!(
				amount_in >= T::MinimumTradingLimit::get(),
				Error::<T>::MinTradeAmountNotReached
			);

			let amount_in_with_transaction_fee = amount_in
				.checked_add(transaction_fee)
				.ok_or(ArithmeticError::Overflow)?;
			ensure!(
				amount_in_with_transaction_fee <= schedule.total_amount,
				Error::<T>::BudgetTooLow
			);

			let next_schedule_id =
				ScheduleIdSequencer::<T>::try_mutate(|current_id| -> Result<ScheduleId, DispatchError> {
					let schedule_id = *current_id;
					*current_id = current_id.checked_add(1).ok_or(ArithmeticError::Overflow)?;
					Ok(schedule_id)
				})?;

			Schedules::<T>::insert(next_schedule_id, &schedule);
			ScheduleOwnership::<T>::insert(who.clone(), next_schedule_id, ());
			RemainingAmounts::<T>::insert(next_schedule_id, schedule.total_amount);
			RetriesOnError::<T>::insert(next_schedule_id, 0);

			T::Currencies::reserve_named(
				&T::NamedReserveId::get(),
				schedule.order.get_asset_in(),
				&who,
				schedule.total_amount,
			)?;

			let blocknumber_for_first_schedule_execution = Self::get_next_execution_block(start_execution_block)?;

			let mut randomness_generator = Self::get_randomness_generator(
				frame_system::Pallet::<T>::current_block_number(),
				Some(next_schedule_id),
			);
			Self::plan_schedule_for_block(
				&who,
				blocknumber_for_first_schedule_execution,
				next_schedule_id,
				&mut randomness_generator,
			)?;

			Self::deposit_event(Event::Scheduled {
				id: next_schedule_id,
				who,
			});

			Ok(())
		}

		/// Terminates a DCA schedule and remove it completely from the chain.
		///
		/// This can be called by both schedule owner or the configured `T::TechnicalOrigin`
		///
		/// Parameters:
		/// - `origin`: schedule owner
		/// - `schedule_id`: schedule id
		/// - `next_execution_block`: block number where the schedule is planned.
		///
		/// Emits `Terminated` event when successful.
		///
		#[pallet::call_index(1)]
		#[pallet::weight(<T as Config>::WeightInfo::terminate())]
		#[transactional]
		pub fn terminate(
			origin: OriginFor<T>,
			schedule_id: ScheduleId,
			next_execution_block: Option<BlockNumberFor<T>>,
		) -> DispatchResult {
			let schedule = Schedules::<T>::get(schedule_id).ok_or(Error::<T>::ScheduleNotFound)?;

			if T::TechnicalOrigin::ensure_origin(origin.clone()).is_err() {
				let who = ensure_signed(origin)?;
				ensure!(who == schedule.owner, Error::<T>::Forbidden);
			}

			Self::try_unreserve_all(schedule_id, &schedule);

			let next_execution_block = Self::get_next_execution_block(next_execution_block)?;

			//Remove schedule id from next execution block
			ScheduleIdsPerBlock::<T>::try_mutate_exists(
				next_execution_block,
				|maybe_schedule_ids| -> DispatchResult {
					let schedule_ids = maybe_schedule_ids.as_mut().ok_or(Error::<T>::ScheduleNotFound)?;

					let index = schedule_ids
						.binary_search(&schedule_id)
						.map_err(|_| Error::<T>::ScheduleNotFound)?;

					schedule_ids.remove(index);

					if schedule_ids.is_empty() {
						*maybe_schedule_ids = None;
					}
					Ok(())
				},
			)?;

			Self::remove_schedule_from_storages(&schedule.owner, schedule_id);

			Self::deposit_event(Event::Terminated {
				id: schedule_id,
				who: schedule.owner,
				error: Error::<T>::ManuallyTerminated.into(),
			});

			Ok(())
		}
	}
}

impl<T: Config> Pallet<T> {
	fn get_randomness_generator(current_blocknumber: T::BlockNumber, salt: Option<u32>) -> StdRng {
		match T::RandomnessProvider::generator(salt) {
			Ok(generator) => generator,
			Err(err) => {
				Self::deposit_event(Event::RandomnessGenerationFailed {
					block: current_blocknumber,
					error: err,
				});
				rand::rngs::StdRng::seed_from_u64(0)
			}
		}
	}

	fn get_next_execution_block(
		start_execution_block: Option<BlockNumberFor<T>>,
	) -> Result<BlockNumberFor<T>, DispatchError> {
		let blocknumber_for_first_schedule_execution = match start_execution_block {
			Some(blocknumber) => Ok(blocknumber),
			None => {
				let current_block_number = frame_system::Pallet::<T>::current_block_number();
				let next_block_number = current_block_number
					.checked_add(&T::BlockNumber::one())
					.ok_or(ArithmeticError::Overflow)?;

				Ok::<T::BlockNumber, ArithmeticError>(next_block_number)
			}
		}?;

		Ok(blocknumber_for_first_schedule_execution)
	}

	fn prepare_schedule(
		current_blocknumber: T::BlockNumber,
		weight_for_dca_execution: Weight,
		schedule_id: ScheduleId,
		schedule: &Schedule<T::AccountId, T::AssetId, T::BlockNumber>,
		randomness_generator: &mut StdRng,
	) -> DispatchResult {
		Self::take_transaction_fee_from_user(schedule_id, schedule, weight_for_dca_execution)?;

		if Self::is_price_unstable(schedule) {
			Self::deposit_event(Event::TradeFailed {
				id: schedule_id,
				who: schedule.owner.clone(),
				error: Error::<T>::PriceUnstable.into(),
			});
			Self::retry_schedule(schedule_id, schedule, current_blocknumber, randomness_generator)?;

			return Err(Error::<T>::PriceUnstable.into());
		}

		Ok(())
	}

	#[transactional]
	pub fn execute_trade(
		schedule_id: ScheduleId,
		schedule: &Schedule<T::AccountId, T::AssetId, T::BlockNumber>,
	) -> Result<AmountInAndOut<Balance>, DispatchError> {
		let origin: OriginFor<T> = Origin::<T>::Signed(schedule.owner.clone()).into();

		match &schedule.order {
			Order::Sell {
				asset_in,
				asset_out,
				amount_in,
				min_amount_out,
				..
			} => {
				let route = &schedule.order.get_route_or_default::<T::RouteProvider>();
				let remaining_amount =
					RemainingAmounts::<T>::get(schedule_id).defensive_ok_or(Error::<T>::InvalidState)?;
				let amount_to_sell = min(remaining_amount, *amount_in);

				Self::unallocate_amount(schedule_id, schedule, amount_to_sell)?;

				let route_for_slippage = inverse_route(route.to_vec());
				let (estimated_amount_out, slippage_amount) =
					Self::calculate_last_block_slippage(&route_for_slippage, amount_to_sell, schedule.slippage)?;
				let last_block_slippage_min_limit = estimated_amount_out
					.checked_sub(slippage_amount)
					.ok_or(ArithmeticError::Overflow)?;

				let trade_amounts = T::RouteExecutor::calculate_sell_trade_amounts(route, amount_to_sell)?;
				let last_trade = trade_amounts.last().defensive_ok_or(Error::<T>::InvalidState)?;
				let amount_out = last_trade.amount_out;

				if *min_amount_out > last_block_slippage_min_limit {
					ensure!(amount_out >= *min_amount_out, Error::<T>::TradeLimitReached);
				} else {
					ensure!(
						amount_out >= last_block_slippage_min_limit,
						Error::<T>::SlippageLimitReached
					);
				};

				T::RouteExecutor::sell(
					origin,
					*asset_in,
					*asset_out,
					amount_to_sell,
					amount_out,
					route.to_vec(),
				)?;

				Ok(AmountInAndOut {
					amount_in: amount_to_sell,
					amount_out,
				})
			}
			Order::Buy {
				asset_in,
				asset_out,
				amount_out,
				max_amount_in,
				..
			} => {
				let route = schedule.order.get_route_or_default::<T::RouteProvider>();
				let amount_in = Self::get_amount_in_for_buy(amount_out, &route)?;

				Self::unallocate_amount(schedule_id, schedule, amount_in)?;

				let (estimated_amount_in, slippage_amount) =
					Self::calculate_last_block_slippage(&route, *amount_out, schedule.slippage)?;
				let last_block_slippage_max_limit = estimated_amount_in
					.checked_add(slippage_amount)
					.ok_or(ArithmeticError::Overflow)?;

				if *max_amount_in < last_block_slippage_max_limit {
					ensure!(amount_in <= *max_amount_in, Error::<T>::TradeLimitReached);
				} else {
					ensure!(
						amount_in <= last_block_slippage_max_limit,
						Error::<T>::SlippageLimitReached
					);
				};

				T::RouteExecutor::buy(origin, *asset_in, *asset_out, *amount_out, amount_in, route.to_vec())?;

				Ok(AmountInAndOut {
					amount_in,
					amount_out: *amount_out,
				})
			}
		}
	}

	fn replan_or_complete(
		schedule_id: ScheduleId,
		schedule: &Schedule<T::AccountId, T::AssetId, T::BlockNumber>,
		current_blocknumber: T::BlockNumber,
		amounts: AmountInAndOut<Balance>,
		randomness_generator: &mut StdRng,
	) -> DispatchResult {
		Self::deposit_event(Event::TradeExecuted {
			id: schedule_id,
			who: schedule.owner.clone(),
			amount_in: amounts.amount_in,
			amount_out: amounts.amount_out,
		});

		RetriesOnError::<T>::remove(schedule_id);

		let remaining_amount: Balance =
			RemainingAmounts::<T>::get(schedule_id).defensive_ok_or(Error::<T>::InvalidState)?;
		let transaction_fee = Self::get_transaction_fee(&schedule.order)?;
		let min_amount_for_replanning = transaction_fee.saturating_mul(FEE_MULTIPLIER_FOR_MIN_TRADE_LIMIT);
		if remaining_amount < min_amount_for_replanning || remaining_amount < T::MinimumTradingLimit::get() {
			Self::complete_schedule(schedule_id, schedule);
			return Ok(());
		}

		//In buy we complete with returning leftover, in sell we sell the leftover in the next trade
		if let Order::Buy { amount_out, .. } = &schedule.order {
			let route = schedule.order.get_route_or_default::<T::RouteProvider>();
			let amount_to_unreserve: Balance = Self::get_amount_in_for_buy(amount_out, &route)?;

			let amount_for_next_trade: Balance = amount_to_unreserve
				.checked_add(transaction_fee)
				.ok_or(ArithmeticError::Overflow)?;

			if remaining_amount < amount_for_next_trade {
				Self::complete_schedule(schedule_id, schedule);
				return Ok(());
			}
		}

		let next_execution_block = current_blocknumber
			.checked_add(&schedule.period)
			.ok_or(ArithmeticError::Overflow)?;

		Self::plan_schedule_for_block(&schedule.owner, next_execution_block, schedule_id, randomness_generator)?;

		Ok(())
	}

	fn retry_schedule(
		schedule_id: ScheduleId,
		schedule: &Schedule<T::AccountId, T::AssetId, T::BlockNumber>,
		current_blocknumber: T::BlockNumber,
		randomness_generator: &mut StdRng,
	) -> DispatchResult {
		let number_of_retries = Self::retries_on_error(schedule_id);

		let max_retries = schedule.max_retries.unwrap_or_else(T::MaxNumberOfRetriesOnError::get);
		ensure!(number_of_retries < max_retries, Error::<T>::MaxRetryReached);

		RetriesOnError::<T>::mutate(schedule_id, |retry| -> DispatchResult {
			retry.saturating_inc();
			Ok(())
		})?;

		let retry_multiplier = 2u32
			.checked_pow(number_of_retries.into())
			.ok_or(ArithmeticError::Overflow)?;
		let retry_delay = SHORT_ORACLE_BLOCK_PERIOD
			.checked_mul(retry_multiplier)
			.ok_or(ArithmeticError::Overflow)?;
		let next_execution_block = current_blocknumber
			.checked_add(&retry_delay.into())
			.ok_or(ArithmeticError::Overflow)?;

		Self::plan_schedule_for_block(&schedule.owner, next_execution_block, schedule_id, randomness_generator)?;

		Ok(())
	}

	fn is_price_unstable(schedule: &Schedule<T::AccountId, T::AssetId, T::BlockNumber>) -> bool {
		let route = &schedule.order.get_route_or_default::<T::RouteProvider>();

		let Ok(last_block_price) = Self::get_price_from_last_block_oracle(route) else {
			return true;
		};

		let Ok(price_from_short_oracle) = Self::get_price_from_short_oracle(route) else {
   			return true;
		};

		let max_allowed_diff = schedule
			.stability_threshold
			.unwrap_or_else(T::MaxPriceDifferenceBetweenBlocks::get);

		let max_allowed = FixedU128::from(max_allowed_diff);

		let Some(price_sum) = last_block_price
			.checked_add(&price_from_short_oracle) else {
			return true;
		};

		let Ok(max_allowed_difference) = max_allowed
			.checked_mul(
				&price_sum,
			)
			.ok_or(ArithmeticError::Overflow)
			else {
				return true;
		};

		let diff = if last_block_price > price_from_short_oracle {
			last_block_price.saturating_sub(price_from_short_oracle)
		} else {
			price_from_short_oracle.saturating_sub(last_block_price)
		};

		let Some(diff) = diff.checked_mul(&FixedU128::from(2)) else {
			return true;
		};

		diff > max_allowed_difference
	}

	fn get_amount_in_for_buy(amount_out: &Balance, route: &[Trade<T::AssetId>]) -> Result<Balance, DispatchError> {
		let trade_amounts = T::RouteExecutor::calculate_buy_trade_amounts(route, *amount_out)?;

		let first_trade = trade_amounts.last().defensive_ok_or(Error::<T>::InvalidState)?;

		Ok(first_trade.amount_in)
	}

	pub fn get_transaction_fee(order: &Order<T::AssetId>) -> Result<Balance, DispatchError> {
		Self::convert_weight_to_fee(Self::get_trade_weight(order), order.get_asset_in())
	}

	fn unallocate_amount(
		schedule_id: ScheduleId,
		schedule: &Schedule<T::AccountId, T::AssetId, T::BlockNumber>,
		amount_to_unreserve: Balance,
	) -> DispatchResult {
		RemainingAmounts::<T>::try_mutate_exists(schedule_id, |maybe_remaining_amount| -> DispatchResult {
			let remaining_amount = maybe_remaining_amount
				.as_mut()
				.defensive_ok_or(Error::<T>::InvalidState)?;

			ensure!(amount_to_unreserve <= *remaining_amount, Error::<T>::InvalidState);

			*remaining_amount = remaining_amount
				.checked_sub(amount_to_unreserve)
				.ok_or(ArithmeticError::Underflow)?;

			Ok(())
		})?;

		let sold_currency = schedule.order.get_asset_in();

		let remaining_amount_if_insufficient_balance = T::Currencies::unreserve_named(
			&T::NamedReserveId::get(),
			sold_currency,
			&schedule.owner,
			amount_to_unreserve,
		);
		ensure!(remaining_amount_if_insufficient_balance == 0, Error::<T>::InvalidState);

		Ok(())
	}

	#[transactional]
	fn take_transaction_fee_from_user(
		schedule_id: ScheduleId,
		schedule: &Schedule<T::AccountId, T::AssetId, T::BlockNumber>,
		weight_to_charge: Weight,
	) -> DispatchResult {
		let fee_currency = schedule.order.get_asset_in();
		let fee_amount_in_sold_asset = Self::convert_weight_to_fee(weight_to_charge, fee_currency)?;

		Self::unallocate_amount(schedule_id, schedule, fee_amount_in_sold_asset)?;

		T::Currencies::transfer(
			fee_currency,
			&schedule.owner,
			&T::FeeReceiver::get(),
			fee_amount_in_sold_asset,
		)?;

		Ok(())
	}

	fn terminate_schedule(
		schedule_id: ScheduleId,
		schedule: &Schedule<T::AccountId, T::AssetId, T::BlockNumber>,
		error: DispatchError,
	) {
		Self::try_unreserve_all(schedule_id, schedule);

		Self::remove_schedule_from_storages(&schedule.owner, schedule_id);

		Self::deposit_event(Event::Terminated {
			id: schedule_id,
			who: schedule.owner.clone(),
			error,
		});
	}

	fn complete_schedule(schedule_id: ScheduleId, schedule: &Schedule<T::AccountId, T::AssetId, T::BlockNumber>) {
		Self::try_unreserve_all(schedule_id, schedule);

		Self::remove_schedule_from_storages(&schedule.owner, schedule_id);

		Self::deposit_event(Event::Completed {
			id: schedule_id,
			who: schedule.owner.clone(),
		});
	}

	fn try_unreserve_all(schedule_id: ScheduleId, schedule: &Schedule<T::AccountId, T::AssetId, T::BlockNumber>) {
		let sold_currency = schedule.order.get_asset_in();

		let Some(remaining_amount) = RemainingAmounts::<T>::get(schedule_id) else {
			//Invalid state, we ignore as we terminate the whole DCA anyway
			return;
		};

		T::Currencies::unreserve_named(
			&T::NamedReserveId::get(),
			sold_currency,
			&schedule.owner,
			remaining_amount,
		);
	}

	fn weight_to_fee(weight: Weight) -> Balance {
		// cap the weight to the maximum defined in runtime, otherwise it will be the
		// `Bounded` maximum of its data type, which is not desired.
		let capped_weight: Weight = weight.min(T::BlockWeights::get().max_block);
		<T as pallet::Config>::WeightToFee::weight_to_fee(&capped_weight)
	}

	fn plan_schedule_for_block(
		who: &T::AccountId,
		blocknumber: T::BlockNumber,
		schedule_id: ScheduleId,
		randomness_generator: &mut StdRng,
	) -> DispatchResult {
		let current_block_number = frame_system::Pallet::<T>::current_block_number();
		ensure!(blocknumber > current_block_number, Error::<T>::BlockNumberIsNotInFuture);

		let next_free_block = Self::find_next_free_block(blocknumber, randomness_generator)?;

		ScheduleIdsPerBlock::<T>::try_mutate(next_free_block, |schedule_ids| -> DispatchResult {
			schedule_ids
				.try_push(schedule_id)
				.map_err(|_| Error::<T>::InvalidState)?;
			Ok(())
		})?;

		Self::deposit_event(Event::ExecutionPlanned {
			id: schedule_id,
			who: who.clone(),
			block: next_free_block,
		});
		Ok(())
	}

	fn find_next_free_block(
		blocknumber: T::BlockNumber,
		randomness_generator: &mut StdRng,
	) -> Result<T::BlockNumber, DispatchError> {
		let mut next_execution_block = blocknumber;

		for i in 0..=MAX_NUMBER_OF_RETRY_FOR_RESCHEDULING {
			let schedule_ids = ScheduleIdsPerBlock::<T>::get(next_execution_block);
			if schedule_ids.len() < T::MaxSchedulePerBlock::get() as usize {
				return Ok(next_execution_block);
			}

			let lower_bound = 2u32.saturating_pow(i);
			let upper_bound = 2u32.saturating_pow(i.saturating_add(1)).saturating_sub(1);

			let delay_with = randomness_generator.gen_range(lower_bound..=upper_bound);
			next_execution_block = next_execution_block.saturating_add(delay_with.into());
		}

		Err(Error::<T>::NoFreeBlockFound.into())
	}

	fn calculate_last_block_slippage(
		route: &[Trade<T::AssetId>],
		amount: Balance,
		slippage: Option<Permill>,
	) -> Result<(Balance, Balance), DispatchError> {
		let price = Self::get_price_from_last_block_oracle(route)?;

		let estimated_amount = price.checked_mul_int(amount).ok_or(ArithmeticError::Overflow)?;

		let slippage_limit = slippage.unwrap_or_else(T::MaxPriceDifferenceBetweenBlocks::get);
		let slippage_amount = slippage_limit.mul_floor(estimated_amount);

		Ok((estimated_amount, slippage_amount))
	}

	fn convert_weight_to_fee(weight: Weight, fee_currency: T::AssetId) -> Result<Balance, DispatchError> {
		let fee_amount_in_native = Self::weight_to_fee(weight);
		let fee_amount_in_sold_asset = Self::convert_native_amount_to_currency(fee_currency, fee_amount_in_native)?;

		Ok(fee_amount_in_sold_asset)
	}

	// returns DCA overhead weight + router execution weight
	fn get_trade_weight(order: &Order<T::AssetId>) -> Weight {
<<<<<<< HEAD
		let route = order.get_route_or_default::<T::RouteProvider>();
		match order {
			Order::Sell { .. } => <T as Config>::WeightInfo::on_initialize_with_sell_trade()
				.saturating_add(T::AmmTradeWeights::sell_and_calculate_sell_trade_amounts_weight(&route)),
			Order::Buy { .. } => <T as Config>::WeightInfo::on_initialize_with_buy_trade()
				.saturating_add(T::AmmTradeWeights::buy_and_calculate_buy_trade_amounts_weight(&route)),
=======
		let route = &order.get_route_or_default::<T::RouteProvider>();
		match order {
			Order::Sell { .. } => <T as Config>::WeightInfo::on_initialize_with_sell_trade()
				.saturating_add(T::AmmTradeWeights::sell_and_calculate_sell_trade_amounts_weight(route)),
			Order::Buy { .. } => <T as Config>::WeightInfo::on_initialize_with_buy_trade()
				.saturating_add(T::AmmTradeWeights::buy_and_calculate_buy_trade_amounts_weight(route)),
>>>>>>> 60de95b3
		}
	}

	fn convert_native_amount_to_currency(
		asset_id: T::AssetId,
		asset_amount: Balance,
	) -> Result<Balance, DispatchError> {
		let amount = if asset_id == T::NativeAssetId::get() {
			asset_amount
		} else {
			let price = T::NativePriceOracle::price(asset_id).ok_or(Error::<T>::CalculatingPriceError)?;

			price.checked_mul_int(asset_amount).ok_or(ArithmeticError::Overflow)?
		};

		Ok(amount)
	}

	fn get_price_from_last_block_oracle(route: &[Trade<T::AssetId>]) -> Result<FixedU128, DispatchError> {
		let price =
			T::OraclePriceProvider::price(route, OraclePeriod::LastBlock).ok_or(Error::<T>::CalculatingPriceError)?;

		let price_from_rational =
			FixedU128::checked_from_rational(price.n, price.d).ok_or(ArithmeticError::Overflow)?;

		Ok(price_from_rational)
	}

	fn get_price_from_short_oracle(route: &[Trade<T::AssetId>]) -> Result<FixedU128, DispatchError> {
		let price =
			T::OraclePriceProvider::price(route, OraclePeriod::Short).ok_or(Error::<T>::CalculatingPriceError)?;

		let price_from_rational =
			FixedU128::checked_from_rational(price.n, price.d).ok_or(ArithmeticError::Overflow)?;

		Ok(price_from_rational)
	}

	fn remove_schedule_from_storages(owner: &T::AccountId, schedule_id: ScheduleId) {
		Schedules::<T>::remove(schedule_id);
		ScheduleOwnership::<T>::remove(owner, schedule_id);
		RemainingAmounts::<T>::remove(schedule_id);
		RetriesOnError::<T>::remove(schedule_id);
	}
}

pub trait RandomnessProvider {
	fn generator(salt: Option<u32>) -> Result<StdRng, DispatchError>;
}

impl<T: Config> RandomnessProvider for Pallet<T> {
	fn generator(salt: Option<u32>) -> Result<StdRng, DispatchError> {
		let hash_value = T::RelayChainBlockHashProvider::parent_hash().ok_or(Error::<T>::NoParentHashFound)?;
		let hash_bytes = hash_value.as_fixed_bytes();
		let mut seed_arr = [0u8; 8];
		let max_len = hash_bytes.len().min(seed_arr.len()); //We ensure that we don't copy more bytes, preventing potential panics
		seed_arr[..max_len].copy_from_slice(&hash_bytes[..max_len]);

		let seed = match salt {
			Some(salt) => u64::from_le_bytes(seed_arr).wrapping_add(salt.into()),
			None => u64::from_le_bytes(seed_arr),
		};

		Ok(rand::rngs::StdRng::seed_from_u64(seed))
	}
}<|MERGE_RESOLUTION|>--- conflicted
+++ resolved
@@ -1025,21 +1025,12 @@
 
 	// returns DCA overhead weight + router execution weight
 	fn get_trade_weight(order: &Order<T::AssetId>) -> Weight {
-<<<<<<< HEAD
-		let route = order.get_route_or_default::<T::RouteProvider>();
-		match order {
-			Order::Sell { .. } => <T as Config>::WeightInfo::on_initialize_with_sell_trade()
-				.saturating_add(T::AmmTradeWeights::sell_and_calculate_sell_trade_amounts_weight(&route)),
-			Order::Buy { .. } => <T as Config>::WeightInfo::on_initialize_with_buy_trade()
-				.saturating_add(T::AmmTradeWeights::buy_and_calculate_buy_trade_amounts_weight(&route)),
-=======
 		let route = &order.get_route_or_default::<T::RouteProvider>();
 		match order {
 			Order::Sell { .. } => <T as Config>::WeightInfo::on_initialize_with_sell_trade()
 				.saturating_add(T::AmmTradeWeights::sell_and_calculate_sell_trade_amounts_weight(route)),
 			Order::Buy { .. } => <T as Config>::WeightInfo::on_initialize_with_buy_trade()
 				.saturating_add(T::AmmTradeWeights::buy_and_calculate_buy_trade_amounts_weight(route)),
->>>>>>> 60de95b3
 		}
 	}
 
