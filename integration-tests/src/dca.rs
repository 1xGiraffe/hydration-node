#![cfg(test)]

use crate::count_dca_event;
use crate::polkadot_test_net::*;
use frame_support::assert_ok;

use crate::{assert_balance, assert_reserved_balance};
use frame_support::storage::with_transaction;
use frame_system::RawOrigin;
use hydradx_runtime::XYK;
use hydradx_runtime::{
	AssetRegistry, Balances, Currencies, Omnipool, Router, Runtime, RuntimeEvent, RuntimeOrigin, Stableswap, Tokens,
	Treasury, DCA,
};
<<<<<<< HEAD
use hydradx_traits::registry::{AssetKind, Create};
use hydradx_traits::router::{PoolType, Trade};
=======

use hydradx_traits::router::AssetPair;
use hydradx_traits::router::PoolType;
use hydradx_traits::router::Trade;
use hydradx_traits::Registry;
>>>>>>> 6793c87a
use orml_traits::MultiCurrency;
use orml_traits::MultiReservableCurrency;
use pallet_dca::types::{Order, Schedule};
use pallet_stableswap::types::AssetAmount;
use pallet_stableswap::MAX_ASSETS_IN_POOL;
use primitives::{AssetId, Balance};
use sp_runtime::traits::ConstU32;
use sp_runtime::DispatchError;
use sp_runtime::Permill;
use sp_runtime::TransactionOutcome;
use sp_runtime::{BoundedVec, FixedU128};
use sp_runtime::{DispatchResult, TransactionOutcome};
use xcm_emulator::TestExt;

const TREASURY_ACCOUNT_INIT_BALANCE: Balance = 1000 * UNITS;

mod omnipool {
	use super::*;
	use hydradx_traits::router::Trade;

	#[test]
	fn create_schedule_should_work() {
		TestNet::reset();
		Hydra::execute_with(|| {
			//Arrange
			init_omnipool_with_oracle_for_block_10();

			let block_id = 11;
			set_relaychain_block_number(block_id);

			let budget = 1000 * UNITS;
			let schedule1 = schedule_fake_with_buy_order(PoolType::Omnipool, HDX, DAI, 100 * UNITS, budget);

			//Act
			assert_ok!(DCA::schedule(RuntimeOrigin::signed(ALICE.into()), schedule1, None));

			//Assert
			let schedule_id = 0;
			let schedule = DCA::schedules(schedule_id);
			assert!(schedule.is_some());

			let next_block_id = block_id + 1;
			let schedule = DCA::schedule_ids_per_block(next_block_id);
			assert!(!schedule.is_empty());
			expect_hydra_events(vec![pallet_dca::Event::Scheduled {
				id: 0,
				who: ALICE.into(),
			}
			.into()]);
		});
	}

	#[test]
	fn buy_schedule_execution_should_work_when_block_is_initialized() {
		TestNet::reset();
		Hydra::execute_with(|| {
			//Arrange
			init_omnipool_with_oracle_for_block_10();

			let dca_budget = 1000 * UNITS;

			assert_balance!(ALICE.into(), HDX, ALICE_INITIAL_NATIVE_BALANCE);

			let amount_out = 100 * UNITS;
			let schedule1 = schedule_fake_with_buy_order(PoolType::Omnipool, HDX, DAI, amount_out, dca_budget);
			create_schedule(ALICE, schedule1);

			assert_balance!(ALICE.into(), HDX, ALICE_INITIAL_NATIVE_BALANCE - dca_budget);
			assert_balance!(ALICE.into(), DAI, ALICE_INITIAL_DAI_BALANCE);
			assert_reserved_balance!(&ALICE.into(), HDX, dca_budget);
			assert_balance!(&Treasury::account_id(), HDX, TREASURY_ACCOUNT_INIT_BALANCE);

			//Act
			set_relaychain_block_number(11);

			//Assert
			let fee = Currencies::free_balance(HDX, &Treasury::account_id()) - TREASURY_ACCOUNT_INIT_BALANCE;
			let amount_in = 140421094431120;

			assert_balance!(ALICE.into(), DAI, ALICE_INITIAL_DAI_BALANCE + amount_out);
			assert_balance!(ALICE.into(), HDX, ALICE_INITIAL_NATIVE_BALANCE - dca_budget);
			assert_reserved_balance!(&ALICE.into(), HDX, dca_budget - amount_in - fee);

			let treasury_balance = Currencies::free_balance(HDX, &Treasury::account_id());
			assert!(treasury_balance > TREASURY_ACCOUNT_INIT_BALANCE);

			assert_that_fee_is_correct(fee);
		});
	}

	#[test]
	fn buy_schedule_execution_should_work_without_route() {
		TestNet::reset();
		Hydra::execute_with(|| {
			//Arrange
			init_omnipool_with_oracle_for_block_10();

			let dca_budget = 1000 * UNITS;

			assert_balance!(ALICE.into(), HDX, ALICE_INITIAL_NATIVE_BALANCE);

			let amount_out = 100 * UNITS;
			let no_route = vec![];
			let schedule1 = schedule_fake_with_buy_order_with_route(HDX, DAI, amount_out, dca_budget, no_route);
			create_schedule(ALICE, schedule1);

			assert_balance!(ALICE.into(), HDX, ALICE_INITIAL_NATIVE_BALANCE - dca_budget);
			assert_balance!(ALICE.into(), DAI, ALICE_INITIAL_DAI_BALANCE);
			assert_reserved_balance!(&ALICE.into(), HDX, dca_budget);
			assert_balance!(&Treasury::account_id(), HDX, TREASURY_ACCOUNT_INIT_BALANCE);

			//Act
			set_relaychain_block_number(11);

			//Assert
			let fee = Currencies::free_balance(HDX, &Treasury::account_id()) - TREASURY_ACCOUNT_INIT_BALANCE;
			let amount_in = 140421094431120;

			assert_balance!(ALICE.into(), DAI, ALICE_INITIAL_DAI_BALANCE + amount_out);
			assert_balance!(ALICE.into(), HDX, ALICE_INITIAL_NATIVE_BALANCE - dca_budget);
			assert_reserved_balance!(&ALICE.into(), HDX, dca_budget - amount_in - fee);

			let treasury_balance = Currencies::free_balance(HDX, &Treasury::account_id());
			assert!(treasury_balance > TREASURY_ACCOUNT_INIT_BALANCE);

			//We make sure is that the default route is incorporated in the fee calculation
			let fee = Currencies::free_balance(HDX, &Treasury::account_id()) - TREASURY_ACCOUNT_INIT_BALANCE;
			assert_that_fee_is_correct(fee);
		});
	}

	#[test]
	fn buy_schedule_should_be_retried_multiple_times_then_terminated() {
		TestNet::reset();
		Hydra::execute_with(|| {
			//Arrange
			init_omnipool_with_oracle_for_block_10();

			let dca_budget = 1000 * UNITS;

			assert_balance!(ALICE.into(), HDX, ALICE_INITIAL_NATIVE_BALANCE);

			let amount_out = 100 * UNITS;
			let schedule1 = Schedule {
				owner: AccountId::from(ALICE),
				period: 1u32,
				total_amount: dca_budget,
				max_retries: None,
				stability_threshold: None,
				slippage: Some(Permill::from_percent(5)),
				order: Order::Buy {
					asset_in: HDX,
					asset_out: DAI,
					amount_out,
					max_amount_in: Balance::MIN,
					route: create_bounded_vec(vec![Trade {
						pool: PoolType::Omnipool,
						asset_in: HDX,
						asset_out: DAI,
					}]),
				},
			};
			create_schedule(ALICE, schedule1);

			assert_balance!(ALICE.into(), HDX, ALICE_INITIAL_NATIVE_BALANCE - dca_budget);
			assert_balance!(ALICE.into(), DAI, ALICE_INITIAL_DAI_BALANCE);
			assert_reserved_balance!(&ALICE.into(), HDX, dca_budget);

			//Act and assert
			let schedule_id = 0;
			set_relaychain_block_number(11);
			let fee = Currencies::free_balance(HDX, &Treasury::account_id()) - TREASURY_ACCOUNT_INIT_BALANCE;

			assert_balance!(ALICE.into(), DAI, ALICE_INITIAL_DAI_BALANCE);
			assert_balance!(ALICE.into(), HDX, ALICE_INITIAL_NATIVE_BALANCE - dca_budget);
			assert_reserved_balance!(&ALICE.into(), HDX, dca_budget - fee);
			assert_eq!(DCA::retries_on_error(schedule_id), 1);

			set_relaychain_block_number(21);
			assert_balance!(ALICE.into(), DAI, ALICE_INITIAL_DAI_BALANCE);
			assert_balance!(ALICE.into(), HDX, ALICE_INITIAL_NATIVE_BALANCE - dca_budget);
			assert_reserved_balance!(&ALICE.into(), HDX, dca_budget - 2 * fee);
			assert_eq!(DCA::retries_on_error(schedule_id), 2);

			set_relaychain_block_number(41);
			assert_balance!(ALICE.into(), DAI, ALICE_INITIAL_DAI_BALANCE);
			assert_balance!(ALICE.into(), HDX, ALICE_INITIAL_NATIVE_BALANCE - dca_budget);
			assert_reserved_balance!(&ALICE.into(), HDX, dca_budget - 3 * fee);
			assert_eq!(DCA::retries_on_error(schedule_id), 3);

			//After this retry we terminate
			set_relaychain_block_number(81);
			assert_balance!(ALICE.into(), DAI, ALICE_INITIAL_DAI_BALANCE);
			assert_balance!(ALICE.into(), HDX, ALICE_INITIAL_NATIVE_BALANCE - 4 * fee);
			assert_reserved_balance!(&ALICE.into(), HDX, 0);
			assert_eq!(DCA::retries_on_error(schedule_id), 0);
			let schedule = DCA::schedules(schedule_id);
			assert!(schedule.is_none());
		});
	}

	#[test]
	fn buy_schedule_execution_should_work_when_asset_in_is_hub_asset() {
		TestNet::reset();
		Hydra::execute_with(|| {
			//Arrange
			init_omnipool_with_oracle_for_block_10();

			let alice_init_hub_balance = 5000 * UNITS;
			set_alice_lrna_balance(alice_init_hub_balance);

			let dca_budget = 2500 * UNITS;

			let amount_out = 100 * UNITS;
			let schedule1 = schedule_fake_with_buy_order(PoolType::Omnipool, LRNA, DAI, amount_out, dca_budget);
			create_schedule(ALICE, schedule1);

			assert_balance!(ALICE.into(), LRNA, alice_init_hub_balance - dca_budget);
			assert_balance!(ALICE.into(), DAI, ALICE_INITIAL_DAI_BALANCE);
			assert_reserved_balance!(&ALICE.into(), LRNA, dca_budget);
			assert_balance!(&Treasury::account_id(), LRNA, 0);

			//Act
			set_relaychain_block_number(11);

			//Assert
			let fee = Currencies::free_balance(LRNA, &Treasury::account_id());
			let amount_in = 70175440083618;
			assert_balance!(ALICE.into(), DAI, ALICE_INITIAL_DAI_BALANCE + amount_out);
			assert_balance!(ALICE.into(), LRNA, alice_init_hub_balance - dca_budget);
			assert_reserved_balance!(&ALICE.into(), LRNA, dca_budget - amount_in - fee);

			let treasury_balance = Currencies::free_balance(LRNA, &Treasury::account_id());
			assert!(treasury_balance > 0);
		});
	}

	#[test]
	fn buy_schedule_and_direct_buy_and_router_should_yield_same_result_when_selling_native_asset() {
		let amount_in = 140_421_094_431_120;
		let amount_out = 100 * UNITS;

		//DCA
		TestNet::reset();
		Hydra::execute_with(|| {
			//Arrange
			init_omnipool_with_oracle_for_block_10();

			let dca_budget = 1000 * UNITS;

			assert_balance!(ALICE.into(), HDX, ALICE_INITIAL_NATIVE_BALANCE);
			assert_balance!(ALICE.into(), DAI, ALICE_INITIAL_DAI_BALANCE);

			let schedule1 = schedule_fake_with_buy_order(PoolType::Omnipool, HDX, DAI, amount_out, dca_budget);
			create_schedule(ALICE, schedule1);

			//Act
			set_relaychain_block_number(11);

			//Assert
			let fee = Currencies::free_balance(HDX, &Treasury::account_id()) - TREASURY_ACCOUNT_INIT_BALANCE;
			assert_reserved_balance!(&ALICE.into(), HDX, dca_budget - amount_in - fee);

			assert_balance!(ALICE.into(), DAI, ALICE_INITIAL_DAI_BALANCE + amount_out);
		});

		//Direct Omnipool
		TestNet::reset();
		Hydra::execute_with(|| {
			//Arrange
			init_omnipool_with_oracle_for_block_10();

			assert_balance!(ALICE.into(), HDX, ALICE_INITIAL_NATIVE_BALANCE);
			assert_balance!(ALICE.into(), DAI, ALICE_INITIAL_DAI_BALANCE);

			//Act
			assert_ok!(Omnipool::buy(
				RuntimeOrigin::signed(ALICE.into()),
				DAI,
				HDX,
				amount_out,
				Balance::MAX,
			));

			//Assert
			assert_balance!(ALICE.into(), HDX, ALICE_INITIAL_NATIVE_BALANCE - amount_in);
			assert_balance!(ALICE.into(), DAI, ALICE_INITIAL_DAI_BALANCE + amount_out);
		});

		//Router
		TestNet::reset();
		Hydra::execute_with(|| {
			//Arrange
			init_omnipool_with_oracle_for_block_10();

			assert_balance!(ALICE.into(), HDX, ALICE_INITIAL_NATIVE_BALANCE);
			assert_balance!(ALICE.into(), DAI, ALICE_INITIAL_DAI_BALANCE);

			//Act
			let trade = vec![Trade {
				pool: PoolType::Omnipool,
				asset_in: HDX,
				asset_out: DAI,
			}];
			assert_ok!(Router::buy(
				RuntimeOrigin::signed(ALICE.into()),
				HDX,
				DAI,
				amount_out,
				Balance::MAX,
				trade
			));

			//Assert
			assert_balance!(ALICE.into(), HDX, ALICE_INITIAL_NATIVE_BALANCE - amount_in);
			assert_balance!(ALICE.into(), DAI, ALICE_INITIAL_DAI_BALANCE + amount_out);
		});
	}

	#[test]
	fn buy_schedule_and_direct_buy_and_router_should_yield_same_result_when_asset_in_is_hub_asset() {
		let amount_in = 70_175_440_083_618;
		let amount_out = 100 * UNITS;

		//DCA
		TestNet::reset();
		Hydra::execute_with(|| {
			//Arrange
			let alice_init_lrna_balance = 5000 * UNITS;
			set_alice_lrna_balance(alice_init_lrna_balance);

			init_omnipool_with_oracle_for_block_10();

			let dca_budget = 1000 * UNITS;

			assert_balance!(ALICE.into(), LRNA, alice_init_lrna_balance);
			assert_balance!(ALICE.into(), DAI, ALICE_INITIAL_DAI_BALANCE);

			let schedule1 = schedule_fake_with_buy_order(PoolType::Omnipool, LRNA, DAI, amount_out, dca_budget);
			create_schedule(ALICE, schedule1);

			//Act
			set_relaychain_block_number(11);

			//Assert
			let fee = Currencies::free_balance(LRNA, &Treasury::account_id());
			assert_reserved_balance!(&ALICE.into(), LRNA, dca_budget - amount_in - fee);

			assert_balance!(ALICE.into(), DAI, ALICE_INITIAL_DAI_BALANCE + amount_out);
		});

		//Direct Omnipool
		TestNet::reset();
		Hydra::execute_with(|| {
			//Arrange
			let alice_init_lrna_balance = 5000 * UNITS;
			set_alice_lrna_balance(alice_init_lrna_balance);

			init_omnipool_with_oracle_for_block_10();

			assert_balance!(ALICE.into(), LRNA, alice_init_lrna_balance);
			assert_balance!(ALICE.into(), DAI, ALICE_INITIAL_DAI_BALANCE);

			//Act
			assert_ok!(Omnipool::buy(
				RuntimeOrigin::signed(ALICE.into()),
				DAI,
				LRNA,
				amount_out,
				Balance::MAX,
			));

			//Assert
			assert_balance!(ALICE.into(), LRNA, alice_init_lrna_balance - amount_in);
			assert_balance!(ALICE.into(), DAI, ALICE_INITIAL_DAI_BALANCE + amount_out);
		});

		//Router
		TestNet::reset();
		Hydra::execute_with(|| {
			//Arrange
			let alice_init_lrna_balance = 5000 * UNITS;
			set_alice_lrna_balance(alice_init_lrna_balance);

			init_omnipool_with_oracle_for_block_10();

			assert_balance!(ALICE.into(), LRNA, alice_init_lrna_balance);
			assert_balance!(ALICE.into(), DAI, ALICE_INITIAL_DAI_BALANCE);

			//Act
			let trade = vec![Trade {
				pool: PoolType::Omnipool,
				asset_in: LRNA,
				asset_out: DAI,
			}];
			assert_ok!(Router::buy(
				RuntimeOrigin::signed(ALICE.into()),
				LRNA,
				DAI,
				amount_out,
				Balance::MAX,
				trade
			));

			//Assert
			assert_balance!(ALICE.into(), LRNA, alice_init_lrna_balance - amount_in);
			assert_balance!(ALICE.into(), DAI, ALICE_INITIAL_DAI_BALANCE + amount_out);
		});
	}

	#[test]
	fn full_buy_dca_should_be_executed_then_completed() {
		TestNet::reset();
		Hydra::execute_with(|| {
			//Arrange
			init_omnipool_with_oracle_for_block_10();

			let dca_budget = 1000 * UNITS;
			let schedule1 = schedule_fake_with_buy_order(PoolType::Omnipool, HDX, DAI, 100 * UNITS, dca_budget);
			create_schedule(ALICE, schedule1);

			assert_balance!(ALICE.into(), DAI, ALICE_INITIAL_DAI_BALANCE);
			assert_balance!(ALICE.into(), HDX, ALICE_INITIAL_NATIVE_BALANCE - dca_budget);
			assert_balance!(&Treasury::account_id(), HDX, TREASURY_ACCOUNT_INIT_BALANCE);
			assert_reserved_balance!(&ALICE.into(), HDX, dca_budget);

			//Act
			run_to_block(11, 40);

			//Assert
			assert_balance!(ALICE.into(), DAI, ALICE_INITIAL_DAI_BALANCE + 600 * UNITS);

			//Because the last trade is not enough for a whole trade, it is returned to the user
			let amount_in = 140_421_094_431_120;
			let alice_new_hdx_balance = Currencies::free_balance(HDX, &ALICE.into());
			assert!(alice_new_hdx_balance < amount_in);
			assert!(alice_new_hdx_balance > 0);

			assert_reserved_balance!(&ALICE.into(), HDX, 0);

			let schedule = DCA::schedules(0);
			assert!(schedule.is_none());
		});
	}

	#[test]
	fn sell_schedule_execution_should_work_when_block_is_initialized() {
		TestNet::reset();
		Hydra::execute_with(|| {
			//Arrange
			init_omnipool_with_oracle_for_block_10();
			let alice_init_hdx_balance = 5000 * UNITS;
			assert_ok!(Balances::force_set_balance(
				RuntimeOrigin::root(),
				ALICE.into(),
				alice_init_hdx_balance,
			));

			let dca_budget = 1100 * UNITS;
			let amount_to_sell = 100 * UNITS;
			let schedule1 =
				schedule_fake_with_sell_order(ALICE, PoolType::Omnipool, dca_budget, HDX, DAI, amount_to_sell);
			create_schedule(ALICE, schedule1);

			assert_balance!(ALICE.into(), HDX, alice_init_hdx_balance - dca_budget);
			assert_balance!(ALICE.into(), DAI, ALICE_INITIAL_DAI_BALANCE);
			assert_reserved_balance!(&ALICE.into(), HDX, dca_budget);
			assert_balance!(&Treasury::account_id(), HDX, TREASURY_ACCOUNT_INIT_BALANCE);

			//Act
			set_relaychain_block_number(11);

			//Assert
			let amount_out = 71_214_372_591_631;
			let fee = Currencies::free_balance(HDX, &Treasury::account_id()) - TREASURY_ACCOUNT_INIT_BALANCE;

			assert_balance!(ALICE.into(), DAI, ALICE_INITIAL_DAI_BALANCE + amount_out);
			assert_balance!(ALICE.into(), HDX, alice_init_hdx_balance - dca_budget);
			assert_reserved_balance!(&ALICE.into(), HDX, dca_budget - amount_to_sell - fee);

			//Assert that fee is sent to treasury
			let treasury_balance = Currencies::free_balance(HDX, &Treasury::account_id());
			assert!(treasury_balance > TREASURY_ACCOUNT_INIT_BALANCE);

			assert_that_fee_is_correct(fee);
		});
	}

	#[test]
	fn sell_schedule_should_sell_remaining_in_next_trade_when_there_is_not_enough_left() {
		TestNet::reset();
		Hydra::execute_with(|| {
			//Arrange
			init_omnipool_with_oracle_for_block_10();
			let alice_init_hdx_balance = 5000 * UNITS;
			assert_ok!(Balances::force_set_balance(
				RuntimeOrigin::root(),
				ALICE.into(),
				alice_init_hdx_balance,
			));

			let dca_budget = 1000 * UNITS;
			let amount_to_sell = 700 * UNITS;
			let schedule1 =
				schedule_fake_with_sell_order(ALICE, PoolType::Omnipool, dca_budget, HDX, DAI, amount_to_sell);
			create_schedule(ALICE, schedule1);

			assert_balance!(ALICE.into(), HDX, alice_init_hdx_balance - dca_budget);
			assert_balance!(ALICE.into(), DAI, ALICE_INITIAL_DAI_BALANCE);
			assert_reserved_balance!(&ALICE.into(), HDX, dca_budget);
			assert_balance!(&Treasury::account_id(), HDX, TREASURY_ACCOUNT_INIT_BALANCE);

			//Act
			run_to_block(11, 15);

			//Assert
			let schedule_id = 0;
			let schedule = DCA::schedules(schedule_id);
			assert!(schedule.is_none());

			assert_balance!(ALICE.into(), HDX, alice_init_hdx_balance - dca_budget);
			assert_reserved_balance!(&ALICE.into(), HDX, 0);
		});
	}

	#[test]
	fn sell_schedule_execution_should_work_without_route() {
		TestNet::reset();
		Hydra::execute_with(|| {
			//Arrange
			init_omnipool_with_oracle_for_block_10();

			let alice_init_hdx_balance = 5000 * UNITS;
			assert_ok!(Balances::force_set_balance(
				RuntimeOrigin::root(),
				ALICE.into(),
				alice_init_hdx_balance,
			));

			let dca_budget = 1000 * UNITS;

			assert_balance!(ALICE.into(), HDX, alice_init_hdx_balance);

			let amount_in = 100 * UNITS;
			let no_route = vec![];
			let schedule1 =
				schedule_fake_with_sell_order_with_route(ALICE.into(), dca_budget, HDX, DAI, amount_in, no_route);
			create_schedule(ALICE, schedule1);

			assert_balance!(ALICE.into(), HDX, alice_init_hdx_balance - dca_budget);
			assert_balance!(ALICE.into(), DAI, ALICE_INITIAL_DAI_BALANCE);
			assert_reserved_balance!(&ALICE.into(), HDX, dca_budget);
			assert_balance!(&Treasury::account_id(), HDX, TREASURY_ACCOUNT_INIT_BALANCE);

			//Act
			set_relaychain_block_number(11);

			//Assert
			let fee = Currencies::free_balance(HDX, &Treasury::account_id()) - TREASURY_ACCOUNT_INIT_BALANCE;

			assert_balance!(ALICE.into(), HDX, alice_init_hdx_balance - dca_budget);
			assert_balance!(ALICE.into(), DAI, ALICE_INITIAL_DAI_BALANCE + 71214372591631);
			assert_reserved_balance!(&ALICE.into(), HDX, dca_budget - amount_in - fee);

			//We make sure is that the default route is incorporated in the fee calculation
			assert_that_fee_is_correct(fee);
		});
	}

	#[test]
	fn sell_schedule_should_be_terminated_after_retries() {
		TestNet::reset();
		Hydra::execute_with(|| {
			//Arrange
			init_omnipool_with_oracle_for_block_10();
			let alice_init_hdx_balance = 5000 * UNITS;
			assert_ok!(Balances::force_set_balance(
				RuntimeOrigin::root(),
				ALICE.into(),
				alice_init_hdx_balance,
			));

			let dca_budget = 1100 * UNITS;
			let amount_to_sell = 100 * UNITS;
			let schedule1 = Schedule {
				owner: AccountId::from(ALICE),
				period: 1u32,
				total_amount: dca_budget,
				max_retries: None,
				stability_threshold: None,
				slippage: Some(Permill::from_percent(1)),
				order: Order::Sell {
					asset_in: HDX,
					asset_out: DAI,
					amount_in: amount_to_sell,
					min_amount_out: Balance::MAX,
					route: create_bounded_vec(vec![Trade {
						pool: PoolType::Omnipool,
						asset_in: HDX,
						asset_out: DAI,
					}]),
				},
			};
			create_schedule(ALICE, schedule1);

			assert_balance!(ALICE.into(), HDX, alice_init_hdx_balance - dca_budget);
			assert_balance!(ALICE.into(), DAI, ALICE_INITIAL_DAI_BALANCE);
			assert_reserved_balance!(&ALICE.into(), HDX, dca_budget);

			//Act and Assert
			let schedule_id = 0;

			set_relaychain_block_number(11);
			let fee = Currencies::free_balance(HDX, &Treasury::account_id()) - TREASURY_ACCOUNT_INIT_BALANCE;

			assert_balance!(ALICE.into(), HDX, alice_init_hdx_balance - dca_budget);
			assert_balance!(ALICE.into(), DAI, ALICE_INITIAL_DAI_BALANCE);
			assert_reserved_balance!(&ALICE.into(), HDX, dca_budget - fee);

			assert_eq!(DCA::retries_on_error(schedule_id), 1);

			set_relaychain_block_number(21);
			assert_balance!(ALICE.into(), HDX, alice_init_hdx_balance - dca_budget);
			assert_balance!(ALICE.into(), DAI, ALICE_INITIAL_DAI_BALANCE);
			assert_reserved_balance!(&ALICE.into(), HDX, dca_budget - 2 * fee);
			assert_eq!(DCA::retries_on_error(schedule_id), 2);

			set_relaychain_block_number(41);
			assert_balance!(ALICE.into(), HDX, alice_init_hdx_balance - dca_budget);
			assert_balance!(ALICE.into(), DAI, ALICE_INITIAL_DAI_BALANCE);
			assert_reserved_balance!(&ALICE.into(), HDX, dca_budget - 3 * fee);
			assert_eq!(DCA::retries_on_error(schedule_id), 3);

			//At this point, the schedule will be terminated as retries max number of times
			set_relaychain_block_number(81);
			assert_balance!(ALICE.into(), DAI, ALICE_INITIAL_DAI_BALANCE);
			assert_balance!(ALICE.into(), HDX, alice_init_hdx_balance - 4 * fee);
			assert_reserved_balance!(&ALICE.into(), HDX, 0);
			assert_eq!(DCA::retries_on_error(schedule_id), 0);
			let schedule = DCA::schedules(schedule_id);
			assert!(schedule.is_none());
		});
	}

	#[test]
	fn sell_schedule_execution_should_work_when_hub_asset_is_sold() {
		TestNet::reset();
		Hydra::execute_with(|| {
			//Arrange
			init_omnipool_with_oracle_for_block_10();

			let alice_init_hub_balance = 5000 * UNITS;
			set_alice_lrna_balance(alice_init_hub_balance);

			let dca_budget = 2500 * UNITS;
			let amount_to_sell = 100 * UNITS;
			let schedule1 =
				schedule_fake_with_sell_order(ALICE, PoolType::Omnipool, dca_budget, LRNA, DAI, amount_to_sell);
			create_schedule(ALICE, schedule1);

			assert_balance!(ALICE.into(), LRNA, alice_init_hub_balance - dca_budget);
			assert_balance!(ALICE.into(), DAI, ALICE_INITIAL_DAI_BALANCE);
			assert_reserved_balance!(&ALICE.into(), LRNA, dca_budget);
			assert_balance!(&Treasury::account_id(), LRNA, 0);

			//Act
			set_relaychain_block_number(11);

			//Assert
			let amount_out = 142499995765917;
			let fee = Currencies::free_balance(LRNA, &Treasury::account_id());
			let treasury_balance = Currencies::free_balance(LRNA, &Treasury::account_id());
			assert!(treasury_balance > 0);

			assert_balance!(ALICE.into(), DAI, ALICE_INITIAL_DAI_BALANCE + amount_out);
			assert_balance!(ALICE.into(), LRNA, alice_init_hub_balance - dca_budget);
			assert_reserved_balance!(&ALICE.into(), LRNA, dca_budget - amount_to_sell - fee);
		});
	}

	#[test]
	fn sell_schedule_and_direct_omnipool_sell_and_router_should_yield_same_result_when_native_asset_sold() {
		let amount_out = 71_214_372_591_631;
		let amount_to_sell = 100 * UNITS;

		//DCA
		TestNet::reset();
		Hydra::execute_with(|| {
			//Arrange
			init_omnipool_with_oracle_for_block_10();
			let alice_init_hdx_balance = 5000 * UNITS;
			assert_ok!(Balances::force_set_balance(
				RuntimeOrigin::root(),
				ALICE.into(),
				alice_init_hdx_balance,
			));

			let dca_budget = 1100 * UNITS;
			let schedule1 =
				schedule_fake_with_sell_order(ALICE, PoolType::Omnipool, dca_budget, HDX, DAI, amount_to_sell);
			create_schedule(ALICE, schedule1);

			assert_balance!(ALICE.into(), HDX, alice_init_hdx_balance - dca_budget);
			assert_balance!(ALICE.into(), DAI, ALICE_INITIAL_DAI_BALANCE);
			assert_reserved_balance!(&ALICE.into(), HDX, dca_budget);

			//Act
			set_relaychain_block_number(11);

			//Assert
			let fee = Currencies::free_balance(HDX, &Treasury::account_id()) - TREASURY_ACCOUNT_INIT_BALANCE;
			assert_reserved_balance!(&ALICE.into(), HDX, dca_budget - amount_to_sell - fee);

			assert_balance!(ALICE.into(), DAI, ALICE_INITIAL_DAI_BALANCE + amount_out);
		});

		//Direct Omnipool
		TestNet::reset();
		Hydra::execute_with(|| {
			//Arrange
			init_omnipool_with_oracle_for_block_10();
			let alice_init_hdx_balance = 5000 * UNITS;
			assert_ok!(Balances::force_set_balance(
				RuntimeOrigin::root(),
				ALICE.into(),
				alice_init_hdx_balance,
			));

			//Act
			assert_ok!(Omnipool::sell(
				RuntimeOrigin::signed(ALICE.into()),
				HDX,
				DAI,
				amount_to_sell,
				0,
			));

			//Assert
			assert_balance!(ALICE.into(), HDX, alice_init_hdx_balance - amount_to_sell);
			assert_balance!(ALICE.into(), DAI, ALICE_INITIAL_DAI_BALANCE + amount_out);
		});

		//Router
		TestNet::reset();
		Hydra::execute_with(|| {
			//Arrange
			init_omnipool_with_oracle_for_block_10();
			let alice_init_hdx_balance = 5000 * UNITS;
			assert_ok!(Balances::force_set_balance(
				RuntimeOrigin::root(),
				ALICE.into(),
				alice_init_hdx_balance,
			));

			//Act
			let trade = vec![Trade {
				pool: PoolType::Omnipool,
				asset_in: HDX,
				asset_out: DAI,
			}];
			assert_ok!(Router::sell(
				RuntimeOrigin::signed(ALICE.into()),
				HDX,
				DAI,
				amount_to_sell,
				0,
				trade
			));

			//Assert
			assert_balance!(ALICE.into(), HDX, alice_init_hdx_balance - amount_to_sell);
			assert_balance!(ALICE.into(), DAI, ALICE_INITIAL_DAI_BALANCE + amount_out);
		});
	}

	#[test]
	fn sell_schedule_and_direct_omnipool_sell_and_router_should_yield_same_result_when_hub_asset_sold() {
		let amount_out = 142_499_995_765_917;
		let amount_to_sell = 100 * UNITS;

		//DCA
		TestNet::reset();
		Hydra::execute_with(|| {
			//Arrange
			init_omnipool_with_oracle_for_block_10();
			let alice_init_lrna_balance = 5000 * UNITS;
			set_alice_lrna_balance(alice_init_lrna_balance);

			let dca_budget = 1100 * UNITS;
			let schedule1 =
				schedule_fake_with_sell_order(ALICE, PoolType::Omnipool, dca_budget, LRNA, DAI, amount_to_sell);
			create_schedule(ALICE, schedule1);

			assert_balance!(ALICE.into(), LRNA, alice_init_lrna_balance - dca_budget);
			assert_reserved_balance!(&ALICE.into(), LRNA, dca_budget);
			assert_balance!(ALICE.into(), DAI, ALICE_INITIAL_DAI_BALANCE);

			//Act
			set_relaychain_block_number(11);

			//Assert
			let fee = Currencies::free_balance(LRNA, &Treasury::account_id());
			assert_reserved_balance!(&ALICE.into(), LRNA, dca_budget - amount_to_sell - fee);

			assert_balance!(ALICE.into(), DAI, ALICE_INITIAL_DAI_BALANCE + amount_out);
		});

		//Direct omnipool
		TestNet::reset();
		Hydra::execute_with(|| {
			//Arrange
			init_omnipool_with_oracle_for_block_10();

			let alice_init_lrna_balance = 5000 * UNITS;
			set_alice_lrna_balance(alice_init_lrna_balance);

			assert_balance!(ALICE.into(), LRNA, alice_init_lrna_balance);
			assert_balance!(ALICE.into(), DAI, ALICE_INITIAL_DAI_BALANCE);

			//Act
			assert_ok!(Omnipool::sell(
				RuntimeOrigin::signed(ALICE.into()),
				LRNA,
				DAI,
				amount_to_sell,
				0,
			));

			//Assert
			assert_balance!(ALICE.into(), LRNA, alice_init_lrna_balance - amount_to_sell);
			assert_balance!(ALICE.into(), DAI, ALICE_INITIAL_DAI_BALANCE + amount_out);
		});

		//Router
		TestNet::reset();
		Hydra::execute_with(|| {
			//Arrange
			init_omnipool_with_oracle_for_block_10();
			let alice_init_lrna_balance = 5000 * UNITS;
			set_alice_lrna_balance(alice_init_lrna_balance);

			//Act
			let trade = vec![Trade {
				pool: PoolType::Omnipool,
				asset_in: LRNA,
				asset_out: DAI,
			}];
			assert_ok!(Router::sell(
				RuntimeOrigin::signed(ALICE.into()),
				LRNA,
				DAI,
				amount_to_sell,
				0,
				trade
			));

			//Assert
			assert_balance!(ALICE.into(), LRNA, alice_init_lrna_balance - amount_to_sell);
			assert_balance!(ALICE.into(), DAI, ALICE_INITIAL_DAI_BALANCE + amount_out);
		});
	}

	#[test]
	fn full_sell_dca_should_be_executed_then_completed() {
		TestNet::reset();
		Hydra::execute_with(|| {
			//Arrange
			let alice_init_hdx_balance = 5000 * UNITS;
			assert_ok!(Balances::force_set_balance(
				RuntimeOrigin::root(),
				ALICE.into(),
				alice_init_hdx_balance,
			));

			init_omnipool_with_oracle_for_block_10();

			let amount_to_sell = 200 * UNITS;
			let dca_budget = 1200 * UNITS;
			let schedule1 =
				schedule_fake_with_sell_order(ALICE, PoolType::Omnipool, dca_budget, HDX, DAI, amount_to_sell);
			create_schedule(ALICE, schedule1);

			assert_balance!(ALICE.into(), HDX, alice_init_hdx_balance - dca_budget);
			assert_balance!(ALICE.into(), DAI, ALICE_INITIAL_DAI_BALANCE);
			assert_reserved_balance!(&ALICE.into(), HDX, dca_budget);

			//Act
			run_to_block(11, 100);

			//Assert
			let new_dai_balance = Currencies::free_balance(DAI, &ALICE.into());
			assert!(new_dai_balance > ALICE_INITIAL_DAI_BALANCE);

			assert_balance!(ALICE.into(), HDX, alice_init_hdx_balance - dca_budget);
			assert_reserved_balance!(&ALICE.into(), HDX, 0);

			let schedule = DCA::schedules(0);
			assert!(schedule.is_none());

			check_if_dcas_completed_without_failed_or_terminated_events();
		});
	}

	#[test]
	fn full_sell_dca_should_be_executed_then_completed_for_multiple_users() {
		TestNet::reset();
		Hydra::execute_with(|| {
			//Arrange
			let alice_init_hdx_balance = 5000 * UNITS;
			assert_ok!(Balances::force_set_balance(
				RuntimeOrigin::root(),
				ALICE.into(),
				alice_init_hdx_balance,
			));

			let bob_init_hdx_balance = 5000 * UNITS;
			assert_ok!(Balances::force_set_balance(
				RuntimeOrigin::root(),
				BOB.into(),
				bob_init_hdx_balance,
			));

			init_omnipool_with_oracle_for_block_10();

			let amount_to_sell = 200 * UNITS;
			let dca_budget = 1000 * UNITS;
			let dca_budget_for_bob = 1200 * UNITS;

			let schedule1 =
				schedule_fake_with_sell_order(ALICE, PoolType::Omnipool, dca_budget, HDX, DAI, amount_to_sell);
			let schedule2 =
				schedule_fake_with_sell_order(BOB, PoolType::Omnipool, dca_budget_for_bob, HDX, DAI, amount_to_sell);
			create_schedule(ALICE, schedule1);
			create_schedule(BOB, schedule2);

			assert_balance!(ALICE.into(), HDX, alice_init_hdx_balance - dca_budget);
			assert_balance!(ALICE.into(), DAI, ALICE_INITIAL_DAI_BALANCE);
			assert_balance!(BOB.into(), HDX, bob_init_hdx_balance - dca_budget_for_bob);
			assert_balance!(BOB.into(), DAI, BOB_INITIAL_DAI_BALANCE);
			assert_reserved_balance!(&ALICE.into(), HDX, dca_budget);
			assert_reserved_balance!(&BOB.into(), HDX, dca_budget_for_bob);

			//Act
			run_to_block(11, 100);

			//Assert
			check_if_no_failed_events();

			assert_balance!(ALICE.into(), HDX, alice_init_hdx_balance - dca_budget);
			assert_balance!(BOB.into(), HDX, bob_init_hdx_balance - dca_budget_for_bob);
			assert_reserved_balance!(&ALICE.into(), HDX, 0);
			assert_reserved_balance!(&BOB.into(), HDX, 0);

			let schedule = DCA::schedules(0);
			assert!(schedule.is_none());

			let schedule = DCA::schedules(1);
			assert!(schedule.is_none());

			check_if_dcas_completed_without_failed_or_terminated_events();
		});
	}

	#[test]
	fn multiple_full_sell_dca_should_be_executed_then_completed_for_same_user() {
		TestNet::reset();
		Hydra::execute_with(|| {
			//Arrange
			let alice_init_hdx_balance = 50000 * UNITS;
			assert_ok!(Balances::force_set_balance(
				RuntimeOrigin::root(),
				ALICE.into(),
				alice_init_hdx_balance,
			));

			init_omnipool_with_oracle_for_block_10();

			//Trade 1
			let amount_to_sell1 = 150 * UNITS;
			let dca_budget1 = 1000 * UNITS;
			let schedule1 =
				schedule_fake_with_sell_order(ALICE, PoolType::Omnipool, dca_budget1, HDX, DAI, amount_to_sell1);
			create_schedule(ALICE, schedule1);

			//Trade 2
			let amount_to_sell2 = 220 * UNITS;
			let dca_budget2 = 1500 * UNITS;
			let schedule2 =
				schedule_fake_with_sell_order(ALICE, PoolType::Omnipool, dca_budget2, HDX, DAI, amount_to_sell2);
			create_schedule(ALICE, schedule2);

			//Trade 3
			let amount_to_sell3 = 300 * UNITS;
			let dca_budget3 = 2000 * UNITS;
			let schedule3 =
				schedule_fake_with_sell_order(ALICE, PoolType::Omnipool, dca_budget3, HDX, DAI, amount_to_sell3);
			create_schedule(ALICE, schedule3);

			let budget_for_all_trades = dca_budget1 + dca_budget2 + dca_budget3;
			assert_balance!(ALICE.into(), HDX, alice_init_hdx_balance - budget_for_all_trades);
			assert_balance!(ALICE.into(), DAI, ALICE_INITIAL_DAI_BALANCE);
			assert_reserved_balance!(&ALICE.into(), HDX, budget_for_all_trades);

			//Act
			run_to_block(11, 100);

			//Assert
			assert_reserved_balance!(&ALICE.into(), HDX, 0);
			assert_balance!(
				ALICE.into(),
				HDX,
				alice_init_hdx_balance - dca_budget1 - dca_budget2 - dca_budget3
			);

			let schedule = DCA::schedules(0);
			assert!(schedule.is_none());

			let schedule = DCA::schedules(1);
			assert!(schedule.is_none());

			let schedule = DCA::schedules(2);
			assert!(schedule.is_none());

			check_if_dcas_completed_without_failed_or_terminated_events();
		});
	}

	#[test]
	fn schedules_should_be_ordered_based_on_random_number_when_executed_in_a_block() {
		TestNet::reset();
		Hydra::execute_with(|| {
			//Arrange
			let native_amount = 100000 * UNITS;
			assert_ok!(Currencies::update_balance(
				RuntimeOrigin::root(),
				ALICE.into(),
				HDX,
				native_amount as i128,
			));

			init_omnipool_with_oracle_for_block_10();

			let dca_budget = 1100 * UNITS;
			let amount_to_sell = 100 * UNITS;

			let schedule1 =
				schedule_fake_with_sell_order(ALICE, PoolType::Omnipool, dca_budget, HDX, DAI, amount_to_sell);
			let schedule2 =
				schedule_fake_with_sell_order(ALICE, PoolType::Omnipool, dca_budget, HDX, DAI, amount_to_sell);
			let schedule3 =
				schedule_fake_with_sell_order(ALICE, PoolType::Omnipool, dca_budget, HDX, DAI, amount_to_sell);
			let schedule4 =
				schedule_fake_with_sell_order(ALICE, PoolType::Omnipool, dca_budget, HDX, DAI, amount_to_sell);
			let schedule5 =
				schedule_fake_with_sell_order(ALICE, PoolType::Omnipool, dca_budget, HDX, DAI, amount_to_sell);
			let schedule6 =
				schedule_fake_with_sell_order(ALICE, PoolType::Omnipool, dca_budget, HDX, DAI, amount_to_sell);

			create_schedule(ALICE, schedule1);
			create_schedule(ALICE, schedule2);
			create_schedule(ALICE, schedule3);
			create_schedule(ALICE, schedule4);
			create_schedule(ALICE, schedule5);
			create_schedule(ALICE, schedule6);

			//Act
			run_to_block(11, 12);

			//Assert
			//We check if the schedules are processed not in the order they were created,
			// ensuring that they are sorted based on randomness
			assert_ne!(
				vec![0, 1, 2, 3, 4, 5],
				get_last_schedule_ids_from_trade_executed_events()
			)
		});
	}

	#[test]
	fn sell_schedule_should_work_when_user_has_left_less_than_existential_deposit() {
		TestNet::reset();
		Hydra::execute_with(|| {
			//Arrange
			init_omnipool_with_oracle_for_block_10();

			let amount_to_sell = 1000 * UNITS;
			let fee = DCA::get_transaction_fee(&Order::Sell {
				asset_in: HDX,
				asset_out: DAI,
				amount_in: amount_to_sell,
				min_amount_out: Balance::MIN,
				route: create_bounded_vec(vec![Trade {
					pool: PoolType::Omnipool,
					asset_in: HDX,
					asset_out: DAI,
				}]),
			})
			.unwrap();

			let alice_init_hdx_balance = 1000 * UNITS + fee + 1;
			assert_ok!(Balances::force_set_balance(
				RuntimeOrigin::root(),
				ALICE.into(),
				alice_init_hdx_balance,
			));

			let dca_budget = 1000 * UNITS + fee;
			let schedule1 =
				schedule_fake_with_sell_order(ALICE, PoolType::Omnipool, dca_budget, HDX, DAI, amount_to_sell);
			create_schedule(ALICE, schedule1);

			assert_balance!(ALICE.into(), HDX, alice_init_hdx_balance - dca_budget);
			assert_balance!(ALICE.into(), DAI, ALICE_INITIAL_DAI_BALANCE);
			assert_reserved_balance!(&ALICE.into(), HDX, dca_budget);
			assert_balance!(&Treasury::account_id(), HDX, TREASURY_ACCOUNT_INIT_BALANCE);

			//Act
			set_relaychain_block_number(11);

			//Assert
			check_if_no_failed_events();
			assert_balance!(ALICE.into(), HDX, 0);
			assert_reserved_balance!(&ALICE.into(), HDX, 0);
		});
	}
}

mod stableswap {
	use super::*;

	#[test]
	fn sell_should_work_when_two_stableassets_swapped() {
		TestNet::reset();
		Hydra::execute_with(|| {
			let _ = with_transaction(|| {
				//Arrange
				let (pool_id, asset_a, asset_b) = init_stableswap().unwrap();

				assert_ok!(hydradx_runtime::MultiTransactionPayment::add_currency(
					RuntimeOrigin::root(),
					asset_a,
					FixedU128::from_rational(88, 100),
				));

				let alice_init_asset_a_balance = 5000 * UNITS;
				assert_ok!(Currencies::update_balance(
					RuntimeOrigin::root(),
					ALICE.into(),
					asset_a,
					alice_init_asset_a_balance as i128,
				));

				assert_ok!(Currencies::update_balance(
					RuntimeOrigin::root(),
					CHARLIE.into(),
					asset_a,
					5000 * UNITS as i128,
				));
				assert_ok!(Stableswap::sell(
					RuntimeOrigin::signed(CHARLIE.into()),
					pool_id,
					asset_a,
					asset_b,
					100 * UNITS,
					0u128,
				));

				let dca_budget = 1100 * UNITS;
				let amount_to_sell = 100 * UNITS;
				let schedule1 = schedule_fake_with_sell_order(
					ALICE,
					PoolType::Stableswap(pool_id),
					dca_budget,
					asset_a,
					asset_b,
					amount_to_sell,
				);
				set_relaychain_block_number(10);

				create_schedule(ALICE, schedule1);

				assert_balance!(ALICE.into(), asset_a, alice_init_asset_a_balance - dca_budget);
				assert_balance!(ALICE.into(), asset_b, 0);
				assert_reserved_balance!(&ALICE.into(), asset_a, dca_budget);
				assert_balance!(&Treasury::account_id(), asset_a, 0);

				//Act
				set_relaychain_block_number(11);

				//Assert
				let fee = Currencies::free_balance(asset_a, &Treasury::account_id());
				assert!(fee > 0, "The treasury did not receive the fee");
				assert_balance!(ALICE.into(), asset_a, alice_init_asset_a_balance - dca_budget);
				assert_balance!(ALICE.into(), asset_b, 98999999706917);
				assert_reserved_balance!(&ALICE.into(), asset_a, dca_budget - amount_to_sell - fee);

				TransactionOutcome::Commit(DispatchResult::Ok(()))
			});
		});
	}

	#[test]
	fn two_stableswap_asssets_should_be_swapped_when_they_have_different_decimals() {
		TestNet::reset();
		Hydra::execute_with(|| {
			let _ = with_transaction(|| {
				//Arrange
				let (pool_id, asset_a, asset_b) =
					init_stableswap_with_three_assets_having_different_decimals().unwrap();

				//Populate oracle
				assert_ok!(Currencies::update_balance(
					RuntimeOrigin::root(),
					CHARLIE.into(),
					asset_b,
					5000 * UNITS as i128,
				));
				assert_ok!(Stableswap::sell(
					RuntimeOrigin::signed(CHARLIE.into()),
					pool_id,
					asset_a,
					asset_b,
					10_000_000,
					0u128,
				));

				assert_ok!(hydradx_runtime::MultiTransactionPayment::add_currency(
					RuntimeOrigin::root(),
					asset_a,
					FixedU128::from_rational(88, 100),
				));

				let alice_init_asset_a_balance = 5000 * UNITS;
				assert_ok!(Currencies::update_balance(
					RuntimeOrigin::root(),
					ALICE.into(),
					asset_a,
					alice_init_asset_a_balance as i128,
				));

				let dca_budget = 1100 * UNITS;
				let amount_to_sell = 100 * UNITS;
				let schedule1 = schedule_fake_with_sell_order(
					ALICE,
					PoolType::Stableswap(pool_id),
					dca_budget,
					asset_a,
					asset_b,
					amount_to_sell,
				);
				set_relaychain_block_number(10);

				create_schedule(ALICE, schedule1);

				assert_balance!(ALICE.into(), asset_a, alice_init_asset_a_balance - dca_budget);
				assert_balance!(ALICE.into(), asset_b, 0);
				assert_reserved_balance!(&ALICE.into(), asset_a, dca_budget);
				assert_balance!(&Treasury::account_id(), asset_a, 0);

				//Act
				set_relaychain_block_number(11);

				//Assert
				let fee = Currencies::free_balance(asset_a, &Treasury::account_id());
				assert!(fee > 0, "The treasury did not receive the fee");
				assert_balance!(ALICE.into(), asset_a, alice_init_asset_a_balance - dca_budget);
				assert_balance!(ALICE.into(), asset_b, 93176719400532);
				assert_reserved_balance!(&ALICE.into(), asset_a, dca_budget - amount_to_sell - fee);

				TransactionOutcome::Commit(DispatchResult::Ok(()))
			});
		});
	}

	#[test]
	fn sell_should_work_with_omnipool_and_stable_trades() {
		let amount_to_sell = 200 * UNITS;
		let amount_to_receive = 197218633037720;
		//With DCA
		TestNet::reset();
		Hydra::execute_with(|| {
<<<<<<< HEAD
			let _ = with_transaction(|| {
				//Arrange
				let (pool_id, stable_asset_1, stable_asset_2) = init_stableswap().unwrap();

				assert_ok!(Currencies::update_balance(
					RuntimeOrigin::root(),
					CHARLIE.into(),
					stable_asset_1,
					10000 * UNITS as i128,
				));
				assert_ok!(Stableswap::sell(
					RuntimeOrigin::signed(CHARLIE.into()),
					pool_id,
					stable_asset_1,
					stable_asset_2,
					10000 * UNITS,
					0,
				));

				init_omnipol();
				assert_ok!(Currencies::update_balance(
					RuntimeOrigin::root(),
					Omnipool::protocol_account(),
					pool_id,
					10000 * UNITS as i128,
				));

				assert_ok!(Omnipool::add_token(
					RuntimeOrigin::root(),
					pool_id,
					FixedU128::from_rational(50, 100),
					Permill::from_percent(100),
					AccountId::from(BOB),
				));
				do_trade_to_populate_oracle(DAI, HDX, UNITS);

				set_relaychain_block_number(10);

				let alice_init_hdx_balance = 5000 * UNITS;
				assert_ok!(Balances::set_balance(
					RawOrigin::Root.into(),
					ALICE.into(),
					alice_init_hdx_balance,
					0,
				));

				let trades = vec![
					Trade {
						pool: PoolType::Omnipool,
						asset_in: HDX,
						asset_out: pool_id,
					},
					Trade {
						pool: PoolType::Stableswap(pool_id),
						asset_in: pool_id,
						asset_out: stable_asset_1,
					},
				];
				let dca_budget = 1100 * UNITS;

				let schedule = Schedule {
					owner: AccountId::from(ALICE),
					period: 3u32,
					total_amount: dca_budget,
					max_retries: None,
					stability_threshold: None,
					slippage: Some(Permill::from_percent(10)),
					order: Order::Sell {
						asset_in: HDX,
						asset_out: stable_asset_1,
						amount_in: amount_to_sell,
						min_amount_out: Balance::MIN,
						route: create_bounded_vec(trades),
					},
				};
=======
			//Arrange
			let (pool_id, stable_asset_1, stable_asset_2) = init_stableswap().unwrap();

			assert_ok!(Currencies::update_balance(
				RuntimeOrigin::root(),
				CHARLIE.into(),
				stable_asset_1,
				10000 * UNITS as i128,
			));
			assert_ok!(Stableswap::sell(
				RuntimeOrigin::signed(CHARLIE.into()),
				pool_id,
				stable_asset_1,
				stable_asset_2,
				10000 * UNITS,
				0,
			));

			init_omnipol();
			assert_ok!(Currencies::update_balance(
				RuntimeOrigin::root(),
				Omnipool::protocol_account(),
				pool_id,
				30_000_000 * UNITS as i128,
			));

			assert_ok!(Omnipool::add_token(
				RuntimeOrigin::root(),
				pool_id,
				FixedU128::from_rational(50, 100),
				Permill::from_percent(100),
				AccountId::from(BOB),
			));
			do_trade_to_populate_oracle(DAI, HDX, UNITS);

			set_relaychain_block_number(10);

			let alice_init_hdx_balance = 5000 * UNITS;
			assert_ok!(Balances::force_set_balance(
				RawOrigin::Root.into(),
				ALICE.into(),
				alice_init_hdx_balance,
			));

			let trades = vec![
				Trade {
					pool: PoolType::Omnipool,
					asset_in: HDX,
					asset_out: pool_id,
				},
				Trade {
					pool: PoolType::Stableswap(pool_id),
					asset_in: pool_id,
					asset_out: stable_asset_1,
				},
			];
			let dca_budget = 1100 * UNITS;
>>>>>>> 6793c87a

				create_schedule(ALICE, schedule);

				assert_balance!(ALICE.into(), HDX, alice_init_hdx_balance - dca_budget);
				assert_balance!(ALICE.into(), stable_asset_1, 0);
				assert_reserved_balance!(&ALICE.into(), HDX, dca_budget);
				assert_balance!(&Treasury::account_id(), HDX, TREASURY_ACCOUNT_INIT_BALANCE);

				//Act
				set_relaychain_block_number(11);

				//Assert
				let fee = Currencies::free_balance(HDX, &Treasury::account_id()) - TREASURY_ACCOUNT_INIT_BALANCE;
				assert!(fee > 0, "The treasury did not receive the fee");
				assert_balance!(ALICE.into(), HDX, alice_init_hdx_balance - dca_budget);
				assert_balance!(ALICE.into(), stable_asset_1, amount_to_receive);

				assert_reserved_balance!(&ALICE.into(), HDX, dca_budget - amount_to_sell - fee);

				let treasury_balance = Currencies::free_balance(HDX, &Treasury::account_id());
				assert!(treasury_balance > TREASURY_ACCOUNT_INIT_BALANCE);

				TransactionOutcome::Commit(DispatchResult::Ok(()))
			});
		});

		//Do the same in with pool trades
		TestNet::reset();
		Hydra::execute_with(|| {
<<<<<<< HEAD
			let _ = with_transaction(|| {
				//Arrange
				let (pool_id, stable_asset_1, stable_asset_2) = init_stableswap().unwrap();
				assert_ok!(Currencies::update_balance(
					RuntimeOrigin::root(),
					CHARLIE.into(),
					stable_asset_1,
					10000 * UNITS as i128,
				));
				assert_ok!(Stableswap::sell(
					RuntimeOrigin::signed(CHARLIE.into()),
					pool_id,
					stable_asset_1,
					stable_asset_2,
					10000 * UNITS,
					0,
				));

				init_omnipol();

				assert_ok!(Currencies::update_balance(
					RuntimeOrigin::root(),
					Omnipool::protocol_account(),
					pool_id,
					10000 * UNITS as i128,
				));

				assert_ok!(Omnipool::add_token(
					RuntimeOrigin::root(),
					pool_id,
					FixedU128::from_rational(50, 100),
					Permill::from_percent(100),
					AccountId::from(BOB),
				));

				do_trade_to_populate_oracle(DAI, HDX, UNITS);

				set_relaychain_block_number(10);

				//Act
				assert_ok!(Omnipool::sell(
					RuntimeOrigin::signed(ALICE.into()),
					HDX,
					pool_id,
					amount_to_sell,
					0,
				));

				let pool_id_balance = Currencies::free_balance(pool_id, &AccountId::from(ALICE));

				assert_ok!(Stableswap::remove_liquidity_one_asset(
					RuntimeOrigin::signed(ALICE.into()),
					pool_id,
					stable_asset_1,
					pool_id_balance,
					0
				));

				//Assert
				assert_balance!(ALICE.into(), HDX, ALICE_INITIAL_NATIVE_BALANCE - amount_to_sell);
				assert_balance!(ALICE.into(), stable_asset_1, amount_to_receive);

				TransactionOutcome::Commit(DispatchResult::Ok(()))
			});
=======
			//Arrange
			let (pool_id, stable_asset_1, stable_asset_2) = init_stableswap().unwrap();
			assert_ok!(Currencies::update_balance(
				RuntimeOrigin::root(),
				CHARLIE.into(),
				stable_asset_1,
				10000 * UNITS as i128,
			));
			assert_ok!(Stableswap::sell(
				RuntimeOrigin::signed(CHARLIE.into()),
				pool_id,
				stable_asset_1,
				stable_asset_2,
				10000 * UNITS,
				0,
			));

			init_omnipol();

			assert_ok!(Currencies::update_balance(
				RuntimeOrigin::root(),
				Omnipool::protocol_account(),
				pool_id,
				30_000_000 * UNITS as i128,
			));

			assert_ok!(Omnipool::add_token(
				RuntimeOrigin::root(),
				pool_id,
				FixedU128::from_rational(50, 100),
				Permill::from_percent(100),
				AccountId::from(BOB),
			));

			do_trade_to_populate_oracle(DAI, HDX, UNITS);

			set_relaychain_block_number(10);

			//Act
			assert_ok!(Omnipool::sell(
				RuntimeOrigin::signed(ALICE.into()),
				HDX,
				pool_id,
				amount_to_sell,
				0,
			));

			let pool_id_balance = Currencies::free_balance(pool_id, &AccountId::from(ALICE));

			assert_ok!(Stableswap::remove_liquidity_one_asset(
				RuntimeOrigin::signed(ALICE.into()),
				pool_id,
				stable_asset_1,
				pool_id_balance,
				0
			));

			//Assert
			assert_balance!(ALICE.into(), HDX, ALICE_INITIAL_NATIVE_BALANCE - amount_to_sell);
			assert_balance!(ALICE.into(), stable_asset_1, amount_to_receive);
>>>>>>> 6793c87a
		});

		//Do the same with plain router
		TestNet::reset();
		Hydra::execute_with(|| {
<<<<<<< HEAD
			let _ = with_transaction(|| {
				//Arrange
				let (pool_id, stable_asset_1, stable_asset_2) = init_stableswap().unwrap();
				assert_ok!(Currencies::update_balance(
					RuntimeOrigin::root(),
					CHARLIE.into(),
					stable_asset_1,
					10000 * UNITS as i128,
				));
				assert_ok!(Stableswap::sell(
					RuntimeOrigin::signed(CHARLIE.into()),
					pool_id,
					stable_asset_1,
					stable_asset_2,
					10000 * UNITS,
					0,
				));

				init_omnipol();
				assert_ok!(Currencies::update_balance(
					RuntimeOrigin::root(),
					Omnipool::protocol_account(),
					pool_id,
					10000 * UNITS as i128,
				));

				assert_ok!(Omnipool::add_token(
					RuntimeOrigin::root(),
					pool_id,
					FixedU128::from_rational(50, 100),
					Permill::from_percent(100),
					AccountId::from(BOB),
				));
				do_trade_to_populate_oracle(DAI, HDX, UNITS);

				set_relaychain_block_number(10);

				let alice_init_hdx_balance = 5000 * UNITS;
				assert_ok!(Balances::set_balance(
					RawOrigin::Root.into(),
					ALICE.into(),
					alice_init_hdx_balance,
					0,
				));

				let trades = vec![
					Trade {
						pool: PoolType::Omnipool,
						asset_in: HDX,
						asset_out: pool_id,
					},
					Trade {
						pool: PoolType::Stableswap(pool_id),
						asset_in: pool_id,
						asset_out: stable_asset_1,
					},
				];

				assert_ok!(Router::sell(
					RuntimeOrigin::signed(ALICE.into()),
					HDX,
					stable_asset_1,
					amount_to_sell,
					0,
					trades
				));

				//Assert
				assert_balance!(ALICE.into(), HDX, alice_init_hdx_balance - amount_to_sell);
				assert_balance!(ALICE.into(), stable_asset_1, amount_to_receive);

				TransactionOutcome::Commit(DispatchResult::Ok(()))
			});
=======
			//Arrange
			let (pool_id, stable_asset_1, stable_asset_2) = init_stableswap().unwrap();
			assert_ok!(Currencies::update_balance(
				RuntimeOrigin::root(),
				CHARLIE.into(),
				stable_asset_1,
				10000 * UNITS as i128,
			));
			assert_ok!(Stableswap::sell(
				RuntimeOrigin::signed(CHARLIE.into()),
				pool_id,
				stable_asset_1,
				stable_asset_2,
				10000 * UNITS,
				0,
			));

			init_omnipol();
			assert_ok!(Currencies::update_balance(
				RuntimeOrigin::root(),
				Omnipool::protocol_account(),
				pool_id,
				30_000_000 * UNITS as i128,
			));

			assert_ok!(Omnipool::add_token(
				RuntimeOrigin::root(),
				pool_id,
				FixedU128::from_rational(50, 100),
				Permill::from_percent(100),
				AccountId::from(BOB),
			));
			do_trade_to_populate_oracle(DAI, HDX, UNITS);

			set_relaychain_block_number(10);

			let alice_init_hdx_balance = 5000 * UNITS;
			assert_ok!(Balances::force_set_balance(
				RawOrigin::Root.into(),
				ALICE.into(),
				alice_init_hdx_balance,
			));

			let trades = vec![
				Trade {
					pool: PoolType::Omnipool,
					asset_in: HDX,
					asset_out: pool_id,
				},
				Trade {
					pool: PoolType::Stableswap(pool_id),
					asset_in: pool_id,
					asset_out: stable_asset_1,
				},
			];

			assert_ok!(Router::sell(
				RuntimeOrigin::signed(ALICE.into()),
				HDX,
				stable_asset_1,
				amount_to_sell,
				0,
				trades
			));

			//Assert
			assert_balance!(ALICE.into(), HDX, alice_init_hdx_balance - amount_to_sell);
			assert_balance!(ALICE.into(), stable_asset_1, amount_to_receive);
>>>>>>> 6793c87a
		});
	}

	#[test]
	fn sell_should_work_with_stable_trades_and_omnipool() {
		let amount_to_sell = 100 * UNITS;
		let amount_to_receive = 70868187814642;
		TestNet::reset();
		Hydra::execute_with(|| {
			let _ = with_transaction(|| {
				//Arrange
				let (pool_id, stable_asset_1, stable_asset_2) = init_stableswap().unwrap();

				//To populate stableswap oracle
				assert_ok!(Currencies::update_balance(
					RuntimeOrigin::root(),
					CHARLIE.into(),
					stable_asset_1,
					10000 * UNITS as i128,
				));
				assert_ok!(Stableswap::sell(
					RuntimeOrigin::signed(CHARLIE.into()),
					pool_id,
					stable_asset_1,
					stable_asset_2,
					100 * UNITS,
					0,
				));

				//Set stable asset 1 as accepted payment currency
				assert_ok!(hydradx_runtime::MultiTransactionPayment::add_currency(
					RuntimeOrigin::root(),
					stable_asset_1,
					FixedU128::from_rational(50, 100),
				));

				//Init omnipool and add pool id as token
				init_omnipol();
				assert_ok!(Currencies::update_balance(
					RuntimeOrigin::root(),
					Omnipool::protocol_account(),
					pool_id,
					3000 * UNITS as i128,
				));

				assert_ok!(Omnipool::add_token(
					RuntimeOrigin::root(),
					pool_id,
					FixedU128::from_rational(50, 100),
					Permill::from_percent(100),
					AccountId::from(BOB),
				));

				//Populate oracle with omnipool source
				assert_ok!(Tokens::set_balance(
					RawOrigin::Root.into(),
					CHARLIE.into(),
					pool_id,
					1000 * UNITS,
					0,
				));

				assert_ok!(Omnipool::sell(
					RuntimeOrigin::signed(CHARLIE.into()),
					pool_id,
					HDX,
					500 * UNITS,
					Balance::MIN
				));

				set_relaychain_block_number(1000);

				let alice_init_stable1_balance = 5000 * UNITS;
				assert_ok!(Currencies::update_balance(
					RuntimeOrigin::root(),
					ALICE.into(),
					stable_asset_1,
					alice_init_stable1_balance as i128,
				));

				let trades = vec![
					Trade {
						pool: PoolType::Stableswap(pool_id),
						asset_in: stable_asset_1,
						asset_out: pool_id,
					},
					Trade {
						pool: PoolType::Omnipool,
						asset_in: pool_id,
						asset_out: HDX,
					},
				];
				let dca_budget = 1100 * UNITS;

				let schedule = Schedule {
					owner: AccountId::from(ALICE),
					period: 3u32,
					total_amount: dca_budget,
					max_retries: None,
					stability_threshold: None,
					slippage: Some(Permill::from_percent(10)),
					order: Order::Sell {
						asset_in: stable_asset_1,
						asset_out: HDX,
						amount_in: amount_to_sell,
						min_amount_out: Balance::MIN,
						route: create_bounded_vec(trades),
					},
				};

				create_schedule(ALICE, schedule);

				assert_balance!(ALICE.into(), stable_asset_1, alice_init_stable1_balance - dca_budget);
				assert_balance!(ALICE.into(), HDX, ALICE_INITIAL_NATIVE_BALANCE);
				assert_reserved_balance!(&ALICE.into(), stable_asset_1, dca_budget);
				assert_balance!(&Treasury::account_id(), stable_asset_1, 0);

				//Act
				set_relaychain_block_number(1001);

				//Assert
				let fee = Currencies::free_balance(stable_asset_1, &Treasury::account_id());
				assert!(fee > 0, "The treasury did not receive the fee");
				assert_balance!(ALICE.into(), stable_asset_1, alice_init_stable1_balance - dca_budget);
				assert_balance!(ALICE.into(), HDX, ALICE_INITIAL_NATIVE_BALANCE + amount_to_receive);

				assert_reserved_balance!(&ALICE.into(), stable_asset_1, dca_budget - amount_to_sell - fee);

				TransactionOutcome::Commit(DispatchResult::Ok(()))
			});
		});

		//Do the same in with pool trades
		TestNet::reset();
		Hydra::execute_with(|| {
			let _ = with_transaction(|| {
				//Arrange
				let (pool_id, stable_asset_1, stable_asset_2) = init_stableswap().unwrap();

				//To populate stableswap oracle
				assert_ok!(Currencies::update_balance(
					RuntimeOrigin::root(),
					CHARLIE.into(),
					stable_asset_1,
					10000 * UNITS as i128,
				));
				assert_ok!(Stableswap::sell(
					RuntimeOrigin::signed(CHARLIE.into()),
					pool_id,
					stable_asset_1,
					stable_asset_2,
					100 * UNITS,
					0,
				));

				init_omnipol();

				assert_ok!(Currencies::update_balance(
					RuntimeOrigin::root(),
					Omnipool::protocol_account(),
					pool_id,
					3000 * UNITS as i128,
				));

				assert_ok!(Omnipool::add_token(
					RuntimeOrigin::root(),
					pool_id,
					FixedU128::from_rational(50, 100),
					Permill::from_percent(100),
					AccountId::from(BOB),
				));

				//Populate oracle with omnipool source
				assert_ok!(Tokens::set_balance(
					RawOrigin::Root.into(),
					CHARLIE.into(),
					pool_id,
					1000 * UNITS,
					0,
				));
				assert_ok!(Omnipool::sell(
					RuntimeOrigin::signed(CHARLIE.into()),
					pool_id,
					HDX,
					500 * UNITS,
					Balance::MIN
				));

				let alice_init_stable1_balance = 5000 * UNITS;
				assert_ok!(Currencies::update_balance(
					RuntimeOrigin::root(),
					ALICE.into(),
					stable_asset_1,
					alice_init_stable1_balance as i128,
				));

				assert_balance!(ALICE.into(), pool_id, 0);

				set_relaychain_block_number(10);

				//Act
				assert_ok!(Stableswap::add_liquidity(
					RuntimeOrigin::signed(ALICE.into()),
					pool_id,
					vec![AssetAmount {
						asset_id: stable_asset_1,
						amount: amount_to_sell,
					}],
				));
				let alice_pool_id_balance = Currencies::free_balance(pool_id, &AccountId::from(ALICE));

				assert_ok!(Omnipool::sell(
					RuntimeOrigin::signed(ALICE.into()),
					pool_id,
					HDX,
					alice_pool_id_balance,
					0,
				));

				//Assert
				assert_balance!(
					ALICE.into(),
					stable_asset_1,
					alice_init_stable1_balance - amount_to_sell
				);
				assert_balance!(ALICE.into(), HDX, ALICE_INITIAL_NATIVE_BALANCE + amount_to_receive);

				TransactionOutcome::Commit(DispatchResult::Ok(()))
			});
		});

		//Do the same with plain router
		TestNet::reset();
		Hydra::execute_with(|| {
			let _ = with_transaction(|| {
				//Arrange
				let (pool_id, stable_asset_1, stable_asset_2) = init_stableswap().unwrap();

				//To populate stableswap oracle
				assert_ok!(Currencies::update_balance(
					RuntimeOrigin::root(),
					CHARLIE.into(),
					stable_asset_1,
					10000 * UNITS as i128,
				));
				assert_ok!(Stableswap::sell(
					RuntimeOrigin::signed(CHARLIE.into()),
					pool_id,
					stable_asset_1,
					stable_asset_2,
					100 * UNITS,
					0,
				));

				init_omnipol();

				assert_ok!(Currencies::update_balance(
					RuntimeOrigin::root(),
					Omnipool::protocol_account(),
					pool_id,
					3000 * UNITS as i128,
				));

				assert_ok!(Omnipool::add_token(
					RuntimeOrigin::root(),
					pool_id,
					FixedU128::from_rational(50, 100),
					Permill::from_percent(100),
					AccountId::from(BOB),
				));

				//Populate oracle with omnipool source
				assert_ok!(Tokens::set_balance(
					RawOrigin::Root.into(),
					CHARLIE.into(),
					pool_id,
					1000 * UNITS,
					0,
				));
				assert_ok!(Omnipool::sell(
					RuntimeOrigin::signed(CHARLIE.into()),
					pool_id,
					HDX,
					500 * UNITS,
					Balance::MIN
				));

				let alice_init_stable1_balance = 5000 * UNITS;
				assert_ok!(Currencies::update_balance(
					RuntimeOrigin::root(),
					ALICE.into(),
					stable_asset_1,
					alice_init_stable1_balance as i128,
				));

				assert_balance!(ALICE.into(), pool_id, 0);

				set_relaychain_block_number(10);

				//Act
				let trades = vec![
					Trade {
						pool: PoolType::Stableswap(pool_id),
						asset_in: stable_asset_1,
						asset_out: pool_id,
					},
					Trade {
						pool: PoolType::Omnipool,
						asset_in: pool_id,
						asset_out: HDX,
					},
				];
				assert_ok!(Router::sell(
					RuntimeOrigin::signed(ALICE.into()),
					stable_asset_1,
					HDX,
					amount_to_sell,
					0,
					trades
				));

				//Assert
				assert_balance!(
					ALICE.into(),
					stable_asset_1,
					alice_init_stable1_balance - amount_to_sell
				);
				assert_balance!(ALICE.into(), HDX, ALICE_INITIAL_NATIVE_BALANCE + amount_to_receive);

				TransactionOutcome::Commit(DispatchResult::Ok(()))
			});
		});
	}

	#[test]
	fn buy_should_work_with_omnipool_and_stable_trades() {
		let amount_to_buy = 200 * UNITS;
		//With DCA
		TestNet::reset();
		Hydra::execute_with(|| {
<<<<<<< HEAD
			let _ = with_transaction(|| {
				//Arrange
				let (pool_id, stable_asset_1, stable_asset_2) = init_stableswap().unwrap();

				//To populate stableswap oracle
				assert_ok!(Currencies::update_balance(
					RuntimeOrigin::root(),
					CHARLIE.into(),
					stable_asset_1,
					10000 * UNITS as i128,
				));
				assert_ok!(Stableswap::sell(
					RuntimeOrigin::signed(CHARLIE.into()),
					pool_id,
					stable_asset_1,
					stable_asset_2,
					3000 * UNITS,
					0,
				));

				init_omnipol();
				assert_ok!(Currencies::update_balance(
					RuntimeOrigin::root(),
					Omnipool::protocol_account(),
					pool_id,
					3000 * UNITS as i128,
				));

				assert_ok!(Omnipool::add_token(
					RuntimeOrigin::root(),
					pool_id,
					FixedU128::from_rational(50, 100),
					Permill::from_percent(100),
					AccountId::from(BOB),
				));
				do_trade_to_populate_oracle(DAI, HDX, UNITS);

				set_relaychain_block_number(10);

				let alice_init_hdx_balance = 5000 * UNITS;
				assert_ok!(Balances::set_balance(
					RawOrigin::Root.into(),
					ALICE.into(),
					alice_init_hdx_balance,
					0,
				));

				let trades = vec![
					Trade {
						pool: PoolType::Omnipool,
						asset_in: HDX,
						asset_out: pool_id,
					},
					Trade {
						pool: PoolType::Stableswap(pool_id),
						asset_in: pool_id,
						asset_out: stable_asset_1,
					},
				];
				let dca_budget = 1100 * UNITS;

				let schedule = Schedule {
					owner: AccountId::from(ALICE),
					period: 3u32,
					total_amount: dca_budget,
					max_retries: None,
					stability_threshold: None,
					slippage: Some(Permill::from_percent(10)),
					order: Order::Buy {
						asset_in: HDX,
						asset_out: stable_asset_1,
						amount_out: amount_to_buy,
						max_amount_in: Balance::MAX,
						route: create_bounded_vec(trades),
					},
				};

				create_schedule(ALICE, schedule);

				assert_balance!(ALICE.into(), HDX, alice_init_hdx_balance - dca_budget);
				assert_balance!(ALICE.into(), stable_asset_1, 0);
				assert_reserved_balance!(&ALICE.into(), HDX, dca_budget);
				assert_balance!(&Treasury::account_id(), HDX, TREASURY_ACCOUNT_INIT_BALANCE);

				//Act
				set_relaychain_block_number(11);

				//Assert
				let fee = Currencies::free_balance(HDX, &Treasury::account_id()) - TREASURY_ACCOUNT_INIT_BALANCE;
				assert!(fee > 0, "The treasury did not receive the fee");
				assert_balance!(ALICE.into(), HDX, alice_init_hdx_balance - dca_budget);
				assert_balance!(ALICE.into(), stable_asset_1, amount_to_buy);

				TransactionOutcome::Commit(DispatchResult::Ok(()))
			});
=======
			//Arrange
			let (pool_id, stable_asset_1, stable_asset_2) = init_stableswap().unwrap();

			//To populate stableswap oracle
			assert_ok!(Currencies::update_balance(
				RuntimeOrigin::root(),
				CHARLIE.into(),
				stable_asset_1,
				10000 * UNITS as i128,
			));
			assert_ok!(Stableswap::sell(
				RuntimeOrigin::signed(CHARLIE.into()),
				pool_id,
				stable_asset_1,
				stable_asset_2,
				3000 * UNITS,
				0,
			));

			init_omnipol();
			assert_ok!(Currencies::update_balance(
				RuntimeOrigin::root(),
				Omnipool::protocol_account(),
				pool_id,
				3000 * UNITS as i128,
			));

			assert_ok!(Omnipool::add_token(
				RuntimeOrigin::root(),
				pool_id,
				FixedU128::from_rational(50, 100),
				Permill::from_percent(100),
				AccountId::from(BOB),
			));
			do_trade_to_populate_oracle(DAI, HDX, UNITS);

			set_relaychain_block_number(10);

			let alice_init_hdx_balance = 5000 * UNITS;
			assert_ok!(Balances::force_set_balance(
				RawOrigin::Root.into(),
				ALICE.into(),
				alice_init_hdx_balance,
			));

			let trades = vec![
				Trade {
					pool: PoolType::Omnipool,
					asset_in: HDX,
					asset_out: pool_id,
				},
				Trade {
					pool: PoolType::Stableswap(pool_id),
					asset_in: pool_id,
					asset_out: stable_asset_1,
				},
			];
			let dca_budget = 1100 * UNITS;

			let schedule = Schedule {
				owner: AccountId::from(ALICE),
				period: 3u32,
				total_amount: dca_budget,
				max_retries: None,
				stability_threshold: None,
				slippage: Some(Permill::from_percent(10)),
				order: Order::Buy {
					asset_in: HDX,
					asset_out: stable_asset_1,
					amount_out: amount_to_buy,
					max_amount_in: Balance::MAX,
					route: create_bounded_vec(trades),
				},
			};

			create_schedule(ALICE, schedule);

			assert_balance!(ALICE.into(), HDX, alice_init_hdx_balance - dca_budget);
			assert_balance!(ALICE.into(), stable_asset_1, 0);
			assert_reserved_balance!(&ALICE.into(), HDX, dca_budget);
			assert_balance!(&Treasury::account_id(), HDX, TREASURY_ACCOUNT_INIT_BALANCE);

			//Act
			set_relaychain_block_number(11);

			//Assert
			let fee = Currencies::free_balance(HDX, &Treasury::account_id()) - TREASURY_ACCOUNT_INIT_BALANCE;
			assert!(fee > 0, "The treasury did not receive the fee");
			assert_balance!(ALICE.into(), HDX, alice_init_hdx_balance - dca_budget);
			assert_balance!(ALICE.into(), stable_asset_1, amount_to_buy);
>>>>>>> 6793c87a
		});
	}

	#[test]
	fn buy_should_work_when_two_stableassets_swapped() {
		TestNet::reset();
		Hydra::execute_with(|| {
			let _ = with_transaction(|| {
				//Arrange
				let (pool_id, asset_a, asset_b) = init_stableswap().unwrap();

				assert_ok!(hydradx_runtime::MultiTransactionPayment::add_currency(
					RuntimeOrigin::root(),
					asset_a,
					FixedU128::from_rational(88, 100),
				));

				let alice_init_asset_a_balance = 5000 * UNITS;
				assert_ok!(Currencies::update_balance(
					RuntimeOrigin::root(),
					ALICE.into(),
					asset_a,
					alice_init_asset_a_balance as i128,
				));

				assert_ok!(Currencies::update_balance(
					RuntimeOrigin::root(),
					CHARLIE.into(),
					asset_a,
					5000 * UNITS as i128,
				));
				assert_ok!(Stableswap::sell(
					RuntimeOrigin::signed(CHARLIE.into()),
					pool_id,
					asset_a,
					asset_b,
					100 * UNITS,
					0u128,
				));

				let dca_budget = 1100 * UNITS;
				let amount_to_buy = 100 * UNITS;
				let schedule1 = schedule_fake_with_buy_order(
					PoolType::Stableswap(pool_id),
					asset_a,
					asset_b,
					amount_to_buy,
					dca_budget,
				);
				set_relaychain_block_number(10);

				create_schedule(ALICE, schedule1);

				assert_balance!(ALICE.into(), asset_a, alice_init_asset_a_balance - dca_budget);
				assert_balance!(ALICE.into(), asset_b, 0);
				assert_reserved_balance!(&ALICE.into(), asset_a, dca_budget);
				assert_balance!(&Treasury::account_id(), asset_a, 0);

				//Act
				set_relaychain_block_number(11);

				//Assert
				let fee = Currencies::free_balance(asset_a, &Treasury::account_id());
				assert!(fee > 0, "The treasury did not receive the fee");
				assert_balance!(ALICE.into(), asset_a, alice_init_asset_a_balance - dca_budget);
				assert_balance!(ALICE.into(), asset_b, amount_to_buy);

				TransactionOutcome::Commit(DispatchResult::Ok(()))
			});
		});
	}

	#[test]
	fn buy_should_work_with_stable_trades_and_omnipool() {
		let amount_to_buy = 100 * UNITS;
		TestNet::reset();
		Hydra::execute_with(|| {
			let _ = with_transaction(|| {
				//Arrange
				let (pool_id, stable_asset_1, stable_asset_2) = init_stableswap().unwrap();

				//Set stable asset 1 as accepted payment currency
				assert_ok!(hydradx_runtime::MultiTransactionPayment::add_currency(
					RuntimeOrigin::root(),
					stable_asset_1,
					FixedU128::from_rational(50, 100),
				));

				//For populating oracle
				assert_ok!(Currencies::update_balance(
					RuntimeOrigin::root(),
					CHARLIE.into(),
					stable_asset_1,
					5000 * UNITS as i128,
				));
				assert_ok!(Stableswap::sell(
					RuntimeOrigin::signed(CHARLIE.into()),
					pool_id,
					stable_asset_1,
					stable_asset_2,
					1000 * UNITS,
					0u128,
				));

				//Init omnipool and add pool id as token
				init_omnipol();
				assert_ok!(Currencies::update_balance(
					RuntimeOrigin::root(),
					Omnipool::protocol_account(),
					pool_id,
					3000 * UNITS as i128,
				));

				assert_ok!(Omnipool::add_token(
					RuntimeOrigin::root(),
					pool_id,
					FixedU128::from_rational(50, 100),
					Permill::from_percent(100),
					AccountId::from(BOB),
				));

				do_trade_to_populate_oracle(pool_id, HDX, 100 * UNITS);

				set_relaychain_block_number(10);

				let alice_init_stable1_balance = 5000 * UNITS;
				assert_ok!(Currencies::update_balance(
					RuntimeOrigin::root(),
					ALICE.into(),
					stable_asset_1,
					alice_init_stable1_balance as i128,
				));

				let trades = vec![
					Trade {
						pool: PoolType::Stableswap(pool_id),
						asset_in: stable_asset_1,
						asset_out: pool_id,
					},
					Trade {
						pool: PoolType::Omnipool,
						asset_in: pool_id,
						asset_out: HDX,
					},
				];
				let dca_budget = 1100 * UNITS;

				let schedule = Schedule {
					owner: AccountId::from(ALICE),
					period: 3u32,
					total_amount: dca_budget,
					max_retries: None,
					stability_threshold: None,
					slippage: Some(Permill::from_percent(70)),
					order: Order::Buy {
						asset_in: stable_asset_1,
						asset_out: HDX,
						amount_out: amount_to_buy,
						max_amount_in: Balance::MAX,
						route: create_bounded_vec(trades),
					},
				};

				create_schedule(ALICE, schedule);

				assert_balance!(ALICE.into(), stable_asset_1, alice_init_stable1_balance - dca_budget);
				assert_balance!(ALICE.into(), HDX, ALICE_INITIAL_NATIVE_BALANCE);
				assert_reserved_balance!(&ALICE.into(), stable_asset_1, dca_budget);
				assert_balance!(&Treasury::account_id(), stable_asset_1, 0);

				//Act
				set_relaychain_block_number(11);

				//Assert
				let fee = Currencies::free_balance(stable_asset_1, &Treasury::account_id());
				assert!(fee > 0, "The treasury did not receive the fee");
				assert_balance!(ALICE.into(), stable_asset_1, alice_init_stable1_balance - dca_budget);
				assert_balance!(ALICE.into(), HDX, ALICE_INITIAL_NATIVE_BALANCE + amount_to_buy);

				TransactionOutcome::Commit(DispatchResult::Ok(()))
			});
		});
	}
}

mod xyk {
	use super::*;

	#[test]
	fn sell_should_work_for_xyk() {
		TestNet::reset();
		Hydra::execute_with(|| {
			//Arrange
			assert_ok!(Balances::force_set_balance(
				RuntimeOrigin::root(),
				BOB.into(),
				5000 * UNITS,
			));

			assert_ok!(Tokens::set_balance(
				RawOrigin::Root.into(),
				BOB.into(),
				DAI,
				5000 * UNITS,
				0,
			));

			assert_ok!(XYK::create_pool(
				RuntimeOrigin::signed(BOB.into()),
				HDX,
				1000 * UNITS,
				DAI,
				2000 * UNITS,
			));

			//For populating oracle
			assert_ok!(XYK::sell(
				RuntimeOrigin::signed(BOB.into()),
				HDX,
				DAI,
				100 * UNITS,
				0,
				false
			));

			let alice_init_hdx_balance = 5000 * UNITS;
			assert_ok!(Balances::force_set_balance(
				RuntimeOrigin::root(),
				ALICE.into(),
				alice_init_hdx_balance,
			));

			set_relaychain_block_number(10);

			let dca_budget = 1100 * UNITS;
			let amount_to_sell = 100 * UNITS;
			let schedule1 = schedule_fake_with_sell_order(ALICE, PoolType::XYK, dca_budget, HDX, DAI, amount_to_sell);
			create_schedule(ALICE, schedule1);

			assert_balance!(ALICE.into(), HDX, alice_init_hdx_balance - dca_budget);
			assert_balance!(ALICE.into(), DAI, ALICE_INITIAL_DAI_BALANCE);
			assert_reserved_balance!(&ALICE.into(), HDX, dca_budget);
			let treasury_init_balance = Balances::free_balance(Treasury::account_id());

			//Act
			set_relaychain_block_number(11);

			//Assert
			let amount_out = 151105924242426;
			let fee = Currencies::free_balance(HDX, &Treasury::account_id()) - treasury_init_balance;

			assert_balance!(ALICE.into(), DAI, ALICE_INITIAL_DAI_BALANCE + amount_out);
			assert_balance!(ALICE.into(), HDX, alice_init_hdx_balance - dca_budget);
			assert_reserved_balance!(&ALICE.into(), HDX, dca_budget - amount_to_sell - fee);
		});
	}

	#[test]
	fn buy_should_work_for_xyk() {
		TestNet::reset();
		Hydra::execute_with(|| {
			//Arrange
			crate_xyk_pool(HDX, 1000 * UNITS, DAI, 2000 * UNITS);

			//For populating oracle
			assert_ok!(Currencies::update_balance(
				RawOrigin::Root.into(),
				BOB.into(),
				HDX,
				200 * UNITS as i128,
			));
			assert_ok!(XYK::sell(
				RuntimeOrigin::signed(BOB.into()),
				HDX,
				DAI,
				100 * UNITS,
				0,
				false
			));

			let alice_init_hdx_balance = 5000 * UNITS;
			assert_ok!(Balances::force_set_balance(
				RuntimeOrigin::root(),
				ALICE.into(),
				alice_init_hdx_balance,
			));

			set_relaychain_block_number(10);

			let dca_budget = 1100 * UNITS;
			let amount_to_buy = 100 * UNITS;
			let schedule1 = schedule_fake_with_buy_order(PoolType::XYK, HDX, DAI, amount_to_buy, dca_budget);
			create_schedule(ALICE, schedule1);

			assert_balance!(ALICE.into(), HDX, alice_init_hdx_balance - dca_budget);
			assert_balance!(ALICE.into(), DAI, ALICE_INITIAL_DAI_BALANCE);
			assert_reserved_balance!(&ALICE.into(), HDX, dca_budget);

			//Act
			set_relaychain_block_number(11);

			//Assert
			assert_balance!(ALICE.into(), DAI, ALICE_INITIAL_DAI_BALANCE + amount_to_buy);
		});
	}
}

mod all_pools {
	use super::*;

	#[test]
	fn sell_should_work_with_3_different_pools() {
		let amount_to_sell = 200 * UNITS;

		TestNet::reset();
		Hydra::execute_with(|| {
			//Arrange
			//Create stableswap and populate oracle
			let (pool_id, stable_asset_1, stable_asset_2) = init_stableswap().unwrap();

			assert_ok!(Currencies::update_balance(
				RuntimeOrigin::root(),
				CHARLIE.into(),
				stable_asset_1,
				10000 * UNITS as i128,
			));
			assert_ok!(Stableswap::sell(
				RuntimeOrigin::signed(CHARLIE.into()),
				pool_id,
				stable_asset_1,
				stable_asset_2,
				1000 * UNITS,
				0,
			));

			//Create omnipool and populate oracle
			init_omnipol();
			assert_ok!(Currencies::update_balance(
				RuntimeOrigin::root(),
				Omnipool::protocol_account(),
				pool_id,
				1000000 * UNITS as i128,
			));

			assert_ok!(Omnipool::add_token(
				RuntimeOrigin::root(),
				pool_id,
				FixedU128::from_rational(50, 100),
				Permill::from_percent(100),
				AccountId::from(BOB),
			));
			do_trade_to_populate_oracle(DAI, HDX, UNITS);

			//Create xyk and populate oracle
			crate_xyk_pool(stable_asset_1, 10000 * UNITS, DAI, 20000 * UNITS);
			assert_ok!(Currencies::update_balance(
				RawOrigin::Root.into(),
				BOB.into(),
				stable_asset_1,
				200 * UNITS as i128,
			));
			assert_ok!(XYK::sell(
				RuntimeOrigin::signed(BOB.into()),
				stable_asset_1,
				DAI,
				100 * UNITS,
				0,
				false
			));

			set_relaychain_block_number(10);

			let alice_init_hdx_balance = 5000 * UNITS;
			assert_ok!(Balances::force_set_balance(
				RawOrigin::Root.into(),
				ALICE.into(),
				alice_init_hdx_balance,
			));

			let trades = vec![
				Trade {
					pool: PoolType::Omnipool,
					asset_in: HDX,
					asset_out: pool_id,
				},
				Trade {
					pool: PoolType::Stableswap(pool_id),
					asset_in: pool_id,
					asset_out: stable_asset_1,
				},
				Trade {
					pool: PoolType::XYK,
					asset_in: stable_asset_1,
					asset_out: DAI,
				},
			];
			let dca_budget = 1100 * UNITS;

			let schedule = Schedule {
				owner: AccountId::from(ALICE),
				period: 3u32,
				total_amount: dca_budget,
				max_retries: None,
				stability_threshold: None,
				slippage: Some(Permill::from_percent(15)),
				order: Order::Sell {
					asset_in: HDX,
					asset_out: DAI,
					amount_in: amount_to_sell,
					min_amount_out: Balance::MIN,
					route: create_bounded_vec(trades),
				},
			};

			create_schedule(ALICE, schedule);

			assert_balance!(ALICE.into(), HDX, alice_init_hdx_balance - dca_budget);
			assert_balance!(ALICE.into(), DAI, ALICE_INITIAL_DAI_BALANCE);
			assert_reserved_balance!(&ALICE.into(), HDX, dca_budget);
			assert_balance!(&Treasury::account_id(), HDX, TREASURY_ACCOUNT_INIT_BALANCE);

			//Act
			set_relaychain_block_number(11);

			//Assert
			let amount_to_receive = 380211607465242;

			assert_balance!(ALICE.into(), HDX, alice_init_hdx_balance - dca_budget);
			assert_balance!(ALICE.into(), DAI, ALICE_INITIAL_DAI_BALANCE + amount_to_receive);
		});
	}
}

fn crate_xyk_pool(asset_a: AssetId, amount_a: Balance, asset_b: AssetId, amount_b: Balance) {
	//Arrange
	assert_ok!(Currencies::update_balance(
		RawOrigin::Root.into(),
		DAVE.into(),
		asset_a,
		amount_a as i128,
	));

	assert_ok!(Currencies::update_balance(
		RawOrigin::Root.into(),
		DAVE.into(),
		asset_b,
		amount_b as i128,
	));

	assert_ok!(XYK::create_pool(
		RuntimeOrigin::signed(DAVE.into()),
		asset_a,
		amount_a,
		asset_b,
		amount_b,
	));
}

mod with_onchain_route {
	use super::*;
	use hydradx_traits::router::PoolType;

	#[test]
	fn buy_should_work_with_omnipool_and_stable_with_onchain_routes() {
		let amount_to_buy = 200 * UNITS;
		//With DCA
		TestNet::reset();
		Hydra::execute_with(|| {
			//Arrange
			let (pool_id, stable_asset_1, stable_asset_2) = init_stableswap().unwrap();

			//To populate stableswap oracle
			assert_ok!(Currencies::update_balance(
				RuntimeOrigin::root(),
				CHARLIE.into(),
				stable_asset_1,
				10000 * UNITS as i128,
			));
			assert_ok!(Stableswap::sell(
				RuntimeOrigin::signed(CHARLIE.into()),
				pool_id,
				stable_asset_1,
				stable_asset_2,
				3000 * UNITS,
				0,
			));

			init_omnipol();
			assert_ok!(Currencies::update_balance(
				RuntimeOrigin::root(),
				Omnipool::protocol_account(),
				pool_id,
				300_000_000 * UNITS as i128,
			));

			assert_ok!(Omnipool::add_token(
				RuntimeOrigin::root(),
				pool_id,
				FixedU128::from_rational(50, 100),
				Permill::from_percent(100),
				AccountId::from(BOB),
			));
			do_trade_to_populate_oracle(DAI, HDX, UNITS);

			set_relaychain_block_number(10);

			let alice_init_hdx_balance = 5000 * UNITS;
			assert_ok!(Balances::force_set_balance(
				RawOrigin::Root.into(),
				ALICE.into(),
				alice_init_hdx_balance,
			));

			let trades = vec![
				Trade {
					pool: PoolType::Omnipool,
					asset_in: HDX,
					asset_out: pool_id,
				},
				Trade {
					pool: PoolType::Stableswap(pool_id),
					asset_in: pool_id,
					asset_out: stable_asset_1,
				},
			];

			let asset_pair = AssetPair::new(HDX, stable_asset_1);
			assert_ok!(Router::set_route(
				hydradx_runtime::RuntimeOrigin::signed(ALICE.into()),
				asset_pair,
				trades.clone()
			));
			assert_eq!(Router::route(asset_pair).unwrap(), trades);

			let dca_budget = 1100 * UNITS;

			let schedule = Schedule {
				owner: AccountId::from(ALICE),
				period: 3u32,
				total_amount: dca_budget,
				max_retries: None,
				stability_threshold: None,
				slippage: Some(Permill::from_percent(10)),
				order: Order::Buy {
					asset_in: HDX,
					asset_out: stable_asset_1,
					amount_out: amount_to_buy,
					max_amount_in: Balance::MAX,
					route: create_bounded_vec(vec![]),
				},
			};

			create_schedule(ALICE, schedule);

			assert_balance!(ALICE.into(), HDX, alice_init_hdx_balance - dca_budget);
			assert_balance!(ALICE.into(), stable_asset_1, 0);
			assert_reserved_balance!(&ALICE.into(), HDX, dca_budget);
			assert_balance!(&Treasury::account_id(), HDX, TREASURY_ACCOUNT_INIT_BALANCE);

			//Act
			set_relaychain_block_number(11);

			//Assert
			assert_balance!(ALICE.into(), HDX, alice_init_hdx_balance - dca_budget);
			assert_balance!(ALICE.into(), stable_asset_1, amount_to_buy);

			assert_balance!(Router::router_account(), HDX, 0);
			assert_balance!(Router::router_account(), stable_asset_1, 0);
		});
	}

	#[test]
	fn sell_should_work_with_omnipool_and_stable_trades_with_onchain_routes() {
		let amount_to_sell = 200 * UNITS;
		let amount_to_receive = 187172768546667;

		TestNet::reset();
		Hydra::execute_with(|| {
			//Arrange
			let (pool_id, stable_asset_1, stable_asset_2) = init_stableswap().unwrap();

			assert_ok!(Currencies::update_balance(
				RuntimeOrigin::root(),
				CHARLIE.into(),
				stable_asset_1,
				10000 * UNITS as i128,
			));
			assert_ok!(Stableswap::sell(
				RuntimeOrigin::signed(CHARLIE.into()),
				pool_id,
				stable_asset_1,
				stable_asset_2,
				10000 * UNITS,
				0,
			));

			init_omnipol();
			assert_ok!(Currencies::update_balance(
				RuntimeOrigin::root(),
				Omnipool::protocol_account(),
				pool_id,
				300_000_000 * UNITS as i128,
			));

			assert_ok!(Omnipool::add_token(
				RuntimeOrigin::root(),
				pool_id,
				FixedU128::from_rational(50, 100),
				Permill::from_percent(100),
				AccountId::from(BOB),
			));
			do_trade_to_populate_oracle(DAI, HDX, UNITS);

			set_relaychain_block_number(10);

			let alice_init_hdx_balance = 5000 * UNITS;
			assert_ok!(Balances::force_set_balance(
				RawOrigin::Root.into(),
				ALICE.into(),
				alice_init_hdx_balance,
			));

			let trades = vec![
				Trade {
					pool: PoolType::Omnipool,
					asset_in: HDX,
					asset_out: pool_id,
				},
				Trade {
					pool: PoolType::Stableswap(pool_id),
					asset_in: pool_id,
					asset_out: stable_asset_1,
				},
			];

			let asset_pair = AssetPair::new(HDX, stable_asset_1);
			assert_ok!(Router::set_route(
				hydradx_runtime::RuntimeOrigin::signed(ALICE.into()),
				asset_pair,
				trades.clone()
			));
			assert_eq!(Router::route(asset_pair).unwrap(), trades);

			let dca_budget = 1100 * UNITS;

			let schedule = Schedule {
				owner: AccountId::from(ALICE),
				period: 3u32,
				total_amount: dca_budget,
				max_retries: None,
				stability_threshold: None,
				slippage: Some(Permill::from_percent(10)),
				order: Order::Sell {
					asset_in: HDX,
					asset_out: stable_asset_1,
					amount_in: amount_to_sell,
					min_amount_out: Balance::MIN,
					route: create_bounded_vec(vec![]),
				},
			};

			create_schedule(ALICE, schedule);

			assert_balance!(ALICE.into(), HDX, alice_init_hdx_balance - dca_budget);
			assert_balance!(ALICE.into(), stable_asset_1, 0);
			assert_reserved_balance!(&ALICE.into(), HDX, dca_budget);
			assert_balance!(&Treasury::account_id(), HDX, TREASURY_ACCOUNT_INIT_BALANCE);

			//Act
			set_relaychain_block_number(11);

			//Assert
			let fee = Currencies::free_balance(HDX, &Treasury::account_id()) - TREASURY_ACCOUNT_INIT_BALANCE;
			assert!(fee > 0, "The treasury did not receive the fee");
			assert_balance!(ALICE.into(), HDX, alice_init_hdx_balance - dca_budget);
			assert_balance!(ALICE.into(), stable_asset_1, amount_to_receive);
			assert_reserved_balance!(&ALICE.into(), HDX, dca_budget - amount_to_sell - fee);

			assert_balance!(Router::router_account(), HDX, 0);
			assert_balance!(Router::router_account(), stable_asset_1, 0);
		});
	}

	#[test]
	fn schedule_should_work_when_fee_asset_is_nonnative_omni_asset() {
		let amount_to_sell = 2000 * UNITS;

		TestNet::reset();
		Hydra::execute_with(|| {
			//Arrange
			init_omnipol();
			assert_ok!(Currencies::update_balance(
				RuntimeOrigin::root(),
				Omnipool::protocol_account(),
				DOT,
				1_000_000 * UNITS as i128,
			));

			assert_ok!(hydradx_runtime::MultiTransactionPayment::add_currency(
				hydradx_runtime::RuntimeOrigin::root(),
				DOT,
				FixedU128::from_rational(50, 100),
			));

			assert_ok!(Omnipool::add_token(
				RuntimeOrigin::root(),
				DOT,
				FixedU128::from_rational(10, 100),
				Permill::from_percent(100),
				AccountId::from(BOB),
			));
			do_trade_to_populate_oracle(DAI, HDX, UNITS);

			assert_ok!(Currencies::update_balance(
				RuntimeOrigin::root(),
				ALICE.into(),
				DOT,
				50000 * UNITS as i128,
			));
			let alice_init_dot_balance = 50000 * UNITS + ALICE_INITIAL_DOT_BALANCE;

			set_relaychain_block_number(10);

			let dca_budget = 10000 * UNITS;

			let schedule = Schedule {
				owner: AccountId::from(ALICE),
				period: 3u32,
				total_amount: dca_budget,
				max_retries: None,
				stability_threshold: None,
				slippage: Some(Permill::from_percent(10)),
				order: Order::Sell {
					asset_in: DOT,
					asset_out: HDX,
					amount_in: amount_to_sell,
					min_amount_out: Balance::MIN,
					route: create_bounded_vec(vec![]),
				},
			};

			//We verify the price diff between hdx and stable asset.
			//If we sell 3703744780645, we receive 18462849173515,
			// so something like 5x more, so fee should be 5x than normal HDX
			let _dot_amount = with_transaction::<_, _, _>(|| {
				let amount_to_sell = 3703744780645;
				assert_ok!(Router::sell(
					hydradx_runtime::RuntimeOrigin::signed(ALICE.into()),
					HDX,
					DOT,
					amount_to_sell,
					0,
					vec![]
				));
				let alice_received_dot =
					Currencies::free_balance(DOT, &AccountId::from(ALICE)) - alice_init_dot_balance;

				TransactionOutcome::Rollback(Ok::<u128, DispatchError>(alice_received_dot))
			})
			.unwrap();

			assert_balance!(ALICE.into(), DOT, alice_init_dot_balance);

			create_schedule(ALICE, schedule);

			assert_balance!(ALICE.into(), DOT, alice_init_dot_balance - dca_budget);
			assert_reserved_balance!(&ALICE.into(), DOT, dca_budget);
			assert_balance!(ALICE.into(), HDX, ALICE_INITIAL_NATIVE_BALANCE);

			//Act
			set_relaychain_block_number(11);

			//Assert
			let fee = Currencies::free_balance(DOT, &Treasury::account_id());
			assert!(fee > 0, "The treasury did not receive the fee");
			assert!(fee < 19 * UNITS);
			assert!(fee > 18 * UNITS);

			assert_balance!(ALICE.into(), DOT, alice_init_dot_balance - dca_budget);
			assert_balance!(ALICE.into(), HDX, ALICE_INITIAL_NATIVE_BALANCE + 398004528624916);

			assert_reserved_balance!(&ALICE.into(), DOT, dca_budget - amount_to_sell - fee);
		});
	}

	#[test]
	fn schedule_should_work_when_stable_asset_used_as_fee_asset() {
		let amount_to_sell = 200 * UNITS;

		TestNet::reset();
		Hydra::execute_with(|| {
			//Arrange
			let (pool_id, stable_asset_1, stable_asset_2) = init_stableswap().unwrap();

			assert_ok!(hydradx_runtime::MultiTransactionPayment::add_currency(
				hydradx_runtime::RuntimeOrigin::root(),
				stable_asset_1,
				FixedU128::from_rational(50, 100),
			));

			assert_ok!(Currencies::update_balance(
				RuntimeOrigin::root(),
				CHARLIE.into(),
				stable_asset_1,
				10000 * UNITS as i128,
			));
			assert_ok!(Stableswap::sell(
				RuntimeOrigin::signed(CHARLIE.into()),
				pool_id,
				stable_asset_1,
				stable_asset_2,
				10000 * UNITS,
				0,
			));

			init_omnipol();
			assert_ok!(Currencies::update_balance(
				RuntimeOrigin::root(),
				Omnipool::protocol_account(),
				pool_id,
				300_000_000 * UNITS as i128,
			));

			assert_ok!(Omnipool::add_token(
				RuntimeOrigin::root(),
				pool_id,
				FixedU128::from_rational(50, 100),
				Permill::from_percent(100),
				AccountId::from(BOB),
			));
			do_trade_to_populate_oracle(pool_id, HDX, 10000000 * UNITS);

			set_relaychain_block_number(10);

			let alice_init_hdx_balance = 5000 * UNITS;
			assert_ok!(Balances::force_set_balance(
				RawOrigin::Root.into(),
				ALICE.into(),
				alice_init_hdx_balance,
			));

			let alice_init_stable_balance = 5000 * UNITS;
			assert_ok!(Currencies::update_balance(
				RuntimeOrigin::root(),
				ALICE.into(),
				stable_asset_1,
				alice_init_stable_balance as i128,
			));

			let trades = vec![
				Trade {
					pool: PoolType::Omnipool,
					asset_in: HDX,
					asset_out: pool_id,
				},
				Trade {
					pool: PoolType::Stableswap(pool_id),
					asset_in: pool_id,
					asset_out: stable_asset_1,
				},
			];

			let asset_pair = AssetPair::new(HDX, stable_asset_1);
			assert_ok!(Router::set_route(
				hydradx_runtime::RuntimeOrigin::signed(ALICE.into()),
				asset_pair,
				trades.clone()
			));
			assert_eq!(Router::route(asset_pair).unwrap(), trades);

			let dca_budget = 1100 * UNITS;

			let schedule = Schedule {
				owner: AccountId::from(ALICE),
				period: 3u32,
				total_amount: dca_budget,
				max_retries: None,
				stability_threshold: None,
				slippage: Some(Permill::from_percent(10)),
				order: Order::Sell {
					asset_in: stable_asset_1,
					asset_out: HDX,
					amount_in: amount_to_sell,
					min_amount_out: Balance::MIN,
					route: create_bounded_vec(vec![]),
				},
			};

			//We verify the price diff between hdx and stable asset.
			//If we sell 6503744780645, we receive 5385180382312
			//So fee should be like 0.8x normal HDX fee
			let _stable_amount = with_transaction::<_, _, _>(|| {
				let amount_to_sell = 6503744780645;
				assert_ok!(Router::sell(
					hydradx_runtime::RuntimeOrigin::signed(ALICE.into()),
					HDX,
					stable_asset_1,
					amount_to_sell,
					0,
					vec![]
				));
				let alice_received_stable =
					Currencies::free_balance(stable_asset_1, &AccountId::from(ALICE)) - alice_init_stable_balance;

				TransactionOutcome::Rollback(Ok::<u128, DispatchError>(alice_received_stable))
			})
			.unwrap();

			create_schedule(ALICE, schedule);

			//Act
			set_relaychain_block_number(11);

			//Assert
			let fee = Currencies::free_balance(stable_asset_1, &Treasury::account_id());
			assert!(fee > 0, "The treasury did not receive the fee");

			//If the fee would be HDX, it would cost around 6503744780645
			assert!(fee < 58 * UNITS / 10);
			assert!(fee > 57 * UNITS / 10);

			assert_balance!(ALICE.into(), stable_asset_1, alice_init_stable_balance - dca_budget);
			assert_balance!(ALICE.into(), HDX, alice_init_hdx_balance + 237185260073197);

			assert_reserved_balance!(&ALICE.into(), stable_asset_1, dca_budget - amount_to_sell - fee);
		});
	}

	#[test]
	fn schedule_should_work_when_xyk_asset_used_as_fee_asset() {
		let amount_to_sell = 200 * UNITS;

		TestNet::reset();
		Hydra::execute_with(|| {
			//Arrange
			init_omnipol();

			do_trade_to_populate_oracle(DAI, HDX, 10000000 * UNITS);

			create_xyk_pool_with_amounts(DAI, 10000000000 * UNITS, DOT, 10000000000 * UNITS);
			assert_ok!(hydradx_runtime::MultiTransactionPayment::add_currency(
				hydradx_runtime::RuntimeOrigin::root(),
				DOT,
				FixedU128::from_rational(50, 100),
			));

			//Populate xyk
			assert_ok!(Currencies::update_balance(
				hydradx_runtime::RuntimeOrigin::root(),
				DAVE.into(),
				DAI,
				10000000 * UNITS as i128,
			));
			assert_ok!(XYK::sell(
				RuntimeOrigin::signed(DAVE.into()),
				DAI,
				DOT,
				10000000 * UNITS,
				u128::MIN,
				false
			));

			set_relaychain_block_number(10);

			let alice_init_hdx_balance = 5000 * UNITS;
			assert_ok!(Balances::force_set_balance(
				RawOrigin::Root.into(),
				ALICE.into(),
				alice_init_hdx_balance,
			));

			let trades = vec![
				Trade {
					pool: PoolType::Omnipool,
					asset_in: HDX,
					asset_out: DAI,
				},
				Trade {
					pool: PoolType::XYK,
					asset_in: DAI,
					asset_out: DOT,
				},
			];

			let asset_pair = AssetPair::new(HDX, DOT);
			assert_ok!(Router::set_route(
				hydradx_runtime::RuntimeOrigin::signed(ALICE.into()),
				asset_pair,
				trades.clone()
			));
			assert_eq!(Router::route(asset_pair).unwrap(), trades);

			let dca_budget = 1100 * UNITS;

			let schedule = Schedule {
				owner: AccountId::from(ALICE),
				period: 3u32,
				total_amount: dca_budget,
				max_retries: None,
				stability_threshold: None,
				slippage: Some(Permill::from_percent(10)),
				order: Order::Sell {
					asset_in: DOT,
					asset_out: HDX,
					amount_in: amount_to_sell,
					min_amount_out: Balance::MIN,
					route: create_bounded_vec(vec![]),
				},
			};

			//Just to verify the price difference between HDX and DOT
			//Selling 3795361512418 HDX results 2694204333872 DOT
			//So fee should be 0.7x normal HDX feee
			let _dot_amount_out = with_transaction::<_, _, _>(|| {
				let fee_in_hdx = 3795361512418;
				assert_ok!(Router::sell(
					hydradx_runtime::RuntimeOrigin::signed(ALICE.into()),
					HDX,
					DOT,
					fee_in_hdx,
					0,
					vec![]
				));
				let alice_received_dot =
					Currencies::free_balance(DOT, &AccountId::from(ALICE)) - ALICE_INITIAL_DOT_BALANCE;

				TransactionOutcome::Rollback(Ok::<u128, DispatchError>(alice_received_dot))
			})
			.unwrap();

			create_schedule(ALICE, schedule);

			//Act
			set_relaychain_block_number(11);

			//Assert
			let fee = Currencies::free_balance(DOT, &Treasury::account_id());
			assert!(fee > 0, "The treasury did not receive the fee");

			//The fee would be 5310255478763 in HDX, so it is less in DOT, which checks out
			assert!(fee < 38 * UNITS / 10);
			assert!(fee > 37 * UNITS / 10);

			assert_balance!(ALICE.into(), HDX, alice_init_hdx_balance + 278060378846663);
			assert_reserved_balance!(&ALICE.into(), DOT, dca_budget - amount_to_sell - fee);
		});
	}
}

fn create_xyk_pool_with_amounts(asset_a: u32, amount_a: u128, asset_b: u32, amount_b: u128) {
	assert_ok!(Currencies::update_balance(
		hydradx_runtime::RuntimeOrigin::root(),
		DAVE.into(),
		asset_a,
		amount_a as i128,
	));
	assert_ok!(Currencies::update_balance(
		hydradx_runtime::RuntimeOrigin::root(),
		DAVE.into(),
		asset_b,
		amount_b as i128,
	));

	assert_ok!(XYK::create_pool(
		RuntimeOrigin::signed(DAVE.into()),
		asset_a,
		amount_a,
		asset_b,
		amount_b,
	));
}

fn create_schedule(owner: [u8; 32], schedule1: Schedule<AccountId, AssetId, u32>) {
	assert_ok!(DCA::schedule(RuntimeOrigin::signed(owner.into()), schedule1, None));
}

fn schedule_fake_with_buy_order(
	pool: PoolType<AssetId>,
	asset_in: AssetId,
	asset_out: AssetId,
	amount: Balance,
	budget: Balance,
) -> Schedule<AccountId, AssetId, u32> {
	schedule_fake_with_buy_order_with_route(
		asset_in,
		asset_out,
		amount,
		budget,
		vec![Trade {
			pool,
			asset_in,
			asset_out,
		}],
	)
}

fn schedule_fake_with_buy_order_with_route(
	asset_in: AssetId,
	asset_out: AssetId,
	amount: Balance,
	budget: Balance,
	route: Vec<Trade<AssetId>>,
) -> Schedule<AccountId, AssetId, u32> {
	Schedule {
		owner: AccountId::from(ALICE),
		period: 2u32,
		total_amount: budget,
		max_retries: None,
		stability_threshold: None,
		slippage: Some(Permill::from_percent(10)),
		order: Order::Buy {
			asset_in,
			asset_out,
			amount_out: amount,
			max_amount_in: Balance::MAX,
			route: create_bounded_vec(route),
		},
	}
}

fn schedule_fake_with_sell_order(
	owner: [u8; 32],
	pool: PoolType<AssetId>,
	total_amount: Balance,
	asset_in: AssetId,
	asset_out: AssetId,
	amount: Balance,
) -> Schedule<AccountId, AssetId, u32> {
	schedule_fake_with_sell_order_with_route(
		owner,
		total_amount,
		asset_in,
		asset_out,
		amount,
		vec![Trade {
			pool,
			asset_in,
			asset_out,
		}],
	)
}

fn schedule_fake_with_sell_order_with_route(
	owner: [u8; 32],
	total_amount: Balance,
	asset_in: AssetId,
	asset_out: AssetId,
	amount: Balance,
	route: Vec<Trade<AssetId>>,
) -> Schedule<AccountId, AssetId, u32> {
	Schedule {
		owner: AccountId::from(owner),
		period: 3u32,
		total_amount,
		max_retries: None,
		stability_threshold: None,
		slippage: Some(Permill::from_percent(10)),
		order: Order::Sell {
			asset_in,
			asset_out,
			amount_in: amount,
			min_amount_out: Balance::MIN,
			route: create_bounded_vec(route),
		},
	}
}

fn set_alice_lrna_balance(alice_init_lrna_balance: Balance) {
	assert_ok!(Tokens::set_balance(
		RawOrigin::Root.into(),
		ALICE.into(),
		LRNA,
		alice_init_lrna_balance,
		0
	));
}

pub fn create_bounded_vec(trades: Vec<Trade<AssetId>>) -> BoundedVec<Trade<AssetId>, ConstU32<5>> {
	let bounded_vec: BoundedVec<Trade<AssetId>, sp_runtime::traits::ConstU32<5>> = trades.try_into().unwrap();
	bounded_vec
}

pub fn init_omnipol() {
	let native_price = FixedU128::from_float(0.5);
	let stable_price = FixedU128::from_float(0.7);
	let acc = Omnipool::protocol_account();

	let stable_amount: Balance = 5_000_000_000_000_000_000_000u128;
	let native_amount: Balance = 5_000_000_000_000_000_000_000u128;
	assert_ok!(Tokens::set_balance(
		RawOrigin::Root.into(),
		acc.clone(),
		DAI,
		stable_amount,
		0
	));
	assert_ok!(Currencies::update_balance(
		RuntimeOrigin::root(),
		acc,
		HDX,
		native_amount as i128,
	));

	assert_ok!(hydradx_runtime::Omnipool::add_token(
		hydradx_runtime::RuntimeOrigin::root(),
		HDX,
		native_price,
		Permill::from_percent(60),
		hydradx_runtime::Omnipool::protocol_account(),
	));

	assert_ok!(hydradx_runtime::Omnipool::add_token(
		hydradx_runtime::RuntimeOrigin::root(),
		DAI,
		stable_price,
		Permill::from_percent(60),
		hydradx_runtime::Omnipool::protocol_account(),
	));

	assert_ok!(Balances::force_set_balance(
		RawOrigin::Root.into(),
		Treasury::account_id(),
		TREASURY_ACCOUNT_INIT_BALANCE,
	));
}

fn init_omnipool_with_oracle_for_block_10() {
	init_omnipol();
	do_trade_to_populate_oracle(DAI, HDX, UNITS);
	set_relaychain_block_number(10);
	do_trade_to_populate_oracle(DAI, HDX, UNITS);
}

fn do_trade_to_populate_oracle(asset_1: AssetId, asset_2: AssetId, amount: Balance) {
	assert_ok!(Tokens::set_balance(
		RawOrigin::Root.into(),
		CHARLIE.into(),
		LRNA,
		1000000000000 * UNITS,
		0,
	));

	assert_ok!(Omnipool::sell(
		RuntimeOrigin::signed(CHARLIE.into()),
		LRNA,
		asset_1,
		amount,
		Balance::MIN
	));

	assert_ok!(Omnipool::sell(
		RuntimeOrigin::signed(CHARLIE.into()),
		LRNA,
		asset_2,
		amount,
		Balance::MIN
	));
}

pub fn run_to_block(from: BlockNumber, to: BlockNumber) {
	for b in from..=to {
		do_trade_to_populate_oracle(DAI, HDX, UNITS);
		set_relaychain_block_number(b);
		do_trade_to_populate_oracle(DAI, HDX, UNITS);
	}
}

pub fn check_if_no_failed_events() {
	let failed_events = count_failed_trade_events();
	assert_eq!(0, failed_events);
}

pub fn check_if_dcas_completed_without_failed_or_terminated_events() {
	let failed_events = count_failed_trade_events();
	let terminated_events = count_terminated_trade_events();
	let completed_events = count_completed_event();
	assert_eq!(
		0, failed_events,
		"There has been some dca::TradeFailed events, but not expected"
	);
	assert_eq!(
		0, terminated_events,
		"There has been some dca::Terminated events, but not expected"
	);
	assert!(completed_events > 0, "There has been no dca::Completed events");
}

pub fn get_last_schedule_ids_from_trade_executed_events() -> Vec<u32> {
	let last_events: Vec<RuntimeEvent> = last_hydra_events(1000);
	let mut schedule_ids = vec![];

	for event in last_events {
		let e = event.clone();
		if let RuntimeEvent::DCA(pallet_dca::Event::TradeExecuted { id, .. }) = e {
			schedule_ids.push(id);
		}
	}

	schedule_ids
}

pub fn count_failed_trade_events() -> u32 {
	count_dca_event!(pallet_dca::Event::TradeFailed { .. })
}

pub fn count_terminated_trade_events() -> u32 {
	count_dca_event!(pallet_dca::Event::Terminated { .. })
}

pub fn count_completed_event() -> u32 {
	count_dca_event!(pallet_dca::Event::Completed { .. })
}
#[macro_export]
macro_rules! count_dca_event {
	($pattern:pat) => {{
		let last_events: Vec<RuntimeEvent> = last_hydra_events(100000);

		let mut counter: u32 = 0;
		for event in last_events {
			let e = event.clone();
			if matches!(e, RuntimeEvent::DCA($pattern)) {
				counter += 1;
			}
		}

		counter
	}};
}

pub fn init_stableswap() -> Result<(AssetId, AssetId, AssetId), DispatchError> {
	let initial_liquidity = 1_000_000_000_000_000_000_000u128;

	let mut initial: Vec<AssetAmount<<Runtime as pallet_stableswap::Config>::AssetId>> = vec![];
	let mut asset_ids: Vec<<Runtime as pallet_stableswap::Config>::AssetId> = Vec::new();
	for idx in 0u32..MAX_ASSETS_IN_POOL {
		let name: Vec<u8> = idx.to_ne_bytes().to_vec();
		let asset_id = AssetRegistry::register_sufficient_asset(
			None,
			Some(name.as_ref()),
			AssetKind::Token,
			1u128,
			Some(b"xDUM".as_ref()),
			Some(18u8),
			None,
			None,
		)?;

		asset_ids.push(asset_id);
		Currencies::update_balance(
			RuntimeOrigin::root(),
			AccountId::from(BOB),
			asset_id,
			initial_liquidity as i128,
		)?;

		initial.push(AssetAmount::new(asset_id, initial_liquidity));
	}
	let pool_id = AssetRegistry::register_sufficient_asset(
		None,
		Some(b"pool".as_ref()),
		AssetKind::Token,
		1u128,
		None,
		None,
		None,
		None,
	)?;

	let amplification = 100u16;
	let fee = Permill::from_percent(1);

	let asset_in: AssetId = *asset_ids.last().unwrap();
	let asset_out: AssetId = *asset_ids.first().unwrap();

	Stableswap::create_pool(RuntimeOrigin::root(), pool_id, asset_ids, amplification, fee)?;

	Stableswap::add_liquidity(RuntimeOrigin::signed(BOB.into()), pool_id, initial)?;

	Ok((pool_id, asset_in, asset_out))
}

pub fn init_stableswap_with_three_assets_having_different_decimals(
) -> Result<(AssetId, AssetId, AssetId), DispatchError> {
	let initial_liquidity = 1_000_000_000_000_000u128;
	let liquidity_added = 300_000_000_000_000u128;

	let mut initial: Vec<AssetAmount<<Runtime as pallet_stableswap::Config>::AssetId>> = vec![];
	let mut added_liquidity: Vec<AssetAmount<<Runtime as pallet_stableswap::Config>::AssetId>> = vec![];

	let mut asset_ids: Vec<<Runtime as pallet_stableswap::Config>::AssetId> = Vec::new();
	let decimals_for_each_asset = vec![12u8, 6u8, 6u8];
	for idx in 0u32..3 {
		let name: Vec<u8> = idx.to_ne_bytes().to_vec();

		let asset_id = AssetRegistry::register_sufficient_asset(
			None,
			Some(name.as_ref()),
			AssetKind::Token,
			1u128,
			Some(b"xDUM".as_ref()),
			Some(decimals_for_each_asset[idx as usize]),
			None,
			None,
		)?;

		asset_ids.push(asset_id);
		Currencies::update_balance(
			RuntimeOrigin::root(),
			AccountId::from(BOB),
			asset_id,
			1_000_000_000_000_000i128,
		)?;
		Currencies::update_balance(
			RuntimeOrigin::root(),
			AccountId::from(CHARLIE),
			asset_id,
			1_000_000_000_000_000_000_000i128,
		)?;
		initial.push(AssetAmount::new(asset_id, initial_liquidity));
		added_liquidity.push(AssetAmount::new(asset_id, liquidity_added));
	}
	let pool_id = AssetRegistry::register_insufficient_asset(
		None,
		Some(&b"pool".to_vec()),
		AssetKind::Token,
		Some(1u128),
		None,
		None,
		None,
		None,
	)?;

	let amplification = 100u16;
	let fee = Permill::from_percent(1);

	let asset_in: AssetId = asset_ids[1];
	let asset_out: AssetId = asset_ids[2];

	Stableswap::create_pool(RuntimeOrigin::root(), pool_id, asset_ids, amplification, fee)?;

	Stableswap::add_liquidity(RuntimeOrigin::signed(BOB.into()), pool_id, initial)?;

	Ok((pool_id, asset_in, asset_out))
}

fn assert_that_fee_is_correct(fee: Balance) {
	//The fee is approximately 2969051508672, so we check if we are between 2.8 and 3.2 UNITS
	assert!(fee > 28 * UNITS / 10);
	assert!(fee < 32 * UNITS / 10);
}<|MERGE_RESOLUTION|>--- conflicted
+++ resolved
@@ -9,19 +9,13 @@
 use frame_system::RawOrigin;
 use hydradx_runtime::XYK;
 use hydradx_runtime::{
-	AssetRegistry, Balances, Currencies, Omnipool, Router, Runtime, RuntimeEvent, RuntimeOrigin, Stableswap, Tokens,
-	Treasury, DCA,
+	AssetRegistry, Balances, Currencies, InsufficientEDinHDX, Omnipool, Router, Runtime, RuntimeEvent, RuntimeOrigin,
+	Stableswap, Tokens, Treasury, DCA,
 };
-<<<<<<< HEAD
 use hydradx_traits::registry::{AssetKind, Create};
-use hydradx_traits::router::{PoolType, Trade};
-=======
-
 use hydradx_traits::router::AssetPair;
 use hydradx_traits::router::PoolType;
 use hydradx_traits::router::Trade;
-use hydradx_traits::Registry;
->>>>>>> 6793c87a
 use orml_traits::MultiCurrency;
 use orml_traits::MultiReservableCurrency;
 use pallet_dca::types::{Order, Schedule};
@@ -31,7 +25,6 @@
 use sp_runtime::traits::ConstU32;
 use sp_runtime::DispatchError;
 use sp_runtime::Permill;
-use sp_runtime::TransactionOutcome;
 use sp_runtime::{BoundedVec, FixedU128};
 use sp_runtime::{DispatchResult, TransactionOutcome};
 use xcm_emulator::TestExt;
@@ -1303,7 +1296,6 @@
 		//With DCA
 		TestNet::reset();
 		Hydra::execute_with(|| {
-<<<<<<< HEAD
 			let _ = with_transaction(|| {
 				//Arrange
 				let (pool_id, stable_asset_1, stable_asset_2) = init_stableswap().unwrap();
@@ -1328,7 +1320,7 @@
 					RuntimeOrigin::root(),
 					Omnipool::protocol_account(),
 					pool_id,
-					10000 * UNITS as i128,
+					30_000_000 * UNITS as i128,
 				));
 
 				assert_ok!(Omnipool::add_token(
@@ -1343,11 +1335,10 @@
 				set_relaychain_block_number(10);
 
 				let alice_init_hdx_balance = 5000 * UNITS;
-				assert_ok!(Balances::set_balance(
+				assert_ok!(Balances::force_set_balance(
 					RawOrigin::Root.into(),
 					ALICE.into(),
 					alice_init_hdx_balance,
-					0,
 				));
 
 				let trades = vec![
@@ -1379,65 +1370,6 @@
 						route: create_bounded_vec(trades),
 					},
 				};
-=======
-			//Arrange
-			let (pool_id, stable_asset_1, stable_asset_2) = init_stableswap().unwrap();
-
-			assert_ok!(Currencies::update_balance(
-				RuntimeOrigin::root(),
-				CHARLIE.into(),
-				stable_asset_1,
-				10000 * UNITS as i128,
-			));
-			assert_ok!(Stableswap::sell(
-				RuntimeOrigin::signed(CHARLIE.into()),
-				pool_id,
-				stable_asset_1,
-				stable_asset_2,
-				10000 * UNITS,
-				0,
-			));
-
-			init_omnipol();
-			assert_ok!(Currencies::update_balance(
-				RuntimeOrigin::root(),
-				Omnipool::protocol_account(),
-				pool_id,
-				30_000_000 * UNITS as i128,
-			));
-
-			assert_ok!(Omnipool::add_token(
-				RuntimeOrigin::root(),
-				pool_id,
-				FixedU128::from_rational(50, 100),
-				Permill::from_percent(100),
-				AccountId::from(BOB),
-			));
-			do_trade_to_populate_oracle(DAI, HDX, UNITS);
-
-			set_relaychain_block_number(10);
-
-			let alice_init_hdx_balance = 5000 * UNITS;
-			assert_ok!(Balances::force_set_balance(
-				RawOrigin::Root.into(),
-				ALICE.into(),
-				alice_init_hdx_balance,
-			));
-
-			let trades = vec![
-				Trade {
-					pool: PoolType::Omnipool,
-					asset_in: HDX,
-					asset_out: pool_id,
-				},
-				Trade {
-					pool: PoolType::Stableswap(pool_id),
-					asset_in: pool_id,
-					asset_out: stable_asset_1,
-				},
-			];
-			let dca_budget = 1100 * UNITS;
->>>>>>> 6793c87a
 
 				create_schedule(ALICE, schedule);
 
@@ -1467,7 +1399,6 @@
 		//Do the same in with pool trades
 		TestNet::reset();
 		Hydra::execute_with(|| {
-<<<<<<< HEAD
 			let _ = with_transaction(|| {
 				//Arrange
 				let (pool_id, stable_asset_1, stable_asset_2) = init_stableswap().unwrap();
@@ -1492,7 +1423,7 @@
 					RuntimeOrigin::root(),
 					Omnipool::protocol_account(),
 					pool_id,
-					10000 * UNITS as i128,
+					30_000_000 * UNITS as i128,
 				));
 
 				assert_ok!(Omnipool::add_token(
@@ -1532,74 +1463,11 @@
 
 				TransactionOutcome::Commit(DispatchResult::Ok(()))
 			});
-=======
-			//Arrange
-			let (pool_id, stable_asset_1, stable_asset_2) = init_stableswap().unwrap();
-			assert_ok!(Currencies::update_balance(
-				RuntimeOrigin::root(),
-				CHARLIE.into(),
-				stable_asset_1,
-				10000 * UNITS as i128,
-			));
-			assert_ok!(Stableswap::sell(
-				RuntimeOrigin::signed(CHARLIE.into()),
-				pool_id,
-				stable_asset_1,
-				stable_asset_2,
-				10000 * UNITS,
-				0,
-			));
-
-			init_omnipol();
-
-			assert_ok!(Currencies::update_balance(
-				RuntimeOrigin::root(),
-				Omnipool::protocol_account(),
-				pool_id,
-				30_000_000 * UNITS as i128,
-			));
-
-			assert_ok!(Omnipool::add_token(
-				RuntimeOrigin::root(),
-				pool_id,
-				FixedU128::from_rational(50, 100),
-				Permill::from_percent(100),
-				AccountId::from(BOB),
-			));
-
-			do_trade_to_populate_oracle(DAI, HDX, UNITS);
-
-			set_relaychain_block_number(10);
-
-			//Act
-			assert_ok!(Omnipool::sell(
-				RuntimeOrigin::signed(ALICE.into()),
-				HDX,
-				pool_id,
-				amount_to_sell,
-				0,
-			));
-
-			let pool_id_balance = Currencies::free_balance(pool_id, &AccountId::from(ALICE));
-
-			assert_ok!(Stableswap::remove_liquidity_one_asset(
-				RuntimeOrigin::signed(ALICE.into()),
-				pool_id,
-				stable_asset_1,
-				pool_id_balance,
-				0
-			));
-
-			//Assert
-			assert_balance!(ALICE.into(), HDX, ALICE_INITIAL_NATIVE_BALANCE - amount_to_sell);
-			assert_balance!(ALICE.into(), stable_asset_1, amount_to_receive);
->>>>>>> 6793c87a
 		});
 
 		//Do the same with plain router
 		TestNet::reset();
 		Hydra::execute_with(|| {
-<<<<<<< HEAD
 			let _ = with_transaction(|| {
 				//Arrange
 				let (pool_id, stable_asset_1, stable_asset_2) = init_stableswap().unwrap();
@@ -1623,7 +1491,7 @@
 					RuntimeOrigin::root(),
 					Omnipool::protocol_account(),
 					pool_id,
-					10000 * UNITS as i128,
+					30_000_000 * UNITS as i128,
 				));
 
 				assert_ok!(Omnipool::add_token(
@@ -1638,11 +1506,10 @@
 				set_relaychain_block_number(10);
 
 				let alice_init_hdx_balance = 5000 * UNITS;
-				assert_ok!(Balances::set_balance(
+				assert_ok!(Balances::force_set_balance(
 					RawOrigin::Root.into(),
 					ALICE.into(),
 					alice_init_hdx_balance,
-					0,
 				));
 
 				let trades = vec![
@@ -1673,76 +1540,6 @@
 
 				TransactionOutcome::Commit(DispatchResult::Ok(()))
 			});
-=======
-			//Arrange
-			let (pool_id, stable_asset_1, stable_asset_2) = init_stableswap().unwrap();
-			assert_ok!(Currencies::update_balance(
-				RuntimeOrigin::root(),
-				CHARLIE.into(),
-				stable_asset_1,
-				10000 * UNITS as i128,
-			));
-			assert_ok!(Stableswap::sell(
-				RuntimeOrigin::signed(CHARLIE.into()),
-				pool_id,
-				stable_asset_1,
-				stable_asset_2,
-				10000 * UNITS,
-				0,
-			));
-
-			init_omnipol();
-			assert_ok!(Currencies::update_balance(
-				RuntimeOrigin::root(),
-				Omnipool::protocol_account(),
-				pool_id,
-				30_000_000 * UNITS as i128,
-			));
-
-			assert_ok!(Omnipool::add_token(
-				RuntimeOrigin::root(),
-				pool_id,
-				FixedU128::from_rational(50, 100),
-				Permill::from_percent(100),
-				AccountId::from(BOB),
-			));
-			do_trade_to_populate_oracle(DAI, HDX, UNITS);
-
-			set_relaychain_block_number(10);
-
-			let alice_init_hdx_balance = 5000 * UNITS;
-			assert_ok!(Balances::force_set_balance(
-				RawOrigin::Root.into(),
-				ALICE.into(),
-				alice_init_hdx_balance,
-			));
-
-			let trades = vec![
-				Trade {
-					pool: PoolType::Omnipool,
-					asset_in: HDX,
-					asset_out: pool_id,
-				},
-				Trade {
-					pool: PoolType::Stableswap(pool_id),
-					asset_in: pool_id,
-					asset_out: stable_asset_1,
-				},
-			];
-
-			assert_ok!(Router::sell(
-				RuntimeOrigin::signed(ALICE.into()),
-				HDX,
-				stable_asset_1,
-				amount_to_sell,
-				0,
-				trades
-			));
-
-			//Assert
-			assert_balance!(ALICE.into(), HDX, alice_init_hdx_balance - amount_to_sell);
-			assert_balance!(ALICE.into(), stable_asset_1, amount_to_receive);
->>>>>>> 6793c87a
 		});
 	}
 
@@ -2083,7 +1880,6 @@
 		//With DCA
 		TestNet::reset();
 		Hydra::execute_with(|| {
-<<<<<<< HEAD
 			let _ = with_transaction(|| {
 				//Arrange
 				let (pool_id, stable_asset_1, stable_asset_2) = init_stableswap().unwrap();
@@ -2124,11 +1920,10 @@
 				set_relaychain_block_number(10);
 
 				let alice_init_hdx_balance = 5000 * UNITS;
-				assert_ok!(Balances::set_balance(
+				assert_ok!(Balances::force_set_balance(
 					RawOrigin::Root.into(),
 					ALICE.into(),
 					alice_init_hdx_balance,
-					0,
 				));
 
 				let trades = vec![
@@ -2179,98 +1974,6 @@
 
 				TransactionOutcome::Commit(DispatchResult::Ok(()))
 			});
-=======
-			//Arrange
-			let (pool_id, stable_asset_1, stable_asset_2) = init_stableswap().unwrap();
-
-			//To populate stableswap oracle
-			assert_ok!(Currencies::update_balance(
-				RuntimeOrigin::root(),
-				CHARLIE.into(),
-				stable_asset_1,
-				10000 * UNITS as i128,
-			));
-			assert_ok!(Stableswap::sell(
-				RuntimeOrigin::signed(CHARLIE.into()),
-				pool_id,
-				stable_asset_1,
-				stable_asset_2,
-				3000 * UNITS,
-				0,
-			));
-
-			init_omnipol();
-			assert_ok!(Currencies::update_balance(
-				RuntimeOrigin::root(),
-				Omnipool::protocol_account(),
-				pool_id,
-				3000 * UNITS as i128,
-			));
-
-			assert_ok!(Omnipool::add_token(
-				RuntimeOrigin::root(),
-				pool_id,
-				FixedU128::from_rational(50, 100),
-				Permill::from_percent(100),
-				AccountId::from(BOB),
-			));
-			do_trade_to_populate_oracle(DAI, HDX, UNITS);
-
-			set_relaychain_block_number(10);
-
-			let alice_init_hdx_balance = 5000 * UNITS;
-			assert_ok!(Balances::force_set_balance(
-				RawOrigin::Root.into(),
-				ALICE.into(),
-				alice_init_hdx_balance,
-			));
-
-			let trades = vec![
-				Trade {
-					pool: PoolType::Omnipool,
-					asset_in: HDX,
-					asset_out: pool_id,
-				},
-				Trade {
-					pool: PoolType::Stableswap(pool_id),
-					asset_in: pool_id,
-					asset_out: stable_asset_1,
-				},
-			];
-			let dca_budget = 1100 * UNITS;
-
-			let schedule = Schedule {
-				owner: AccountId::from(ALICE),
-				period: 3u32,
-				total_amount: dca_budget,
-				max_retries: None,
-				stability_threshold: None,
-				slippage: Some(Permill::from_percent(10)),
-				order: Order::Buy {
-					asset_in: HDX,
-					asset_out: stable_asset_1,
-					amount_out: amount_to_buy,
-					max_amount_in: Balance::MAX,
-					route: create_bounded_vec(trades),
-				},
-			};
-
-			create_schedule(ALICE, schedule);
-
-			assert_balance!(ALICE.into(), HDX, alice_init_hdx_balance - dca_budget);
-			assert_balance!(ALICE.into(), stable_asset_1, 0);
-			assert_reserved_balance!(&ALICE.into(), HDX, dca_budget);
-			assert_balance!(&Treasury::account_id(), HDX, TREASURY_ACCOUNT_INIT_BALANCE);
-
-			//Act
-			set_relaychain_block_number(11);
-
-			//Assert
-			let fee = Currencies::free_balance(HDX, &Treasury::account_id()) - TREASURY_ACCOUNT_INIT_BALANCE;
-			assert!(fee > 0, "The treasury did not receive the fee");
-			assert_balance!(ALICE.into(), HDX, alice_init_hdx_balance - dca_budget);
-			assert_balance!(ALICE.into(), stable_asset_1, amount_to_buy);
->>>>>>> 6793c87a
 		});
 	}
 
@@ -2533,7 +2236,7 @@
 		TestNet::reset();
 		Hydra::execute_with(|| {
 			//Arrange
-			crate_xyk_pool(HDX, 1000 * UNITS, DAI, 2000 * UNITS);
+			create_xyk_pool(HDX, 1000 * UNITS, DAI, 2000 * UNITS);
 
 			//For populating oracle
 			assert_ok!(Currencies::update_balance(
@@ -2587,124 +2290,132 @@
 
 		TestNet::reset();
 		Hydra::execute_with(|| {
-			//Arrange
-			//Create stableswap and populate oracle
-			let (pool_id, stable_asset_1, stable_asset_2) = init_stableswap().unwrap();
-
-			assert_ok!(Currencies::update_balance(
-				RuntimeOrigin::root(),
-				CHARLIE.into(),
-				stable_asset_1,
-				10000 * UNITS as i128,
-			));
-			assert_ok!(Stableswap::sell(
-				RuntimeOrigin::signed(CHARLIE.into()),
-				pool_id,
-				stable_asset_1,
-				stable_asset_2,
-				1000 * UNITS,
-				0,
-			));
-
-			//Create omnipool and populate oracle
-			init_omnipol();
-			assert_ok!(Currencies::update_balance(
-				RuntimeOrigin::root(),
-				Omnipool::protocol_account(),
-				pool_id,
-				1000000 * UNITS as i128,
-			));
-
-			assert_ok!(Omnipool::add_token(
-				RuntimeOrigin::root(),
-				pool_id,
-				FixedU128::from_rational(50, 100),
-				Permill::from_percent(100),
-				AccountId::from(BOB),
-			));
-			do_trade_to_populate_oracle(DAI, HDX, UNITS);
-
-			//Create xyk and populate oracle
-			crate_xyk_pool(stable_asset_1, 10000 * UNITS, DAI, 20000 * UNITS);
-			assert_ok!(Currencies::update_balance(
-				RawOrigin::Root.into(),
-				BOB.into(),
-				stable_asset_1,
-				200 * UNITS as i128,
-			));
-			assert_ok!(XYK::sell(
-				RuntimeOrigin::signed(BOB.into()),
-				stable_asset_1,
-				DAI,
-				100 * UNITS,
-				0,
-				false
-			));
-
-			set_relaychain_block_number(10);
-
-			let alice_init_hdx_balance = 5000 * UNITS;
-			assert_ok!(Balances::force_set_balance(
-				RawOrigin::Root.into(),
-				ALICE.into(),
-				alice_init_hdx_balance,
-			));
-
-			let trades = vec![
-				Trade {
-					pool: PoolType::Omnipool,
-					asset_in: HDX,
-					asset_out: pool_id,
-				},
-				Trade {
-					pool: PoolType::Stableswap(pool_id),
-					asset_in: pool_id,
-					asset_out: stable_asset_1,
-				},
-				Trade {
-					pool: PoolType::XYK,
-					asset_in: stable_asset_1,
-					asset_out: DAI,
-				},
-			];
-			let dca_budget = 1100 * UNITS;
-
-			let schedule = Schedule {
-				owner: AccountId::from(ALICE),
-				period: 3u32,
-				total_amount: dca_budget,
-				max_retries: None,
-				stability_threshold: None,
-				slippage: Some(Permill::from_percent(15)),
-				order: Order::Sell {
-					asset_in: HDX,
-					asset_out: DAI,
-					amount_in: amount_to_sell,
-					min_amount_out: Balance::MIN,
-					route: create_bounded_vec(trades),
-				},
-			};
-
-			create_schedule(ALICE, schedule);
-
-			assert_balance!(ALICE.into(), HDX, alice_init_hdx_balance - dca_budget);
-			assert_balance!(ALICE.into(), DAI, ALICE_INITIAL_DAI_BALANCE);
-			assert_reserved_balance!(&ALICE.into(), HDX, dca_budget);
-			assert_balance!(&Treasury::account_id(), HDX, TREASURY_ACCOUNT_INIT_BALANCE);
-
-			//Act
-			set_relaychain_block_number(11);
-
-			//Assert
-			let amount_to_receive = 380211607465242;
-
-			assert_balance!(ALICE.into(), HDX, alice_init_hdx_balance - dca_budget);
-			assert_balance!(ALICE.into(), DAI, ALICE_INITIAL_DAI_BALANCE + amount_to_receive);
+			let _ = with_transaction(|| {
+				//Arrange
+				//Create stableswap and populate oracle
+				let (pool_id, stable_asset_1, stable_asset_2) = init_stableswap().unwrap();
+
+				assert_ok!(Currencies::update_balance(
+					RuntimeOrigin::root(),
+					CHARLIE.into(),
+					stable_asset_1,
+					10000 * UNITS as i128,
+				));
+				assert_ok!(Stableswap::sell(
+					RuntimeOrigin::signed(CHARLIE.into()),
+					pool_id,
+					stable_asset_1,
+					stable_asset_2,
+					1000 * UNITS,
+					0,
+				));
+
+				//Create omnipool and populate oracle
+				init_omnipol();
+				assert_ok!(Currencies::update_balance(
+					RuntimeOrigin::root(),
+					Omnipool::protocol_account(),
+					pool_id,
+					1000000 * UNITS as i128,
+				));
+
+				assert_ok!(Omnipool::add_token(
+					RuntimeOrigin::root(),
+					pool_id,
+					FixedU128::from_rational(50, 100),
+					Permill::from_percent(100),
+					AccountId::from(BOB),
+				));
+				do_trade_to_populate_oracle(DAI, HDX, UNITS);
+
+				//Create xyk and populate oracle
+				create_xyk_pool(stable_asset_1, 10000 * UNITS, DAI, 20000 * UNITS);
+				assert_ok!(Currencies::update_balance(
+					RawOrigin::Root.into(),
+					BOB.into(),
+					stable_asset_1,
+					200 * UNITS as i128,
+				));
+				assert_ok!(XYK::sell(
+					RuntimeOrigin::signed(BOB.into()),
+					stable_asset_1,
+					DAI,
+					100 * UNITS,
+					0,
+					false
+				));
+
+				set_relaychain_block_number(10);
+
+				let alice_init_hdx_balance = 5000 * UNITS;
+				assert_ok!(Balances::force_set_balance(
+					RawOrigin::Root.into(),
+					ALICE.into(),
+					alice_init_hdx_balance,
+				));
+
+				let trades = vec![
+					Trade {
+						pool: PoolType::Omnipool,
+						asset_in: HDX,
+						asset_out: pool_id,
+					},
+					Trade {
+						pool: PoolType::Stableswap(pool_id),
+						asset_in: pool_id,
+						asset_out: stable_asset_1,
+					},
+					Trade {
+						pool: PoolType::XYK,
+						asset_in: stable_asset_1,
+						asset_out: DAI,
+					},
+				];
+				let dca_budget = 1100 * UNITS;
+
+				let schedule = Schedule {
+					owner: AccountId::from(ALICE),
+					period: 3u32,
+					total_amount: dca_budget,
+					max_retries: None,
+					stability_threshold: None,
+					slippage: Some(Permill::from_percent(15)),
+					order: Order::Sell {
+						asset_in: HDX,
+						asset_out: DAI,
+						amount_in: amount_to_sell,
+						min_amount_out: Balance::MIN,
+						route: create_bounded_vec(trades),
+					},
+				};
+
+				create_schedule(ALICE, schedule);
+
+				assert_balance!(ALICE.into(), HDX, alice_init_hdx_balance - dca_budget);
+				assert_balance!(ALICE.into(), DAI, ALICE_INITIAL_DAI_BALANCE);
+				assert_reserved_balance!(&ALICE.into(), HDX, dca_budget);
+				assert_balance!(
+					&Treasury::account_id(),
+					HDX,
+					TREASURY_ACCOUNT_INIT_BALANCE + InsufficientEDinHDX::get()
+				);
+
+				//Act
+				set_relaychain_block_number(11);
+
+				//Assert
+				let amount_to_receive = 380211607465242;
+
+				assert_balance!(ALICE.into(), HDX, alice_init_hdx_balance - dca_budget);
+				assert_balance!(ALICE.into(), DAI, ALICE_INITIAL_DAI_BALANCE + amount_to_receive);
+
+				TransactionOutcome::Commit(DispatchResult::Ok(()))
+			});
 		});
 	}
 }
 
-fn crate_xyk_pool(asset_a: AssetId, amount_a: Balance, asset_b: AssetId, amount_b: Balance) {
+fn create_xyk_pool(asset_a: AssetId, amount_a: Balance, asset_b: AssetId, amount_b: Balance) {
 	//Arrange
 	assert_ok!(Currencies::update_balance(
 		RawOrigin::Root.into(),
@@ -2731,6 +2442,7 @@
 
 mod with_onchain_route {
 	use super::*;
+	use frame_support::pallet_prelude::DispatchResult;
 	use hydradx_traits::router::PoolType;
 
 	#[test]
@@ -2739,106 +2451,110 @@
 		//With DCA
 		TestNet::reset();
 		Hydra::execute_with(|| {
-			//Arrange
-			let (pool_id, stable_asset_1, stable_asset_2) = init_stableswap().unwrap();
-
-			//To populate stableswap oracle
-			assert_ok!(Currencies::update_balance(
-				RuntimeOrigin::root(),
-				CHARLIE.into(),
-				stable_asset_1,
-				10000 * UNITS as i128,
-			));
-			assert_ok!(Stableswap::sell(
-				RuntimeOrigin::signed(CHARLIE.into()),
-				pool_id,
-				stable_asset_1,
-				stable_asset_2,
-				3000 * UNITS,
-				0,
-			));
-
-			init_omnipol();
-			assert_ok!(Currencies::update_balance(
-				RuntimeOrigin::root(),
-				Omnipool::protocol_account(),
-				pool_id,
-				300_000_000 * UNITS as i128,
-			));
-
-			assert_ok!(Omnipool::add_token(
-				RuntimeOrigin::root(),
-				pool_id,
-				FixedU128::from_rational(50, 100),
-				Permill::from_percent(100),
-				AccountId::from(BOB),
-			));
-			do_trade_to_populate_oracle(DAI, HDX, UNITS);
-
-			set_relaychain_block_number(10);
-
-			let alice_init_hdx_balance = 5000 * UNITS;
-			assert_ok!(Balances::force_set_balance(
-				RawOrigin::Root.into(),
-				ALICE.into(),
-				alice_init_hdx_balance,
-			));
-
-			let trades = vec![
-				Trade {
-					pool: PoolType::Omnipool,
-					asset_in: HDX,
-					asset_out: pool_id,
-				},
-				Trade {
-					pool: PoolType::Stableswap(pool_id),
-					asset_in: pool_id,
-					asset_out: stable_asset_1,
-				},
-			];
-
-			let asset_pair = AssetPair::new(HDX, stable_asset_1);
-			assert_ok!(Router::set_route(
-				hydradx_runtime::RuntimeOrigin::signed(ALICE.into()),
-				asset_pair,
-				trades.clone()
-			));
-			assert_eq!(Router::route(asset_pair).unwrap(), trades);
-
-			let dca_budget = 1100 * UNITS;
-
-			let schedule = Schedule {
-				owner: AccountId::from(ALICE),
-				period: 3u32,
-				total_amount: dca_budget,
-				max_retries: None,
-				stability_threshold: None,
-				slippage: Some(Permill::from_percent(10)),
-				order: Order::Buy {
-					asset_in: HDX,
-					asset_out: stable_asset_1,
-					amount_out: amount_to_buy,
-					max_amount_in: Balance::MAX,
-					route: create_bounded_vec(vec![]),
-				},
-			};
-
-			create_schedule(ALICE, schedule);
-
-			assert_balance!(ALICE.into(), HDX, alice_init_hdx_balance - dca_budget);
-			assert_balance!(ALICE.into(), stable_asset_1, 0);
-			assert_reserved_balance!(&ALICE.into(), HDX, dca_budget);
-			assert_balance!(&Treasury::account_id(), HDX, TREASURY_ACCOUNT_INIT_BALANCE);
-
-			//Act
-			set_relaychain_block_number(11);
-
-			//Assert
-			assert_balance!(ALICE.into(), HDX, alice_init_hdx_balance - dca_budget);
-			assert_balance!(ALICE.into(), stable_asset_1, amount_to_buy);
-
-			assert_balance!(Router::router_account(), HDX, 0);
-			assert_balance!(Router::router_account(), stable_asset_1, 0);
+			let _ = with_transaction(|| {
+				//Arrange
+				let (pool_id, stable_asset_1, stable_asset_2) = init_stableswap().unwrap();
+
+				//To populate stableswap oracle
+				assert_ok!(Currencies::update_balance(
+					RuntimeOrigin::root(),
+					CHARLIE.into(),
+					stable_asset_1,
+					10000 * UNITS as i128,
+				));
+				assert_ok!(Stableswap::sell(
+					RuntimeOrigin::signed(CHARLIE.into()),
+					pool_id,
+					stable_asset_1,
+					stable_asset_2,
+					3000 * UNITS,
+					0,
+				));
+
+				init_omnipol();
+				assert_ok!(Currencies::update_balance(
+					RuntimeOrigin::root(),
+					Omnipool::protocol_account(),
+					pool_id,
+					300_000_000 * UNITS as i128,
+				));
+
+				assert_ok!(Omnipool::add_token(
+					RuntimeOrigin::root(),
+					pool_id,
+					FixedU128::from_rational(50, 100),
+					Permill::from_percent(100),
+					AccountId::from(BOB),
+				));
+				do_trade_to_populate_oracle(DAI, HDX, UNITS);
+
+				set_relaychain_block_number(10);
+
+				let alice_init_hdx_balance = 5000 * UNITS;
+				assert_ok!(Balances::force_set_balance(
+					RawOrigin::Root.into(),
+					ALICE.into(),
+					alice_init_hdx_balance,
+				));
+
+				let trades = vec![
+					Trade {
+						pool: PoolType::Omnipool,
+						asset_in: HDX,
+						asset_out: pool_id,
+					},
+					Trade {
+						pool: PoolType::Stableswap(pool_id),
+						asset_in: pool_id,
+						asset_out: stable_asset_1,
+					},
+				];
+
+				let asset_pair = AssetPair::new(HDX, stable_asset_1);
+				assert_ok!(Router::set_route(
+					hydradx_runtime::RuntimeOrigin::signed(ALICE.into()),
+					asset_pair,
+					trades.clone()
+				));
+				assert_eq!(Router::route(asset_pair).unwrap(), trades);
+
+				let dca_budget = 1100 * UNITS;
+
+				let schedule = Schedule {
+					owner: AccountId::from(ALICE),
+					period: 3u32,
+					total_amount: dca_budget,
+					max_retries: None,
+					stability_threshold: None,
+					slippage: Some(Permill::from_percent(10)),
+					order: Order::Buy {
+						asset_in: HDX,
+						asset_out: stable_asset_1,
+						amount_out: amount_to_buy,
+						max_amount_in: Balance::MAX,
+						route: create_bounded_vec(vec![]),
+					},
+				};
+
+				create_schedule(ALICE, schedule);
+
+				assert_balance!(ALICE.into(), HDX, alice_init_hdx_balance - dca_budget);
+				assert_balance!(ALICE.into(), stable_asset_1, 0);
+				assert_reserved_balance!(&ALICE.into(), HDX, dca_budget);
+				assert_balance!(&Treasury::account_id(), HDX, TREASURY_ACCOUNT_INIT_BALANCE);
+
+				//Act
+				set_relaychain_block_number(11);
+
+				//Assert
+				assert_balance!(ALICE.into(), HDX, alice_init_hdx_balance - dca_budget);
+				assert_balance!(ALICE.into(), stable_asset_1, amount_to_buy);
+
+				assert_balance!(Router::router_account(), HDX, 0);
+				assert_balance!(Router::router_account(), stable_asset_1, 0);
+
+				TransactionOutcome::Commit(DispatchResult::Ok(()))
+			});
 		});
 	}
 
@@ -2849,108 +2565,112 @@
 
 		TestNet::reset();
 		Hydra::execute_with(|| {
-			//Arrange
-			let (pool_id, stable_asset_1, stable_asset_2) = init_stableswap().unwrap();
-
-			assert_ok!(Currencies::update_balance(
-				RuntimeOrigin::root(),
-				CHARLIE.into(),
-				stable_asset_1,
-				10000 * UNITS as i128,
-			));
-			assert_ok!(Stableswap::sell(
-				RuntimeOrigin::signed(CHARLIE.into()),
-				pool_id,
-				stable_asset_1,
-				stable_asset_2,
-				10000 * UNITS,
-				0,
-			));
-
-			init_omnipol();
-			assert_ok!(Currencies::update_balance(
-				RuntimeOrigin::root(),
-				Omnipool::protocol_account(),
-				pool_id,
-				300_000_000 * UNITS as i128,
-			));
-
-			assert_ok!(Omnipool::add_token(
-				RuntimeOrigin::root(),
-				pool_id,
-				FixedU128::from_rational(50, 100),
-				Permill::from_percent(100),
-				AccountId::from(BOB),
-			));
-			do_trade_to_populate_oracle(DAI, HDX, UNITS);
-
-			set_relaychain_block_number(10);
-
-			let alice_init_hdx_balance = 5000 * UNITS;
-			assert_ok!(Balances::force_set_balance(
-				RawOrigin::Root.into(),
-				ALICE.into(),
-				alice_init_hdx_balance,
-			));
-
-			let trades = vec![
-				Trade {
-					pool: PoolType::Omnipool,
-					asset_in: HDX,
-					asset_out: pool_id,
-				},
-				Trade {
-					pool: PoolType::Stableswap(pool_id),
-					asset_in: pool_id,
-					asset_out: stable_asset_1,
-				},
-			];
-
-			let asset_pair = AssetPair::new(HDX, stable_asset_1);
-			assert_ok!(Router::set_route(
-				hydradx_runtime::RuntimeOrigin::signed(ALICE.into()),
-				asset_pair,
-				trades.clone()
-			));
-			assert_eq!(Router::route(asset_pair).unwrap(), trades);
-
-			let dca_budget = 1100 * UNITS;
-
-			let schedule = Schedule {
-				owner: AccountId::from(ALICE),
-				period: 3u32,
-				total_amount: dca_budget,
-				max_retries: None,
-				stability_threshold: None,
-				slippage: Some(Permill::from_percent(10)),
-				order: Order::Sell {
-					asset_in: HDX,
-					asset_out: stable_asset_1,
-					amount_in: amount_to_sell,
-					min_amount_out: Balance::MIN,
-					route: create_bounded_vec(vec![]),
-				},
-			};
-
-			create_schedule(ALICE, schedule);
-
-			assert_balance!(ALICE.into(), HDX, alice_init_hdx_balance - dca_budget);
-			assert_balance!(ALICE.into(), stable_asset_1, 0);
-			assert_reserved_balance!(&ALICE.into(), HDX, dca_budget);
-			assert_balance!(&Treasury::account_id(), HDX, TREASURY_ACCOUNT_INIT_BALANCE);
-
-			//Act
-			set_relaychain_block_number(11);
-
-			//Assert
-			let fee = Currencies::free_balance(HDX, &Treasury::account_id()) - TREASURY_ACCOUNT_INIT_BALANCE;
-			assert!(fee > 0, "The treasury did not receive the fee");
-			assert_balance!(ALICE.into(), HDX, alice_init_hdx_balance - dca_budget);
-			assert_balance!(ALICE.into(), stable_asset_1, amount_to_receive);
-			assert_reserved_balance!(&ALICE.into(), HDX, dca_budget - amount_to_sell - fee);
-
-			assert_balance!(Router::router_account(), HDX, 0);
-			assert_balance!(Router::router_account(), stable_asset_1, 0);
+			let _ = with_transaction(|| {
+				//Arrange
+				let (pool_id, stable_asset_1, stable_asset_2) = init_stableswap().unwrap();
+
+				assert_ok!(Currencies::update_balance(
+					RuntimeOrigin::root(),
+					CHARLIE.into(),
+					stable_asset_1,
+					10000 * UNITS as i128,
+				));
+				assert_ok!(Stableswap::sell(
+					RuntimeOrigin::signed(CHARLIE.into()),
+					pool_id,
+					stable_asset_1,
+					stable_asset_2,
+					10000 * UNITS,
+					0,
+				));
+
+				init_omnipol();
+				assert_ok!(Currencies::update_balance(
+					RuntimeOrigin::root(),
+					Omnipool::protocol_account(),
+					pool_id,
+					300_000_000 * UNITS as i128,
+				));
+
+				assert_ok!(Omnipool::add_token(
+					RuntimeOrigin::root(),
+					pool_id,
+					FixedU128::from_rational(50, 100),
+					Permill::from_percent(100),
+					AccountId::from(BOB),
+				));
+				do_trade_to_populate_oracle(DAI, HDX, UNITS);
+
+				set_relaychain_block_number(10);
+
+				let alice_init_hdx_balance = 5000 * UNITS;
+				assert_ok!(Balances::force_set_balance(
+					RawOrigin::Root.into(),
+					ALICE.into(),
+					alice_init_hdx_balance,
+				));
+
+				let trades = vec![
+					Trade {
+						pool: PoolType::Omnipool,
+						asset_in: HDX,
+						asset_out: pool_id,
+					},
+					Trade {
+						pool: PoolType::Stableswap(pool_id),
+						asset_in: pool_id,
+						asset_out: stable_asset_1,
+					},
+				];
+
+				let asset_pair = AssetPair::new(HDX, stable_asset_1);
+				assert_ok!(Router::set_route(
+					hydradx_runtime::RuntimeOrigin::signed(ALICE.into()),
+					asset_pair,
+					trades.clone()
+				));
+				assert_eq!(Router::route(asset_pair).unwrap(), trades);
+
+				let dca_budget = 1100 * UNITS;
+
+				let schedule = Schedule {
+					owner: AccountId::from(ALICE),
+					period: 3u32,
+					total_amount: dca_budget,
+					max_retries: None,
+					stability_threshold: None,
+					slippage: Some(Permill::from_percent(10)),
+					order: Order::Sell {
+						asset_in: HDX,
+						asset_out: stable_asset_1,
+						amount_in: amount_to_sell,
+						min_amount_out: Balance::MIN,
+						route: create_bounded_vec(vec![]),
+					},
+				};
+
+				create_schedule(ALICE, schedule);
+
+				assert_balance!(ALICE.into(), HDX, alice_init_hdx_balance - dca_budget);
+				assert_balance!(ALICE.into(), stable_asset_1, 0);
+				assert_reserved_balance!(&ALICE.into(), HDX, dca_budget);
+				assert_balance!(&Treasury::account_id(), HDX, TREASURY_ACCOUNT_INIT_BALANCE);
+
+				//Act
+				set_relaychain_block_number(11);
+
+				//Assert
+				let fee = Currencies::free_balance(HDX, &Treasury::account_id()) - TREASURY_ACCOUNT_INIT_BALANCE;
+				assert!(fee > 0, "The treasury did not receive the fee");
+				assert_balance!(ALICE.into(), HDX, alice_init_hdx_balance - dca_budget);
+				assert_balance!(ALICE.into(), stable_asset_1, amount_to_receive);
+				assert_reserved_balance!(&ALICE.into(), HDX, dca_budget - amount_to_sell - fee);
+
+				assert_balance!(Router::router_account(), HDX, 0);
+				assert_balance!(Router::router_account(), stable_asset_1, 0);
+
+				TransactionOutcome::Commit(DispatchResult::Ok(()))
+			});
 		});
 	}
 
@@ -3062,140 +2782,144 @@
 
 		TestNet::reset();
 		Hydra::execute_with(|| {
-			//Arrange
-			let (pool_id, stable_asset_1, stable_asset_2) = init_stableswap().unwrap();
-
-			assert_ok!(hydradx_runtime::MultiTransactionPayment::add_currency(
-				hydradx_runtime::RuntimeOrigin::root(),
-				stable_asset_1,
-				FixedU128::from_rational(50, 100),
-			));
-
-			assert_ok!(Currencies::update_balance(
-				RuntimeOrigin::root(),
-				CHARLIE.into(),
-				stable_asset_1,
-				10000 * UNITS as i128,
-			));
-			assert_ok!(Stableswap::sell(
-				RuntimeOrigin::signed(CHARLIE.into()),
-				pool_id,
-				stable_asset_1,
-				stable_asset_2,
-				10000 * UNITS,
-				0,
-			));
-
-			init_omnipol();
-			assert_ok!(Currencies::update_balance(
-				RuntimeOrigin::root(),
-				Omnipool::protocol_account(),
-				pool_id,
-				300_000_000 * UNITS as i128,
-			));
-
-			assert_ok!(Omnipool::add_token(
-				RuntimeOrigin::root(),
-				pool_id,
-				FixedU128::from_rational(50, 100),
-				Permill::from_percent(100),
-				AccountId::from(BOB),
-			));
-			do_trade_to_populate_oracle(pool_id, HDX, 10000000 * UNITS);
-
-			set_relaychain_block_number(10);
-
-			let alice_init_hdx_balance = 5000 * UNITS;
-			assert_ok!(Balances::force_set_balance(
-				RawOrigin::Root.into(),
-				ALICE.into(),
-				alice_init_hdx_balance,
-			));
-
-			let alice_init_stable_balance = 5000 * UNITS;
-			assert_ok!(Currencies::update_balance(
-				RuntimeOrigin::root(),
-				ALICE.into(),
-				stable_asset_1,
-				alice_init_stable_balance as i128,
-			));
-
-			let trades = vec![
-				Trade {
-					pool: PoolType::Omnipool,
-					asset_in: HDX,
-					asset_out: pool_id,
-				},
-				Trade {
-					pool: PoolType::Stableswap(pool_id),
-					asset_in: pool_id,
-					asset_out: stable_asset_1,
-				},
-			];
-
-			let asset_pair = AssetPair::new(HDX, stable_asset_1);
-			assert_ok!(Router::set_route(
-				hydradx_runtime::RuntimeOrigin::signed(ALICE.into()),
-				asset_pair,
-				trades.clone()
-			));
-			assert_eq!(Router::route(asset_pair).unwrap(), trades);
-
-			let dca_budget = 1100 * UNITS;
-
-			let schedule = Schedule {
-				owner: AccountId::from(ALICE),
-				period: 3u32,
-				total_amount: dca_budget,
-				max_retries: None,
-				stability_threshold: None,
-				slippage: Some(Permill::from_percent(10)),
-				order: Order::Sell {
-					asset_in: stable_asset_1,
-					asset_out: HDX,
-					amount_in: amount_to_sell,
-					min_amount_out: Balance::MIN,
-					route: create_bounded_vec(vec![]),
-				},
-			};
-
-			//We verify the price diff between hdx and stable asset.
-			//If we sell 6503744780645, we receive 5385180382312
-			//So fee should be like 0.8x normal HDX fee
-			let _stable_amount = with_transaction::<_, _, _>(|| {
-				let amount_to_sell = 6503744780645;
-				assert_ok!(Router::sell(
+			let _ = with_transaction(|| {
+				//Arrange
+				let (pool_id, stable_asset_1, stable_asset_2) = init_stableswap().unwrap();
+
+				assert_ok!(hydradx_runtime::MultiTransactionPayment::add_currency(
+					hydradx_runtime::RuntimeOrigin::root(),
+					stable_asset_1,
+					FixedU128::from_rational(50, 100),
+				));
+
+				assert_ok!(Currencies::update_balance(
+					RuntimeOrigin::root(),
+					CHARLIE.into(),
+					stable_asset_1,
+					10000 * UNITS as i128,
+				));
+				assert_ok!(Stableswap::sell(
+					RuntimeOrigin::signed(CHARLIE.into()),
+					pool_id,
+					stable_asset_1,
+					stable_asset_2,
+					10000 * UNITS,
+					0,
+				));
+
+				init_omnipol();
+				assert_ok!(Currencies::update_balance(
+					RuntimeOrigin::root(),
+					Omnipool::protocol_account(),
+					pool_id,
+					300_000_000 * UNITS as i128,
+				));
+
+				assert_ok!(Omnipool::add_token(
+					RuntimeOrigin::root(),
+					pool_id,
+					FixedU128::from_rational(50, 100),
+					Permill::from_percent(100),
+					AccountId::from(BOB),
+				));
+				do_trade_to_populate_oracle(pool_id, HDX, 10000000 * UNITS);
+
+				set_relaychain_block_number(10);
+
+				let alice_init_hdx_balance = 5000 * UNITS;
+				assert_ok!(Balances::force_set_balance(
+					RawOrigin::Root.into(),
+					ALICE.into(),
+					alice_init_hdx_balance,
+				));
+
+				let alice_init_stable_balance = 5000 * UNITS;
+				assert_ok!(Currencies::update_balance(
+					RuntimeOrigin::root(),
+					ALICE.into(),
+					stable_asset_1,
+					alice_init_stable_balance as i128,
+				));
+
+				let trades = vec![
+					Trade {
+						pool: PoolType::Omnipool,
+						asset_in: HDX,
+						asset_out: pool_id,
+					},
+					Trade {
+						pool: PoolType::Stableswap(pool_id),
+						asset_in: pool_id,
+						asset_out: stable_asset_1,
+					},
+				];
+
+				let asset_pair = AssetPair::new(HDX, stable_asset_1);
+				assert_ok!(Router::set_route(
 					hydradx_runtime::RuntimeOrigin::signed(ALICE.into()),
-					HDX,
-					stable_asset_1,
-					amount_to_sell,
-					0,
-					vec![]
-				));
-				let alice_received_stable =
-					Currencies::free_balance(stable_asset_1, &AccountId::from(ALICE)) - alice_init_stable_balance;
-
-				TransactionOutcome::Rollback(Ok::<u128, DispatchError>(alice_received_stable))
-			})
-			.unwrap();
-
-			create_schedule(ALICE, schedule);
-
-			//Act
-			set_relaychain_block_number(11);
-
-			//Assert
-			let fee = Currencies::free_balance(stable_asset_1, &Treasury::account_id());
-			assert!(fee > 0, "The treasury did not receive the fee");
-
-			//If the fee would be HDX, it would cost around 6503744780645
-			assert!(fee < 58 * UNITS / 10);
-			assert!(fee > 57 * UNITS / 10);
-
-			assert_balance!(ALICE.into(), stable_asset_1, alice_init_stable_balance - dca_budget);
-			assert_balance!(ALICE.into(), HDX, alice_init_hdx_balance + 237185260073197);
-
-			assert_reserved_balance!(&ALICE.into(), stable_asset_1, dca_budget - amount_to_sell - fee);
+					asset_pair,
+					trades.clone()
+				));
+				assert_eq!(Router::route(asset_pair).unwrap(), trades);
+
+				let dca_budget = 1100 * UNITS;
+
+				let schedule = Schedule {
+					owner: AccountId::from(ALICE),
+					period: 3u32,
+					total_amount: dca_budget,
+					max_retries: None,
+					stability_threshold: None,
+					slippage: Some(Permill::from_percent(10)),
+					order: Order::Sell {
+						asset_in: stable_asset_1,
+						asset_out: HDX,
+						amount_in: amount_to_sell,
+						min_amount_out: Balance::MIN,
+						route: create_bounded_vec(vec![]),
+					},
+				};
+
+				//We verify the price diff between hdx and stable asset.
+				//If we sell 6503744780645, we receive 5385180382312
+				//So fee should be like 0.8x normal HDX fee
+				let _stable_amount = with_transaction::<_, _, _>(|| {
+					let amount_to_sell = 6503744780645;
+					assert_ok!(Router::sell(
+						hydradx_runtime::RuntimeOrigin::signed(ALICE.into()),
+						HDX,
+						stable_asset_1,
+						amount_to_sell,
+						0,
+						vec![]
+					));
+					let alice_received_stable =
+						Currencies::free_balance(stable_asset_1, &AccountId::from(ALICE)) - alice_init_stable_balance;
+
+					TransactionOutcome::Rollback(Ok::<u128, DispatchError>(alice_received_stable))
+				})
+				.unwrap();
+
+				create_schedule(ALICE, schedule);
+
+				//Act
+				set_relaychain_block_number(11);
+
+				//Assert
+				let fee = Currencies::free_balance(stable_asset_1, &Treasury::account_id());
+				assert!(fee > 0, "The treasury did not receive the fee");
+
+				//If the fee would be HDX, it would cost around 6503744780645
+				assert!(fee < 58 * UNITS / 10);
+				assert!(fee > 57 * UNITS / 10);
+
+				assert_balance!(ALICE.into(), stable_asset_1, alice_init_stable_balance - dca_budget);
+				assert_balance!(ALICE.into(), HDX, alice_init_hdx_balance + 237185260073197);
+
+				assert_reserved_balance!(&ALICE.into(), stable_asset_1, dca_budget - amount_to_sell - fee);
+
+				TransactionOutcome::Commit(DispatchResult::Ok(()))
+			});
 		});
 	}
 
@@ -3236,6 +2960,12 @@
 			set_relaychain_block_number(10);
 
 			let alice_init_hdx_balance = 5000 * UNITS;
+			assert_ok!(Balances::force_set_balance(
+				RawOrigin::Root.into(),
+				ALICE.into(),
+				alice_init_hdx_balance,
+			));
+
 			assert_ok!(Balances::force_set_balance(
 				RawOrigin::Root.into(),
 				ALICE.into(),
