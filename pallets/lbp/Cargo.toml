--- conflicted
+++ resolved
@@ -1,10 +1,6 @@
 [package]
 name = "pallet-lbp"
-<<<<<<< HEAD
-version = "4.7.5"
-=======
-version = "4.8.1"
->>>>>>> 9ebafa46
+version = "4.8.2"
 description = "HydraDX Liquidity Bootstrapping Pool Pallet"
 authors = ["GalacticCouncil"]
 edition = "2021"
