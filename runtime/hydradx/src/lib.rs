// This file is part of HydraDX-node.

// Copyright (C) 2020-2023  Intergalactic, Limited (GIB).
// SPDX-License-Identifier: Apache-2.0

// Licensed under the Apache License, Version 2.0 (the "License");
// you may not use this file except in compliance with the License.
// You may obtain a copy of the License at
//
//     http://www.apache.org/licenses/LICENSE-2.0
//
// Unless required by applicable law or agreed to in writing, software
// distributed under the License is distributed on an "AS IS" BASIS,
// WITHOUT WARRANTIES OR CONDITIONS OF ANY KIND, either express or implied.
// See the License for the specific language governing permissions and
// limitations under the License.

#![cfg_attr(not(feature = "std"), no_std)]
// `construct_runtime!` does a lot of recursion and requires us to increase the limit to 256.
#![recursion_limit = "512"]
#![allow(clippy::match_like_matches_macro)]

// Make the WASM binary available.
#[cfg(feature = "std")]
include!(concat!(env!("OUT_DIR"), "/wasm_binary.rs"));

#[cfg(test)]
mod tests;

mod benchmarking;
mod migrations;
pub mod weights;

mod assets;
mod governance;
mod system;
mod xcm;

pub use assets::*;
pub use governance::*;
pub use system::*;
pub use xcm::*;

use codec::{Decode, Encode};
use sp_api::impl_runtime_apis;
use sp_core::{ConstU128, OpaqueMetadata};
use sp_runtime::{
	create_runtime_str, generic, impl_opaque_keys,
	traits::{AccountIdConversion, BlakeTwo256, Block as BlockT},
	transaction_validity::{TransactionSource, TransactionValidity},
	ApplyExtrinsicResult,
};

use sp_std::convert::From;
use sp_std::prelude::*;
#[cfg(feature = "std")]
use sp_version::NativeVersion;
use sp_version::RuntimeVersion;
// A few exports that help ease life for downstream crates.
use frame_support::{construct_runtime, weights::Weight};
pub use hex_literal::hex;
pub use primitives::{
	AccountId, Amount, AssetId, Balance, BlockNumber, CollectionId, Hash, Index, ItemId, Price, Signature,
};
pub use sp_consensus_aura::sr25519::AuthorityId as AuraId;

/// Import HydraDX pallets
pub use pallet_claims;

/// Opaque types. These are used by the CLI to instantiate machinery that don't need to know
/// the specifics of the runtime. They can then be made to be agnostic over specific formats
/// of data like extrinsics, allowing for them to continue syncing the network through upgrades
/// to even the core data structures.
pub mod opaque {
	use super::*;

	pub use sp_runtime::OpaqueExtrinsic as UncheckedExtrinsic;

	/// Opaque block header type.
	pub type Header = generic::Header<BlockNumber, BlakeTwo256>;
	/// Opaque block type.
	pub type Block = generic::Block<Header, UncheckedExtrinsic>;
	/// Opaque block identifier type.
	pub type BlockId = generic::BlockId<Block>;
	impl_opaque_keys! {
		pub struct SessionKeys {
			pub aura: Aura,
		}
	}
}

#[sp_version::runtime_version]
pub const VERSION: RuntimeVersion = RuntimeVersion {
	spec_name: create_runtime_str!("hydradx"),
	impl_name: create_runtime_str!("hydradx"),
	authoring_version: 1,
<<<<<<< HEAD
	spec_version: 173,
=======
	spec_version: 183,
>>>>>>> d7f9fa5e
	impl_version: 0,
	apis: RUNTIME_API_VERSIONS,
	transaction_version: 1,
	state_version: 0,
};

/// The version information used to identify this runtime when compiled natively.
#[cfg(feature = "std")]
pub fn native_version() -> NativeVersion {
	NativeVersion {
		runtime_version: VERSION,
		can_author_with: Default::default(),
	}
}

pub fn get_all_module_accounts() -> Vec<AccountId> {
	vec![
		TreasuryPalletId::get().into_account_truncating(),
		VestingPalletId::get().into_account_truncating(),
	]
}

// Create the runtime by composing the FRAME pallets that were previously configured.
construct_runtime!(
	pub enum Runtime where
		Block = Block,
		NodeBlock = opaque::Block,
		UncheckedExtrinsic = UncheckedExtrinsic
	{
		System: frame_system exclude_parts { Origin } = 1,
		Timestamp: pallet_timestamp = 3,
		//NOTE: 5 - is used by Scheduler which must be after cumulus_pallet_parachain_system
		Balances: pallet_balances = 7,
		TransactionPayment: pallet_transaction_payment exclude_parts { Config } = 9,
		Treasury: pallet_treasury = 11,
		Utility: pallet_utility = 13,
		Preimage: pallet_preimage = 15,
		Identity: pallet_identity = 17,
		Democracy: pallet_democracy exclude_parts { Config } = 19,
		Elections: pallet_elections_phragmen = 21,
		Council: pallet_collective::<Instance1> = 23,
		TechnicalCommittee: pallet_collective::<Instance2> = 25,
		Tips: pallet_tips = 27,
		Proxy: pallet_proxy = 29,
		Multisig: pallet_multisig = 31,
		Uniques: pallet_uniques = 32,

		// HydraDX related modules
		AssetRegistry: pallet_asset_registry = 51,
		Claims: pallet_claims = 53,
		GenesisHistory: pallet_genesis_history = 55,
		CollatorRewards: pallet_collator_rewards = 57,
		Omnipool: pallet_omnipool = 59,
		TransactionPause: pallet_transaction_pause = 60,
		Duster: pallet_duster = 61,
		OmnipoolWarehouseLM: warehouse_liquidity_mining::<Instance1> = 62,
		OmnipoolLiquidityMining: pallet_omnipool_liquidity_mining = 63,
		OTC: pallet_otc = 64,
		CircuitBreaker: pallet_circuit_breaker = 65,

		Router: pallet_route_executor = 67,
		DynamicFees: pallet_dynamic_fees = 68,
		Staking: pallet_staking = 69,
<<<<<<< HEAD
		XcmRateLimiter: pallet_xcm_rate_limiter = 70,
=======
		Stableswap: pallet_stableswap = 70,
>>>>>>> d7f9fa5e
		Bonds: pallet_bonds = 71,
		LBP: pallet_lbp = 73,
		XYK: pallet_xyk = 74,

		// ORML related modules
		Tokens: orml_tokens = 77,
		Currencies: pallet_currencies = 79,
		Vesting: orml_vesting = 81,

		// Parachain
		ParachainSystem: cumulus_pallet_parachain_system exclude_parts { Config } = 103,
		ParachainInfo: parachain_info = 105,

		//NOTE: Scheduler must be after ParachainSystem otherwise RelayChainBlockNumberProvider
		//will return 0 as current block number when used with Scheduler(democracy).
		Scheduler: pallet_scheduler = 5,

		//NOTE: DCA pallet should be declared after ParachainSystem pallet,
		//otherwise there is no data about relay chain parent hash
		DCA: pallet_dca = 66,

		PolkadotXcm: pallet_xcm = 107,
		CumulusXcm: cumulus_pallet_xcm = 109,
		XcmpQueue: cumulus_pallet_xcmp_queue exclude_parts { Call } = 111,
		DmpQueue: cumulus_pallet_dmp_queue = 113,

		// ORML XCM
		OrmlXcm: orml_xcm = 135,
		XTokens: orml_xtokens = 137,
		UnknownTokens: orml_unknown_tokens = 139,

		// Collator support
		Authorship: pallet_authorship = 161,
		CollatorSelection: pallet_collator_selection = 163,
		Session: pallet_session = 165,
		Aura: pallet_aura = 167,
		AuraExt: cumulus_pallet_aura_ext = 169,

		// Warehouse - let's allocate indices 100+ for warehouse pallets
		RelayChainInfo: pallet_relaychain_info = 201,
		EmaOracle: pallet_ema_oracle = 202,
		MultiTransactionPayment: pallet_transaction_multi_payment = 203,
	}
);

/// The address format for describing accounts.
pub type Address = AccountId;
/// Block header type as expected by this runtime.
pub type Header = generic::Header<BlockNumber, BlakeTwo256>;
/// Block type as expected by this runtime.
pub type Block = generic::Block<Header, UncheckedExtrinsic>;
/// A Block signed with a Justification
pub type SignedBlock = generic::SignedBlock<Block>;
/// BlockId type as expected by this runtime.
pub type BlockId = generic::BlockId<Block>;
/// The SignedExtension to the basic transaction logic.
pub type SignedExtra = (
	frame_system::CheckSpecVersion<Runtime>,
	frame_system::CheckTxVersion<Runtime>,
	frame_system::CheckGenesis<Runtime>,
	frame_system::CheckEra<Runtime>,
	frame_system::CheckNonce<Runtime>,
	frame_system::CheckWeight<Runtime>,
	pallet_transaction_payment::ChargeTransactionPayment<Runtime>,
	pallet_claims::ValidateClaim<Runtime>,
);
/// Unchecked extrinsic type as expected by this runtime.
pub type UncheckedExtrinsic = generic::UncheckedExtrinsic<Address, RuntimeCall, Signature, SignedExtra>;
/// Extrinsic type that has already been checked.
pub type CheckedExtrinsic = generic::CheckedExtrinsic<AccountId, RuntimeCall, SignedExtra>;
/// Executive: handles dispatch to the various modules.
pub type Executive = frame_executive::Executive<
	Runtime,
	Block,
	frame_system::ChainContext<Runtime>,
	Runtime,
	AllPalletsReversedWithSystemFirst,
	(migrations::OnRuntimeUpgradeMigration,),
>;

impl_runtime_apis! {
	impl sp_api::Core<Block> for Runtime {
		fn version() -> RuntimeVersion {
			VERSION
		}

		fn execute_block(block: Block) {
			Executive::execute_block(block)
		}

		fn initialize_block(header: &<Block as BlockT>::Header) {
			Executive::initialize_block(header)
		}
	}

	impl sp_api::Metadata<Block> for Runtime {
		fn metadata() -> OpaqueMetadata {
			OpaqueMetadata::new(Runtime::metadata().into())
		}
	}

	impl sp_block_builder::BlockBuilder<Block> for Runtime {
		fn apply_extrinsic(extrinsic: <Block as BlockT>::Extrinsic) -> ApplyExtrinsicResult {
			Executive::apply_extrinsic(extrinsic)
		}

		fn finalize_block() -> <Block as BlockT>::Header {
			Executive::finalize_block()
		}

		fn inherent_extrinsics(data: sp_inherents::InherentData) -> Vec<<Block as BlockT>::Extrinsic> {
			data.create_extrinsics()
		}

		fn check_inherents(
			block: Block,
			data: sp_inherents::InherentData,
		) -> sp_inherents::CheckInherentsResult {
			data.check_extrinsics(&block)
		}
	}

	impl sp_transaction_pool::runtime_api::TaggedTransactionQueue<Block> for Runtime {
		fn validate_transaction(
			source: TransactionSource,
			tx: <Block as BlockT>::Extrinsic,
			block_hash: <Block as BlockT>::Hash,
		) -> TransactionValidity {
			Executive::validate_transaction(source, tx, block_hash)
		}
	}

	impl sp_offchain::OffchainWorkerApi<Block> for Runtime {
		fn offchain_worker(header: &<Block as BlockT>::Header) {
			Executive::offchain_worker(header)
		}
	}

	impl sp_session::SessionKeys<Block> for Runtime {
		fn decode_session_keys(
			encoded: Vec<u8>,
		) -> Option<Vec<(Vec<u8>, sp_core::crypto::KeyTypeId)>> {
			opaque::SessionKeys::decode_into_raw_public_keys(&encoded)
		}

		fn generate_session_keys(seed: Option<Vec<u8>>) -> Vec<u8> {
			opaque::SessionKeys::generate(seed)
		}
	}

	impl sp_consensus_aura::AuraApi<Block, AuraId> for Runtime {
		fn slot_duration() -> sp_consensus_aura::SlotDuration {
			sp_consensus_aura::SlotDuration::from_millis(Aura::slot_duration())
		}

		fn authorities() -> Vec<AuraId> {
			Aura::authorities().into_inner()
		}
	}

	impl cumulus_primitives_core::CollectCollationInfo<Block> for Runtime {
		fn collect_collation_info(header: &<Block as BlockT>::Header) -> cumulus_primitives_core::CollationInfo {
			ParachainSystem::collect_collation_info(header)
		}
	}

	#[cfg(feature = "try-runtime")]
	impl frame_try_runtime::TryRuntime<Block> for Runtime {
		fn on_runtime_upgrade(checks: frame_try_runtime::UpgradeCheckSelect) -> (Weight, Weight) {
			//log::info!("try-runtime::on_runtime_upgrade.");
			let weight = Executive::try_runtime_upgrade(checks).unwrap();
			(weight, BlockWeights::get().max_block)
		}

		fn execute_block(
			block: Block,
			state_root_check: bool,
			signature_check: bool,
			select: frame_try_runtime::TryStateSelect,
		) -> Weight {
			Executive::try_execute_block(block, state_root_check, signature_check, select).unwrap()
		}
	}


	impl frame_system_rpc_runtime_api::AccountNonceApi<Block, AccountId, Index> for Runtime {
		fn account_nonce(account: AccountId) -> Index {
			System::account_nonce(account)
		}
	}

	impl pallet_transaction_payment_rpc_runtime_api::TransactionPaymentApi<Block, Balance> for Runtime {
		fn query_info(
			uxt: <Block as BlockT>::Extrinsic,
			len: u32,
		) -> pallet_transaction_payment_rpc_runtime_api::RuntimeDispatchInfo<Balance> {
			TransactionPayment::query_info(uxt, len)
		}

		fn query_fee_details(
			uxt: <Block as BlockT>::Extrinsic,
			len: u32,
		) -> pallet_transaction_payment_rpc_runtime_api::FeeDetails<Balance> {
			TransactionPayment::query_fee_details(uxt, len)
		}

		fn query_weight_to_fee(weight: Weight) -> Balance {
			TransactionPayment::weight_to_fee(weight)
		}
		fn query_length_to_fee(length: u32) -> Balance {
			TransactionPayment::length_to_fee(length)
		}
	}

	#[cfg(feature = "runtime-benchmarks")]
	impl frame_benchmarking::Benchmark<Block> for Runtime {
		fn benchmark_metadata(extra: bool) -> (
			Vec<frame_benchmarking::BenchmarkList>,
			Vec<frame_support::traits::StorageInfo>,
		) {
			use frame_benchmarking::{list_benchmark, Benchmarking, BenchmarkList};
			use frame_support::traits::StorageInfoTrait;
			use orml_benchmarking::list_benchmark as orml_list_benchmark;
			use frame_system_benchmarking::Pallet as SystemBench;

			let mut list = Vec::<BenchmarkList>::new();

			list_benchmark!(list, extra, frame_system, SystemBench::<Runtime>);
			list_benchmark!(list, extra, pallet_balances, Balances);
			list_benchmark!(list, extra, pallet_collator_selection, CollatorSelection);
			list_benchmark!(list, extra, pallet_timestamp, Timestamp);
			list_benchmark!(list, extra, pallet_treasury, Treasury);
			list_benchmark!(list, extra, pallet_preimage, Preimage);
			list_benchmark!(list, extra, pallet_scheduler, Scheduler);
			list_benchmark!(list, extra, pallet_identity, Identity);
			list_benchmark!(list, extra, pallet_tips, Tips);
			list_benchmark!(list, extra, pallet_proxy, Proxy);
			list_benchmark!(list, extra, pallet_utility, Utility);
			list_benchmark!(list, extra, pallet_democracy, Democracy);
			list_benchmark!(list, extra, council, Council);
			list_benchmark!(list, extra, tech, TechnicalCommittee);
			list_benchmark!(list, extra, pallet_omnipool_liquidity_mining, OmnipoolLiquidityMining);
			list_benchmark!(list, extra, pallet_circuit_breaker, CircuitBreaker);
			list_benchmark!(list, extra, pallet_bonds, Bonds);
			list_benchmark!(list, extra, pallet_stableswap, Stableswap);

			list_benchmark!(list, extra, pallet_asset_registry, AssetRegistry);
			list_benchmark!(list, extra, pallet_claims, Claims);
			list_benchmark!(list, extra, pallet_ema_oracle, EmaOracle);
			list_benchmark!(list, extra, pallet_staking, Staking);
			list_benchmark!(list, extra, pallet_lbp, LBP);
			list_benchmark!(list, extra, pallet_xyk, XYK);

			list_benchmark!(list, extra, cumulus_pallet_xcmp_queue, XcmpQueue);
			list_benchmark!(list, extra, pallet_transaction_pause, TransactionPause);

			list_benchmark!(list, extra, pallet_otc, OTC);
			list_benchmark!(list, extra, pallet_xcm, PolkadotXcm);

			orml_list_benchmark!(list, extra, pallet_currencies, benchmarking::currencies);
			orml_list_benchmark!(list, extra, orml_tokens, benchmarking::tokens);
			orml_list_benchmark!(list, extra, orml_vesting, benchmarking::vesting);
			orml_list_benchmark!(list, extra, pallet_transaction_multi_payment, benchmarking::multi_payment);
			orml_list_benchmark!(list, extra, pallet_duster, benchmarking::duster);
			orml_list_benchmark!(list, extra, pallet_omnipool, benchmarking::omnipool);
			orml_list_benchmark!(list, extra, pallet_route_executor, benchmarking::route_executor);
			orml_list_benchmark!(list, extra, pallet_dca, benchmarking::dca);

			let storage_info = AllPalletsWithSystem::storage_info();

			(list, storage_info)
		}

		fn dispatch_benchmark(
			config: frame_benchmarking::BenchmarkConfig
		) -> Result<Vec<frame_benchmarking::BenchmarkBatch>, sp_runtime::RuntimeString> {
			use frame_benchmarking::{Benchmarking, BenchmarkBatch, add_benchmark, TrackedStorageKey};
			use orml_benchmarking::add_benchmark as orml_add_benchmark;
			use frame_system_benchmarking::Pallet as SystemBench;
			impl frame_system_benchmarking::Config for Runtime {}

			let whitelist: Vec<TrackedStorageKey> = vec![
				// Block Number
				hex!("26aa394eea5630e07c48ae0c9558cef702a5c1b19ab7a04f536c519aca4983ac").to_vec().into(),
				// Total Issuance
				hex!("c2261276cc9d1f8598ea4b6a74b15c2f57c875e4cff74148e4628f264b974c80").to_vec().into(),
				// Execution Phase
				hex!("26aa394eea5630e07c48ae0c9558cef7ff553b5a9862a516939d82b3d3d8661a").to_vec().into(),
				// Event Count
				hex!("26aa394eea5630e07c48ae0c9558cef70a98fdbe9ce6c55837576c60c7af3850").to_vec().into(),
				// System Events
				hex!("26aa394eea5630e07c48ae0c9558cef780d41e5e16056765bc8461851072c9d7").to_vec().into(),
			];

			let mut batches = Vec::<BenchmarkBatch>::new();
			let params = (&config, &whitelist);

			// Substrate pallets
			add_benchmark!(params, batches, frame_system, SystemBench::<Runtime>);
			add_benchmark!(params, batches, pallet_balances, Balances);
			add_benchmark!(params, batches, pallet_collator_selection, CollatorSelection);
			add_benchmark!(params, batches, pallet_timestamp, Timestamp);
			add_benchmark!(params, batches, pallet_treasury, Treasury);
			add_benchmark!(params, batches, pallet_preimage, Preimage);
			add_benchmark!(params, batches, pallet_scheduler, Scheduler);
			add_benchmark!(params, batches, pallet_identity, Identity);
			add_benchmark!(params, batches, pallet_tips, Tips);
			add_benchmark!(params, batches, pallet_proxy, Proxy);
			add_benchmark!(params, batches, pallet_utility, Utility);
			add_benchmark!(params, batches, pallet_democracy, Democracy);
			add_benchmark!(params, batches, council, Council);
			add_benchmark!(params, batches, tech, TechnicalCommittee);
			add_benchmark!(params, batches, pallet_omnipool_liquidity_mining, OmnipoolLiquidityMining);
			add_benchmark!(params, batches, pallet_circuit_breaker, CircuitBreaker);
			add_benchmark!(params, batches, pallet_asset_registry, AssetRegistry);
			add_benchmark!(params, batches, pallet_claims, Claims);
			add_benchmark!(params, batches, pallet_ema_oracle, EmaOracle);
			add_benchmark!(params, batches, pallet_bonds, Bonds);
			add_benchmark!(params, batches, pallet_staking, Staking);
			add_benchmark!(params, batches, pallet_lbp, LBP);
			add_benchmark!(params, batches, pallet_xyk, XYK);
			add_benchmark!(params, batches, pallet_stableswap, Stableswap);

			add_benchmark!(params, batches, cumulus_pallet_xcmp_queue, XcmpQueue);
			add_benchmark!(params, batches, pallet_transaction_pause, TransactionPause);

			add_benchmark!(params, batches, pallet_otc, OTC);
			add_benchmark!(params, batches, pallet_xcm, PolkadotXcm);

			orml_add_benchmark!(params, batches, pallet_currencies, benchmarking::currencies);
			orml_add_benchmark!(params, batches, orml_tokens, benchmarking::tokens);
			orml_add_benchmark!(params, batches, orml_vesting, benchmarking::vesting);
			orml_add_benchmark!(params, batches, pallet_transaction_multi_payment, benchmarking::multi_payment);
			orml_add_benchmark!(params, batches, pallet_duster, benchmarking::duster);
			orml_add_benchmark!(params, batches, pallet_omnipool, benchmarking::omnipool);
			orml_add_benchmark!(params, batches, pallet_route_executor, benchmarking::route_executor);
			orml_add_benchmark!(params, batches, pallet_dca, benchmarking::dca);

			if batches.is_empty() { return Err("Benchmark not found for this pallet.".into()) }
			Ok(batches)
		}
	}
}

struct CheckInherents;

impl cumulus_pallet_parachain_system::CheckInherents<Block> for CheckInherents {
	fn check_inherents(
		block: &Block,
		relay_state_proof: &cumulus_pallet_parachain_system::RelayChainStateProof,
	) -> sp_inherents::CheckInherentsResult {
		let relay_chain_slot = relay_state_proof
			.read_slot()
			.expect("Could not read the relay chain slot from the proof");

		let inherent_data = cumulus_primitives_timestamp::InherentDataProvider::from_relay_chain_slot_and_duration(
			relay_chain_slot,
			sp_std::time::Duration::from_secs(6),
		)
		.create_inherent_data()
		.expect("Could not create the timestamp inherent data");

		inherent_data.check_extrinsics(block)
	}
}

cumulus_pallet_parachain_system::register_validate_block! {
	Runtime = Runtime,
	BlockExecutor = cumulus_pallet_aura_ext::BlockExecutor::<Runtime, Executive>,
	CheckInherents = CheckInherents,
}<|MERGE_RESOLUTION|>--- conflicted
+++ resolved
@@ -94,11 +94,7 @@
 	spec_name: create_runtime_str!("hydradx"),
 	impl_name: create_runtime_str!("hydradx"),
 	authoring_version: 1,
-<<<<<<< HEAD
-	spec_version: 173,
-=======
 	spec_version: 183,
->>>>>>> d7f9fa5e
 	impl_version: 0,
 	apis: RUNTIME_API_VERSIONS,
 	transaction_version: 1,
@@ -162,14 +158,11 @@
 		Router: pallet_route_executor = 67,
 		DynamicFees: pallet_dynamic_fees = 68,
 		Staking: pallet_staking = 69,
-<<<<<<< HEAD
-		XcmRateLimiter: pallet_xcm_rate_limiter = 70,
-=======
 		Stableswap: pallet_stableswap = 70,
->>>>>>> d7f9fa5e
 		Bonds: pallet_bonds = 71,
 		LBP: pallet_lbp = 73,
 		XYK: pallet_xyk = 74,
+		XcmRateLimiter: pallet_xcm_rate_limiter = 75,
 
 		// ORML related modules
 		Tokens: orml_tokens = 77,
