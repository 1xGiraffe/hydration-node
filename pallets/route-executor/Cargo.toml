--- conflicted
+++ resolved
@@ -1,10 +1,6 @@
 [package]
 name = 'pallet-route-executor'
-<<<<<<< HEAD
 version = '1.1.0'
-=======
-version = '1.0.6'
->>>>>>> 1de25855
 description = 'A pallet to execute a route containing a sequence of trades'
 authors = ['GalacticCouncil']
 edition = '2021'
