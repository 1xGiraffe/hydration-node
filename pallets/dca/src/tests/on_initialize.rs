--- conflicted
+++ resolved
@@ -864,11 +864,9 @@
 			//Assert
 			assert_number_of_executed_buy_trades!(4);
 			assert_eq!(0, Currencies::reserved_balance(HDX, &ALICE));
-<<<<<<< HEAD
-			let left_over_which_is_not_enough_for_last_trade = 9994537740000;
-=======
+
 			let left_over_which_is_not_enough_for_last_trade = 9994669744000;
->>>>>>> 75c739ca
+
 			assert_balance!(
 				ALICE,
 				HDX,
