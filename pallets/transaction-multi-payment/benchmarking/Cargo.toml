--- conflicted
+++ resolved
@@ -25,15 +25,9 @@
 serde = { features = ['derive'], optional = true, version = '1.0.101' }
 
 # Local dependencies
-<<<<<<< HEAD
 primitives = { path = '../../../primitives', default-features = false, version = '3.0.0' }
 pallet-asset-registry= { path = '../../asset-registry', default-features = false, version = '3.0.0' }
-pallet-amm = { path = '../../amm', default-features = false, version = '3.0.0' }
-=======
-primitives = { path = '../../../primitives', default-features = false, version = '2.0.0' }
-pallet-asset-registry= { path = '../../asset-registry', default-features = false, version = '2.0.0' }
 pallet-amm = { path = '../../amm', default-features = false }
->>>>>>> afe2fbdf
 pallet-transaction-multi-payment = { path = '../../transaction-multi-payment', default-features = false, version = '3.0.0' }
 
 # ORML dependencies
