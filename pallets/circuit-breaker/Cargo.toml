--- conflicted
+++ resolved
@@ -1,10 +1,6 @@
 [package]
 name = "pallet-circuit-breaker"
-<<<<<<< HEAD
-version = "1.1.21"
-=======
-version = "1.1.23"
->>>>>>> 9ebafa46
+version = "1.1.24"
 authors = ["GalacticCouncil <hydradx@galacticcouncil.io>"]
 edition = "2021"
 license = "Apache-2.0"
