--- conflicted
+++ resolved
@@ -154,10 +154,6 @@
 
 		/// Balance too low.
 		InsufficientBalance,
-
-		//NOTE: This error should be never triggered.
-		/// Provided asset name is not valid.
-		InvalidAssetname,
 
 		//NOTE: This error is triggered from `SufficiencyCheck`.
 		/// Existential deposit can't be zero.
@@ -530,23 +526,12 @@
 	}
 
 	/// Convert Vec<u8> to BoundedVec so it respects the max set limit, otherwise return TooLong error
-<<<<<<< HEAD
 	pub fn try_into_bounded(name: Option<Vec<u8>>) -> Result<Option<BoundedVec<u8, T::StringLimit>>, Error<T>> {
-		if let Some(name) = name {
-			TryInto::<BoundedVec<u8, T::StringLimit>>::try_into(name)
-				.map_err(|_| Error::<T>::TooLong)
-				.map(Some)
-		} else {
-			Ok(None)
-		}
-=======
-	fn try_into_bounded(name: Option<Vec<u8>>) -> Result<Option<BoundedVec<u8, T::StringLimit>>, Error<T>> {
 		let Some(s) = name else {
             return Ok(None);
         };
 
 		s.try_into().map_err(|_| Error::<T>::TooLong).map(Some)
->>>>>>> 5a03cf08
 	}
 
 	fn do_set_location(asset_id: T::AssetId, location: T::AssetNativeLocation) -> Result<(), DispatchError> {
@@ -656,56 +641,6 @@
 	}
 }
 
-<<<<<<< HEAD
-=======
-impl<T: Config> Registry<T::AssetId, Vec<u8>, Balance, DispatchError> for Pallet<T> {
-	fn exists(asset_id: T::AssetId) -> bool {
-		Assets::<T>::contains_key(asset_id)
-	}
-
-	fn retrieve_asset(name: &Vec<u8>) -> Result<T::AssetId, DispatchError> {
-		let bounded_name = Self::try_into_bounded(Some(name.clone()))?
-			.ok_or_else(|| -> pallet::Error<T> { InconsistentStateError::BoundedConversionFailed.into() })?;
-		if let Some(asset_id) = AssetIds::<T>::get(bounded_name) {
-			Ok(asset_id)
-		} else {
-			Err(Error::<T>::AssetNotFound.into())
-		}
-	}
-
-	fn retrieve_asset_type(asset_id: T::AssetId) -> Result<AssetKind, DispatchError> {
-		let asset_details =
-			Assets::<T>::get(asset_id).ok_or_else(|| Into::<DispatchError>::into(Error::<T>::AssetNotFound))?;
-		Ok(asset_details.asset_type.into())
-	}
-
-	fn create_asset(name: &Vec<u8>, existential_deposit: Balance) -> Result<T::AssetId, DispatchError> {
-		Self::get_or_create_asset(name.clone(), AssetType::Token, existential_deposit, None, false)
-	}
-}
-
-impl<T: Config> ShareTokenRegistry<T::AssetId, Vec<u8>, Balance, DispatchError> for Pallet<T> {
-	fn retrieve_shared_asset(name: &Vec<u8>, _assets: &[T::AssetId]) -> Result<T::AssetId, DispatchError> {
-		Self::retrieve_asset(name)
-	}
-
-	fn create_shared_asset(
-		name: &Vec<u8>,
-		assets: &[T::AssetId],
-		existential_deposit: Balance,
-	) -> Result<T::AssetId, DispatchError> {
-		ensure!(assets.len() == 2, Error::<T>::InvalidSharedAssetLen);
-		Self::get_or_create_asset(
-			name.clone(),
-			AssetType::PoolShare(assets[0], assets[1]),
-			existential_deposit,
-			None,
-			false,
-		)
-	}
-}
-
->>>>>>> 5a03cf08
 use orml_traits::GetByKey;
 
 // Return Existential deposit of an asset
@@ -807,7 +742,7 @@
 		//NOTE: in this case `try_into_bounded()` should never return None.
 		let bounded_name = match Self::try_into_bounded(Some(name.to_vec()))? {
 			Some(n) => n,
-			None => return Err(Error::<T>::InvalidAssetname.into()),
+			None => return Err(Error::<T>::InconsistentState(InconsistentStateError::BoundedConversionFailed).into()),
 		};
 
 		match Self::asset_ids(bounded_name.clone()) {
