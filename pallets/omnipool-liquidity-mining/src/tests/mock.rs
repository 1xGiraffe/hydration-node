--- conflicted
+++ resolved
@@ -259,20 +259,14 @@
 	pub const DAIAssetId: AssetId = DAI;
 	pub const PositionCollectionId: CollectionId = OMNIPOOL_COLLECTION_ID;
 
+	pub ProtocolFee: Permill = PROTOCOL_FEE.with(|v| *v.borrow());
+	pub AssetFee: Permill = ASSET_FEE.with(|v| *v.borrow());
 	pub AssetWeightCap: Permill =ASSET_WEIGHT_CAP.with(|v| *v.borrow());
 	pub MinAddedLiquidity: Balance = MIN_ADDED_LIQUDIITY.with(|v| *v.borrow());
 	pub MinTradeAmount: Balance = MIN_TRADE_AMOUNT.with(|v| *v.borrow());
 	pub MaxInRatio: Balance = MAX_IN_RATIO.with(|v| *v.borrow());
 	pub MaxOutRatio: Balance = MAX_OUT_RATIO.with(|v| *v.borrow());
 	pub MinWithdrawFee: Permill = Permill::from_percent(0);
-}
-
-pub struct FeeProvider;
-
-impl GetByKey<AssetId, (Permill, Permill)> for FeeProvider {
-	fn get(_: &AssetId) -> (Permill, Permill) {
-		(ASSET_FEE.with(|v| *v.borrow()), PROTOCOL_FEE.with(|v| *v.borrow()))
-	}
 }
 
 impl pallet_omnipool::Config for Test {
@@ -282,6 +276,8 @@
 	type Currency = Tokens;
 	type AuthorityOrigin = EnsureRoot<Self::AccountId>;
 	type HubAssetId = LRNAAssetId;
+	type ProtocolFee = ProtocolFee;
+	type AssetFee = AssetFee;
 	type StableCoinAssetId = DAIAssetId;
 	type WeightInfo = ();
 	type HdxAssetId = HDXAssetId;
@@ -296,12 +292,8 @@
 	type CollectionId = u128;
 	type OmnipoolHooks = ();
 	type PriceBarrier = ();
-<<<<<<< HEAD
-	type Fee = FeeProvider;
-=======
 	type MinWithdrawalFee = MinWithdrawFee;
 	type ExternalPriceOracle = WithdrawFeePriceOracle;
->>>>>>> f8b82422
 }
 
 pub struct ExtBuilder {
