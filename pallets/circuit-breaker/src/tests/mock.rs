--- conflicted
+++ resolved
@@ -22,7 +22,7 @@
 
 use frame_system::EnsureRoot;
 use hydra_dx_math::omnipool::types::BalanceUpdate;
-use orml_traits::{parameter_type_with_key, GetByKey};
+use orml_traits::parameter_type_with_key;
 use sp_core::H256;
 use sp_runtime::traits::{ConstU128, ConstU32};
 use sp_runtime::DispatchResult;
@@ -192,6 +192,8 @@
 	pub const DAIAssetId: AssetId = DAI;
 	pub const PosiitionCollectionId: u32= 1000;
 
+	pub ProtocolFee: Permill = PROTOCOL_FEE.with(|v| *v.borrow());
+	pub AssetFee: Permill = ASSET_FEE.with(|v| *v.borrow());
 	pub AssetWeightCap: Permill =ASSET_WEIGHT_CAP.with(|v| *v.borrow());
 	pub MinAddedLiquidity: Balance = MIN_ADDED_LIQUDIITY.with(|v| *v.borrow());
 	pub MinTradeAmount: Balance = MIN_TRADE_AMOUNT.with(|v| *v.borrow());
@@ -201,14 +203,6 @@
 	pub MinWithdrawFee: Permill = Permill::from_percent(0);
 }
 
-pub struct FeeProvider;
-
-impl GetByKey<AssetId, (Permill, Permill)> for FeeProvider {
-	fn get(_: &AssetId) -> (Permill, Permill) {
-		(ASSET_FEE.with(|v| *v.borrow()), PROTOCOL_FEE.with(|v| *v.borrow()))
-	}
-}
-
 impl pallet_omnipool::Config for Test {
 	type RuntimeEvent = RuntimeEvent;
 	type AssetId = AssetId;
@@ -216,6 +210,8 @@
 	type Currency = Tokens;
 	type AuthorityOrigin = EnsureRoot<Self::AccountId>;
 	type HubAssetId = LRNAAssetId;
+	type ProtocolFee = ProtocolFee;
+	type AssetFee = AssetFee;
 	type StableCoinAssetId = DAIAssetId;
 	type WeightInfo = ();
 	type HdxAssetId = HDXAssetId;
@@ -230,12 +226,8 @@
 	type CollectionId = u32;
 	type OmnipoolHooks = CircuitBreakerHooks<Test>;
 	type PriceBarrier = ();
-<<<<<<< HEAD
-	type Fee = FeeProvider;
-=======
 	type MinWithdrawalFee = MinWithdrawFee;
 	type ExternalPriceOracle = WithdrawFeePriceOracle;
->>>>>>> f8b82422
 }
 
 pub struct CircuitBreakerHooks<T>(PhantomData<T>);
