// This file is part of HydraDX-node.

// Copyright (C) 2020-2023  Intergalactic, Limited (GIB).
// SPDX-License-Identifier: Apache-2.0

// Licensed under the Apache License, Version 2.0 (the "License");
// you may not use this file except in compliance with the License.
// You may obtain a copy of the License at
//
//     http://www.apache.org/licenses/LICENSE-2.0
//
// Unless required by applicable law or agreed to in writing, software
// distributed under the License is distributed on an "AS IS" BASIS,
// WITHOUT WARRANTIES OR CONDITIONS OF ANY KIND, either express or implied.
// See the License for the specific language governing permissions and
// limitations under the License.

#![cfg_attr(not(feature = "std"), no_std)]
// `construct_runtime!` does a lot of recursion and requires us to increase the limit to 256.
#![recursion_limit = "512"]
#![allow(clippy::match_like_matches_macro)]
#![allow(clippy::items_after_test_module)]

// Make the WASM binary available.
#[cfg(feature = "std")]
include!(concat!(env!("OUT_DIR"), "/wasm_binary.rs"));

#[cfg(test)]
mod tests;

mod benchmarking;
mod migrations;
pub mod weights;

mod assets;
pub mod evm;
mod governance;
mod system;
pub mod types;
pub mod xcm;

pub use assets::*;
pub use governance::*;
pub use system::*;
pub use xcm::*;

use crate::sp_api_hidden_includes_construct_runtime::hidden_include::traits::Hooks;
use codec::{Decode, Encode};
use hydradx_traits::evm::InspectEvmAccounts;
use sp_api::impl_runtime_apis;
use sp_core::{ConstU128, Get, OpaqueMetadata, H160, H256, U256};
use sp_runtime::{
	create_runtime_str, generic, impl_opaque_keys,
	traits::{
		AccountIdConversion, BlakeTwo256, Block as BlockT, DispatchInfoOf, Dispatchable, PostDispatchInfoOf,
		UniqueSaturatedInto,
	},
	transaction_validity::{TransactionSource, TransactionValidity, TransactionValidityError},
	ApplyExtrinsicResult, Permill,
};

use sp_std::convert::From;
use sp_std::prelude::*;
#[cfg(feature = "std")]
use sp_version::NativeVersion;
use sp_version::RuntimeVersion;
// A few exports that help ease life for downstream crates.
use frame_support::{construct_runtime, weights::Weight};
pub use hex_literal::hex;
/// Import HydraDX pallets
pub use pallet_claims;
use pallet_ethereum::{Transaction as EthereumTransaction, TransactionStatus};
use pallet_evm::{Account as EVMAccount, FeeCalculator, GasWeightMapping, Runner};
pub use primitives::{
	AccountId, Amount, AssetId, Balance, BlockNumber, CollectionId, Hash, Index, ItemId, Price, Signature,
};
pub use sp_consensus_aura::sr25519::AuthorityId as AuraId;

/// Opaque types. These are used by the CLI to instantiate machinery that don't need to know
/// the specifics of the runtime. They can then be made to be agnostic over specific formats
/// of data like extrinsics, allowing for them to continue syncing the network through upgrades
/// to even the core data structures.
pub mod opaque {
	use super::*;
	use sp_runtime::{
		generic,
		traits::{BlakeTwo256, Hash as HashT},
	};

	pub use sp_runtime::OpaqueExtrinsic as UncheckedExtrinsic;

	/// Opaque block header type.
	pub type Header = generic::Header<BlockNumber, BlakeTwo256>;
	/// Opaque block type.
	pub type Block = generic::Block<Header, UncheckedExtrinsic>;
	/// Opaque block identifier type.
	pub type BlockId = generic::BlockId<Block>;
	/// Opaque block hash type.
	pub type Hash = <BlakeTwo256 as HashT>::Output;
	impl_opaque_keys! {
		pub struct SessionKeys {
			pub aura: Aura,
		}
	}
}

#[sp_version::runtime_version]
pub const VERSION: RuntimeVersion = RuntimeVersion {
	spec_name: create_runtime_str!("hydradx"),
	impl_name: create_runtime_str!("hydradx"),
	authoring_version: 1,
<<<<<<< HEAD
	spec_version: 226,
=======
	spec_version: 227,
>>>>>>> 8abf856a
	impl_version: 0,
	apis: RUNTIME_API_VERSIONS,
	transaction_version: 1,
	state_version: 0,
};

/// The version information used to identify this runtime when compiled natively.
#[cfg(feature = "std")]
pub fn native_version() -> NativeVersion {
	NativeVersion {
		runtime_version: VERSION,
		can_author_with: Default::default(),
	}
}

pub fn get_all_module_accounts() -> Vec<AccountId> {
	vec![
		TreasuryPalletId::get().into_account_truncating(),
		VestingPalletId::get().into_account_truncating(),
		ReferralsPalletId::get().into_account_truncating(),
		BondsPalletId::get().into_account_truncating(),
	]
}

// Create the runtime by composing the FRAME pallets that were previously configured.
construct_runtime!(
	pub enum Runtime
	{
		System: frame_system exclude_parts { Origin } = 1,
		Timestamp: pallet_timestamp = 3,
		//NOTE: 5 - is used by Scheduler which must be after cumulus_pallet_parachain_system
		Balances: pallet_balances = 7,
		TransactionPayment: pallet_transaction_payment exclude_parts { Config } = 9,
		Treasury: pallet_treasury = 11,
		Utility: pallet_utility = 13,
		Preimage: pallet_preimage = 15,
		Identity: pallet_identity = 17,
		Democracy: pallet_democracy exclude_parts { Config } = 19,
		Elections: pallet_elections_phragmen = 21,
		Council: pallet_collective::<Instance1> = 23,
		TechnicalCommittee: pallet_collective::<Instance2> = 25,
		Tips: pallet_tips = 27,
		Proxy: pallet_proxy = 29,
		Multisig: pallet_multisig = 31,
		Uniques: pallet_uniques = 32,

		// HydraDX related modules
		AssetRegistry: pallet_asset_registry = 51,
		Claims: pallet_claims = 53,
		GenesisHistory: pallet_genesis_history = 55,
		CollatorRewards: pallet_collator_rewards = 57,
		Omnipool: pallet_omnipool = 59,
		TransactionPause: pallet_transaction_pause = 60,
		Duster: pallet_duster = 61,
		OmnipoolWarehouseLM: warehouse_liquidity_mining::<Instance1> = 62,
		OmnipoolLiquidityMining: pallet_omnipool_liquidity_mining = 63,
		OTC: pallet_otc = 64,
		CircuitBreaker: pallet_circuit_breaker = 65,

		Router: pallet_route_executor = 67,
		DynamicFees: pallet_dynamic_fees = 68,
		Staking: pallet_staking = 69,
		Stableswap: pallet_stableswap = 70,
		Bonds: pallet_bonds = 71,
		LBP: pallet_lbp = 73,
		XYK: pallet_xyk = 74,
		Referrals: pallet_referrals = 75,
		XcmRateLimiter: pallet_xcm_rate_limiter = 76,

		// ORML related modules
		Tokens: orml_tokens = 77,
		Currencies: pallet_currencies = 79,
		Vesting: orml_vesting = 81,

		// Frontier and EVM pallets
		EVM: pallet_evm = 90,
		EVMChainId: pallet_evm_chain_id = 91,
		Ethereum: pallet_ethereum = 92,
		EVMAccounts: pallet_evm_accounts = 93,
		DynamicEvmFee: pallet_dynamic_evm_fee = 94,

		XYKLiquidityMining: pallet_xyk_liquidity_mining = 95,
		XYKWarehouseLM: warehouse_liquidity_mining::<Instance2> = 96,

		// Parachain
		ParachainSystem: cumulus_pallet_parachain_system exclude_parts { Config } = 103,
		ParachainInfo: parachain_info = 105,

		//NOTE: Scheduler must be after ParachainSystem otherwise RelayChainBlockNumberProvider
		//will return 0 as current block number when used with Scheduler(democracy).
		Scheduler: pallet_scheduler = 5,

		//NOTE: DCA pallet should be declared after ParachainSystem pallet,
		//otherwise there is no data about relay chain parent hash
		DCA: pallet_dca = 66,

		PolkadotXcm: pallet_xcm = 107,
		CumulusXcm: cumulus_pallet_xcm = 109,
		XcmpQueue: cumulus_pallet_xcmp_queue exclude_parts { Call } = 111,
		DmpQueue: cumulus_pallet_dmp_queue = 113,

		// ORML XCM
		OrmlXcm: orml_xcm = 135,
		XTokens: orml_xtokens = 137,
		UnknownTokens: orml_unknown_tokens = 139,

		// Collator support
		Authorship: pallet_authorship = 161,
		CollatorSelection: pallet_collator_selection = 163,
		Session: pallet_session = 165,
		Aura: pallet_aura = 167,
		AuraExt: cumulus_pallet_aura_ext = 169,

		// Warehouse - let's allocate indices 100+ for warehouse pallets
		RelayChainInfo: pallet_relaychain_info = 201,
		EmaOracle: pallet_ema_oracle = 202,
		MultiTransactionPayment: pallet_transaction_multi_payment = 203,
	}
);

/// The address format for describing accounts.
pub type Address = AccountId;
/// Block header type as expected by this runtime.
pub type Header = generic::Header<BlockNumber, BlakeTwo256>;
/// Block type as expected by this runtime.
pub type Block = generic::Block<Header, UncheckedExtrinsic>;
/// A Block signed with a Justification
pub type SignedBlock = generic::SignedBlock<Block>;
/// BlockId type as expected by this runtime.
pub type BlockId = generic::BlockId<Block>;
/// The SignedExtension to the basic transaction logic.
pub type SignedExtra = (
	frame_system::CheckSpecVersion<Runtime>,
	frame_system::CheckTxVersion<Runtime>,
	frame_system::CheckGenesis<Runtime>,
	frame_system::CheckEra<Runtime>,
	frame_system::CheckNonce<Runtime>,
	frame_system::CheckWeight<Runtime>,
	pallet_transaction_payment::ChargeTransactionPayment<Runtime>,
	pallet_claims::ValidateClaim<Runtime>,
);
/// Unchecked extrinsic type as expected by this runtime.
pub type UncheckedExtrinsic = fp_self_contained::UncheckedExtrinsic<Address, RuntimeCall, Signature, SignedExtra>;

/// Extrinsic type that has already been checked.
pub type CheckedExtrinsic = fp_self_contained::CheckedExtrinsic<AccountId, RuntimeCall, SignedExtra, H160>;
/// Executive: handles dispatch to the various modules.
pub type Executive = frame_executive::Executive<
	Runtime,
	Block,
	frame_system::ChainContext<Runtime>,
	Runtime,
	AllPalletsReversedWithSystemFirst,
	(migrations::OnRuntimeUpgradeMigration,),
>;

impl_runtime_apis! {
	impl sp_api::Core<Block> for Runtime {
		fn version() -> RuntimeVersion {
			VERSION
		}

		fn execute_block(block: Block) {
			Executive::execute_block(block)
		}

		fn initialize_block(header: &<Block as BlockT>::Header) {
			Executive::initialize_block(header)
		}
	}

	impl sp_api::Metadata<Block> for Runtime {
		fn metadata() -> OpaqueMetadata {
			OpaqueMetadata::new(Runtime::metadata().into())
		}

		fn metadata_at_version(version: u32) -> Option<OpaqueMetadata> {
			Runtime::metadata_at_version(version)
		}

		fn metadata_versions() -> sp_std::vec::Vec<u32> {
			Runtime::metadata_versions()
		}
	}

	impl sp_block_builder::BlockBuilder<Block> for Runtime {
		fn apply_extrinsic(extrinsic: <Block as BlockT>::Extrinsic) -> ApplyExtrinsicResult {
			Executive::apply_extrinsic(extrinsic)
		}

		fn finalize_block() -> <Block as BlockT>::Header {
			Executive::finalize_block()
		}

		fn inherent_extrinsics(data: sp_inherents::InherentData) -> Vec<<Block as BlockT>::Extrinsic> {
			data.create_extrinsics()
		}

		fn check_inherents(
			block: Block,
			data: sp_inherents::InherentData,
		) -> sp_inherents::CheckInherentsResult {
			data.check_extrinsics(&block)
		}
	}

	impl sp_transaction_pool::runtime_api::TaggedTransactionQueue<Block> for Runtime {
		fn validate_transaction(
			source: TransactionSource,
			tx: <Block as BlockT>::Extrinsic,
			block_hash: <Block as BlockT>::Hash,
		) -> TransactionValidity {
			Executive::validate_transaction(source, tx, block_hash)
		}
	}

	impl sp_offchain::OffchainWorkerApi<Block> for Runtime {
		fn offchain_worker(header: &<Block as BlockT>::Header) {
			Executive::offchain_worker(header)
		}
	}

	impl sp_session::SessionKeys<Block> for Runtime {
		fn decode_session_keys(
			encoded: Vec<u8>,
		) -> Option<Vec<(Vec<u8>, sp_core::crypto::KeyTypeId)>> {
			opaque::SessionKeys::decode_into_raw_public_keys(&encoded)
		}

		fn generate_session_keys(seed: Option<Vec<u8>>) -> Vec<u8> {
			opaque::SessionKeys::generate(seed)
		}
	}

	impl sp_consensus_aura::AuraApi<Block, AuraId> for Runtime {
		fn slot_duration() -> sp_consensus_aura::SlotDuration {
			sp_consensus_aura::SlotDuration::from_millis(Aura::slot_duration())
		}

		fn authorities() -> Vec<AuraId> {
			Aura::authorities().into_inner()
		}
	}

	impl cumulus_primitives_core::CollectCollationInfo<Block> for Runtime {
		fn collect_collation_info(header: &<Block as BlockT>::Header) -> cumulus_primitives_core::CollationInfo {
			ParachainSystem::collect_collation_info(header)
		}
	}

	#[cfg(feature = "try-runtime")]
	impl frame_try_runtime::TryRuntime<Block> for Runtime {
		fn on_runtime_upgrade(checks: frame_try_runtime::UpgradeCheckSelect) -> (Weight, Weight) {
			log::info!("try-runtime::on_runtime_upgrade.");
			let weight = Executive::try_runtime_upgrade(checks).unwrap();
			(weight, BlockWeights::get().max_block)
		}

		fn execute_block(
			block: Block,
			state_root_check: bool,
			signature_check: bool,
			select: frame_try_runtime::TryStateSelect,
		) -> Weight {
			Executive::try_execute_block(block, state_root_check, signature_check, select).unwrap()
		}
	}


	impl frame_system_rpc_runtime_api::AccountNonceApi<Block, AccountId, Index> for Runtime {
		fn account_nonce(account: AccountId) -> Index {
			System::account_nonce(account)
		}
	}

	impl pallet_transaction_payment_rpc_runtime_api::TransactionPaymentApi<Block, Balance> for Runtime {
		fn query_info(
			uxt: <Block as BlockT>::Extrinsic,
			len: u32,
		) -> pallet_transaction_payment_rpc_runtime_api::RuntimeDispatchInfo<Balance> {
			TransactionPayment::query_info(uxt, len)
		}

		fn query_fee_details(
			uxt: <Block as BlockT>::Extrinsic,
			len: u32,
		) -> pallet_transaction_payment_rpc_runtime_api::FeeDetails<Balance> {
			TransactionPayment::query_fee_details(uxt, len)
		}

		fn query_weight_to_fee(weight: Weight) -> Balance {
			TransactionPayment::weight_to_fee(weight)
		}
		fn query_length_to_fee(length: u32) -> Balance {
			TransactionPayment::length_to_fee(length)
		}
	}

	// Frontier RPC support
	impl fp_rpc::EthereumRuntimeRPCApi<Block> for Runtime {
		fn chain_id() -> u64 {
			<Runtime as pallet_evm::Config>::ChainId::get()
		}

		fn account_basic(address: H160) -> EVMAccount {
			let (account, _) = EVM::account_basic(&address);
			account
		}

		fn gas_price() -> U256 {
			let (gas_price, _) = <Runtime as pallet_evm::Config>::FeeCalculator::min_gas_price();
			gas_price
		}

		fn account_code_at(address: H160) -> Vec<u8> {
			pallet_evm::AccountCodes::<Runtime>::get(address)
		}

		fn author() -> H160 {
			<pallet_evm::Pallet<Runtime>>::find_author()
		}

		fn storage_at(address: H160, index: U256) -> H256 {
			let mut tmp = [0u8; 32];
			index.to_big_endian(&mut tmp);
			pallet_evm::AccountStorages::<Runtime>::get(address, H256::from_slice(&tmp[..]))
		}

		fn call(
			from: H160,
			to: H160,
			data: Vec<u8>,
			value: U256,
			gas_limit: U256,
			max_fee_per_gas: Option<U256>,
			max_priority_fee_per_gas: Option<U256>,
			nonce: Option<U256>,
			estimate: bool,
			access_list: Option<Vec<(H160, Vec<H256>)>>,
		) -> Result<pallet_evm::CallInfo, sp_runtime::DispatchError> {
			let mut config = <Runtime as pallet_evm::Config>::config().clone();
			config.estimate = estimate;

			let is_transactional = false;
			let validate = true;

			// Estimated encoded transaction size must be based on the heaviest transaction
			// type (EIP1559Transaction) to be compatible with all transaction types.
			let mut estimated_transaction_len = data.len() +
				// pallet ethereum index: 1
				// transact call index: 1
				// Transaction enum variant: 1
				// chain_id 8 bytes
				// nonce: 32
				// max_priority_fee_per_gas: 32
				// max_fee_per_gas: 32
				// gas_limit: 32
				// action: 21 (enum varianrt + call address)
				// value: 32
				// access_list: 1 (empty vec size)
				// 65 bytes signature
				258;

			if access_list.is_some() {
				estimated_transaction_len += access_list.encoded_size();
			}

			let gas_limit = gas_limit.min(u64::MAX.into()).low_u64();
			let without_base_extrinsic_weight = true;

			let (weight_limit, proof_size_base_cost) =
						match <Runtime as pallet_evm::Config>::GasWeightMapping::gas_to_weight(
							gas_limit,
							without_base_extrinsic_weight
						) {
							weight_limit if weight_limit.proof_size() > 0 => {
								(Some(weight_limit), Some(estimated_transaction_len as u64))
							}
							_ => (None, None),
						};

			// don't allow calling EVM RPC or Runtime API from a bound address
			if EVMAccounts::bound_account_id(from).is_some() {
				return Err(pallet_evm_accounts::Error::<Runtime>::BoundAddressCannotBeUsed.into())
			};

			<Runtime as pallet_evm::Config>::Runner::call(
				from,
				to,
				data,
				value,
				gas_limit.unique_saturated_into(),
				max_fee_per_gas,
				max_priority_fee_per_gas,
				nonce,
				access_list.unwrap_or_default(),
				is_transactional,
				validate,
				weight_limit,
				proof_size_base_cost,
				&config,
			)
			.map_err(|err| err.error.into())
		}

		fn create(
			from: H160,
			data: Vec<u8>,
			value: U256,
			gas_limit: U256,
			max_fee_per_gas: Option<U256>,
			max_priority_fee_per_gas: Option<U256>,
			nonce: Option<U256>,
			estimate: bool,
			access_list: Option<Vec<(H160, Vec<H256>)>>,
		) -> Result<pallet_evm::CreateInfo, sp_runtime::DispatchError> {
			let config = if estimate {
				let mut config = <Runtime as pallet_evm::Config>::config().clone();
				config.estimate = true;
				Some(config)
			} else {
				None
			};

			let is_transactional = false;
			let validate = true;

			// Reused approach from Moonbeam since Frontier implementation doesn't support this
			let mut estimated_transaction_len = data.len() +
				// to: 20
				// from: 20
				// value: 32
				// gas_limit: 32
				// nonce: 32
				// 1 byte transaction action variant
				// chain id 8 bytes
				// 65 bytes signature
				210;
			if max_fee_per_gas.is_some() {
				estimated_transaction_len += 32;
			}
			if max_priority_fee_per_gas.is_some() {
				estimated_transaction_len += 32;
			}
			if access_list.is_some() {
				estimated_transaction_len += access_list.encoded_size();
			}

			let gas_limit = gas_limit.min(u64::MAX.into()).low_u64();
			let without_base_extrinsic_weight = true;

			let (weight_limit, proof_size_base_cost) =
				match <Runtime as pallet_evm::Config>::GasWeightMapping::gas_to_weight(
					gas_limit,
					without_base_extrinsic_weight
				) {
					weight_limit if weight_limit.proof_size() > 0 => {
						(Some(weight_limit), Some(estimated_transaction_len as u64))
					}
					_ => (None, None),
				};

			// don't allow calling EVM RPC or Runtime API from a bound address
			if EVMAccounts::bound_account_id(from).is_some() {
				return Err(pallet_evm_accounts::Error::<Runtime>::BoundAddressCannotBeUsed.into())
				};

			// the address needs to have a permission to deploy smart contract
			if !EVMAccounts::can_deploy_contracts(from) {
				return Err(pallet_evm_accounts::Error::<Runtime>::AddressNotWhitelisted.into())
			};

			#[allow(clippy::or_fun_call)] // suggestion not helpful here
			<Runtime as pallet_evm::Config>::Runner::create(
				from,
				data,
				value,
				gas_limit.unique_saturated_into(),
				max_fee_per_gas,
				max_priority_fee_per_gas,
				nonce,
				Vec::new(),
				is_transactional,
				validate,
				weight_limit,
				proof_size_base_cost,
				config
					.as_ref()
					.unwrap_or(<Runtime as pallet_evm::Config>::config()),
				)
				.map_err(|err| err.error.into())
		}

		fn current_transaction_statuses() -> Option<Vec<TransactionStatus>> {
			pallet_ethereum::CurrentTransactionStatuses::<Runtime>::get()
		}

		fn current_block() -> Option<pallet_ethereum::Block> {
			pallet_ethereum::CurrentBlock::<Runtime>::get()
		}

		fn current_receipts() -> Option<Vec<pallet_ethereum::Receipt>> {
			pallet_ethereum::CurrentReceipts::<Runtime>::get()
		}

		fn current_all() -> (
			Option<pallet_ethereum::Block>,
			Option<Vec<pallet_ethereum::Receipt>>,
			Option<Vec<TransactionStatus>>,
		) {
			(
				pallet_ethereum::CurrentBlock::<Runtime>::get(),
				pallet_ethereum::CurrentReceipts::<Runtime>::get(),
				pallet_ethereum::CurrentTransactionStatuses::<Runtime>::get(),
			)
		}

		fn extrinsic_filter(xts: Vec<<Block as BlockT>::Extrinsic>) -> Vec<EthereumTransaction> {
			xts.into_iter()
				.filter_map(|xt| match xt.0.function {
					RuntimeCall::Ethereum(pallet_ethereum::Call::transact { transaction }) => Some(transaction),
					_ => None,
				})
				.collect::<Vec<EthereumTransaction>>()
		}

		fn elasticity() -> Option<Permill> {
			None
		}

		fn gas_limit_multiplier_support() {}

		fn pending_block(
			xts: Vec<<Block as BlockT>::Extrinsic>,
		) -> (Option<pallet_ethereum::Block>, Option<Vec<TransactionStatus>>) {
			for ext in xts.into_iter() {
				let _ = Executive::apply_extrinsic(ext);
			}

			Ethereum::on_finalize(System::block_number() + 1);

			(
				pallet_ethereum::CurrentBlock::<Runtime>::get(),
				pallet_ethereum::CurrentTransactionStatuses::<Runtime>::get()
			)
		}

		fn initialize_pending_block(header: &<Block as BlockT>::Header) {
			Executive::initialize_block(header)
		}
	}

	impl fp_rpc::ConvertTransactionRuntimeApi<Block> for Runtime {
		fn convert_transaction(transaction: EthereumTransaction) -> <Block as BlockT>::Extrinsic {
			UncheckedExtrinsic::new_unsigned(pallet_ethereum::Call::<Runtime>::transact { transaction }.into())
		}
	}

	impl pallet_evm_accounts_rpc_runtime_api::EvmAccountsApi<Block, AccountId, H160> for Runtime {
		fn evm_address(account_id: AccountId) -> H160 {
			EVMAccounts::evm_address(&account_id)
		}
		fn bound_account_id(evm_address: H160) -> Option<AccountId> {
			EVMAccounts::bound_account_id(evm_address)
		}
		fn account_id(evm_address: H160) -> AccountId {
			EVMAccounts::account_id(evm_address)
		}
	}

	#[cfg(feature = "runtime-benchmarks")]
	impl frame_benchmarking::Benchmark<Block> for Runtime {
		fn benchmark_metadata(extra: bool) -> (
			Vec<frame_benchmarking::BenchmarkList>,
			Vec<frame_support::traits::StorageInfo>,
		) {
			use frame_benchmarking::{list_benchmark, Benchmarking, BenchmarkList};
			use frame_support::traits::StorageInfoTrait;
			use orml_benchmarking::list_benchmark as orml_list_benchmark;
			use frame_system_benchmarking::Pallet as SystemBench;

			let mut list = Vec::<BenchmarkList>::new();

			list_benchmark!(list, extra, frame_system, SystemBench::<Runtime>);
			list_benchmark!(list, extra, pallet_balances, Balances);
			list_benchmark!(list, extra, pallet_collator_selection, CollatorSelection);
			list_benchmark!(list, extra, pallet_timestamp, Timestamp);
			list_benchmark!(list, extra, pallet_treasury, Treasury);
			list_benchmark!(list, extra, pallet_preimage, Preimage);
			list_benchmark!(list, extra, pallet_scheduler, Scheduler);
			list_benchmark!(list, extra, pallet_identity, Identity);
			list_benchmark!(list, extra, pallet_tips, Tips);
			list_benchmark!(list, extra, pallet_proxy, Proxy);
			list_benchmark!(list, extra, pallet_utility, Utility);
			list_benchmark!(list, extra, pallet_democracy, Democracy);
			list_benchmark!(list, extra, pallet_elections_phragmen, Elections);
			list_benchmark!(list, extra, council, Council);
			list_benchmark!(list, extra, tech, TechnicalCommittee);
			list_benchmark!(list, extra, pallet_omnipool_liquidity_mining, OmnipoolLiquidityMining);
			list_benchmark!(list, extra, pallet_circuit_breaker, CircuitBreaker);
			list_benchmark!(list, extra, pallet_bonds, Bonds);
			list_benchmark!(list, extra, pallet_stableswap, Stableswap);

			list_benchmark!(list, extra, pallet_asset_registry, AssetRegistry);
			list_benchmark!(list, extra, pallet_claims, Claims);
			list_benchmark!(list, extra, pallet_ema_oracle, EmaOracle);
			list_benchmark!(list, extra, pallet_staking, Staking);
			list_benchmark!(list, extra, pallet_lbp, LBP);
			list_benchmark!(list, extra, pallet_referrals, Referrals);
			list_benchmark!(list, extra, pallet_evm_accounts, EVMAccounts);

			list_benchmark!(list, extra, cumulus_pallet_xcmp_queue, XcmpQueue);
			list_benchmark!(list, extra, pallet_transaction_pause, TransactionPause);

			list_benchmark!(list, extra, pallet_otc, OTC);
			list_benchmark!(list, extra, pallet_xcm, PolkadotXcm);

			orml_list_benchmark!(list, extra, pallet_currencies, benchmarking::currencies);
			orml_list_benchmark!(list, extra, orml_tokens, benchmarking::tokens);
			orml_list_benchmark!(list, extra, orml_vesting, benchmarking::vesting);
			orml_list_benchmark!(list, extra, pallet_transaction_multi_payment, benchmarking::multi_payment);
			orml_list_benchmark!(list, extra, pallet_duster, benchmarking::duster);
			orml_list_benchmark!(list, extra, pallet_omnipool, benchmarking::omnipool);
			orml_list_benchmark!(list, extra, pallet_route_executor, benchmarking::route_executor);
			orml_list_benchmark!(list, extra, pallet_dca, benchmarking::dca);
			orml_list_benchmark!(list, extra, pallet_xyk, benchmarking::xyk);
			orml_list_benchmark!(list, extra, pallet_dynamic_evm_fee, benchmarking::dynamic_evm_fee);
			orml_list_benchmark!(list, extra, pallet_xyk_liquidity_mining, benchmarking::xyk_liquidity_mining);

			let storage_info = AllPalletsWithSystem::storage_info();

			(list, storage_info)
		}

		fn dispatch_benchmark(
			config: frame_benchmarking::BenchmarkConfig
		) -> Result<Vec<frame_benchmarking::BenchmarkBatch>, sp_runtime::RuntimeString> {
			use frame_benchmarking::{BenchmarkError, Benchmarking, BenchmarkBatch, add_benchmark};
			use frame_support::traits::TrackedStorageKey;
			use orml_benchmarking::add_benchmark as orml_add_benchmark;
			use frame_system_benchmarking::Pallet as SystemBench;
			impl frame_system_benchmarking::Config for Runtime {
				fn setup_set_code_requirements(code: &sp_std::vec::Vec<u8>) -> Result<(), BenchmarkError> {
					ParachainSystem::initialize_for_set_code_benchmark(code.len() as u32);
					Ok(())
				}

				fn verify_set_code() {
					System::assert_last_event(cumulus_pallet_parachain_system::Event::<Runtime>::ValidationFunctionStored.into());
				}
			}

			let whitelist: Vec<TrackedStorageKey> = vec![
				// Block Number
				hex!("26aa394eea5630e07c48ae0c9558cef702a5c1b19ab7a04f536c519aca4983ac").to_vec().into(),
				// Total Issuance
				hex!("c2261276cc9d1f8598ea4b6a74b15c2f57c875e4cff74148e4628f264b974c80").to_vec().into(),
				// Execution Phase
				hex!("26aa394eea5630e07c48ae0c9558cef7ff553b5a9862a516939d82b3d3d8661a").to_vec().into(),
				// Event Count
				hex!("26aa394eea5630e07c48ae0c9558cef70a98fdbe9ce6c55837576c60c7af3850").to_vec().into(),
				// System Events
				hex!("26aa394eea5630e07c48ae0c9558cef780d41e5e16056765bc8461851072c9d7").to_vec().into(),
			];

			let mut batches = Vec::<BenchmarkBatch>::new();
			let params = (&config, &whitelist);

			// Substrate pallets
			add_benchmark!(params, batches, frame_system, SystemBench::<Runtime>);
			add_benchmark!(params, batches, pallet_balances, Balances);
			add_benchmark!(params, batches, pallet_collator_selection, CollatorSelection);
			add_benchmark!(params, batches, pallet_timestamp, Timestamp);
			add_benchmark!(params, batches, pallet_treasury, Treasury);
			add_benchmark!(params, batches, pallet_preimage, Preimage);
			add_benchmark!(params, batches, pallet_scheduler, Scheduler);
			add_benchmark!(params, batches, pallet_identity, Identity);
			add_benchmark!(params, batches, pallet_tips, Tips);
			add_benchmark!(params, batches, pallet_proxy, Proxy);
			add_benchmark!(params, batches, pallet_utility, Utility);
			add_benchmark!(params, batches, pallet_democracy, Democracy);
			add_benchmark!(params, batches, pallet_elections_phragmen, Elections);
			add_benchmark!(params, batches, council, Council);
			add_benchmark!(params, batches, tech, TechnicalCommittee);
			add_benchmark!(params, batches, pallet_omnipool_liquidity_mining, OmnipoolLiquidityMining);
			add_benchmark!(params, batches, pallet_circuit_breaker, CircuitBreaker);
			add_benchmark!(params, batches, pallet_asset_registry, AssetRegistry);
			add_benchmark!(params, batches, pallet_claims, Claims);
			add_benchmark!(params, batches, pallet_ema_oracle, EmaOracle);
			add_benchmark!(params, batches, pallet_bonds, Bonds);
			add_benchmark!(params, batches, pallet_staking, Staking);
			add_benchmark!(params, batches, pallet_lbp, LBP);
			add_benchmark!(params, batches, pallet_stableswap, Stableswap);
			add_benchmark!(params, batches, pallet_referrals, Referrals);
			add_benchmark!(params, batches, pallet_evm_accounts, EVMAccounts);

			add_benchmark!(params, batches, cumulus_pallet_xcmp_queue, XcmpQueue);
			add_benchmark!(params, batches, pallet_transaction_pause, TransactionPause);

			add_benchmark!(params, batches, pallet_otc, OTC);
			add_benchmark!(params, batches, pallet_xcm, PolkadotXcm);

			orml_add_benchmark!(params, batches, pallet_currencies, benchmarking::currencies);
			orml_add_benchmark!(params, batches, orml_tokens, benchmarking::tokens);
			orml_add_benchmark!(params, batches, orml_vesting, benchmarking::vesting);
			orml_add_benchmark!(params, batches, pallet_transaction_multi_payment, benchmarking::multi_payment);
			orml_add_benchmark!(params, batches, pallet_duster, benchmarking::duster);
			orml_add_benchmark!(params, batches, pallet_omnipool, benchmarking::omnipool);
			orml_add_benchmark!(params, batches, pallet_route_executor, benchmarking::route_executor);
			orml_add_benchmark!(params, batches, pallet_dca, benchmarking::dca);
			orml_add_benchmark!(params, batches, pallet_xyk, benchmarking::xyk);
			orml_add_benchmark!(params, batches, pallet_dynamic_evm_fee, benchmarking::dynamic_evm_fee);
			orml_add_benchmark!(params, batches, pallet_xyk_liquidity_mining, benchmarking::xyk_liquidity_mining);

			if batches.is_empty() { return Err("Benchmark not found for this pallet.".into()) }
			Ok(batches)
		}
	}
}

struct CheckInherents;

impl cumulus_pallet_parachain_system::CheckInherents<Block> for CheckInherents {
	fn check_inherents(
		block: &Block,
		relay_state_proof: &cumulus_pallet_parachain_system::RelayChainStateProof,
	) -> sp_inherents::CheckInherentsResult {
		let relay_chain_slot = relay_state_proof
			.read_slot()
			.expect("Could not read the relay chain slot from the proof");

		let inherent_data = cumulus_primitives_timestamp::InherentDataProvider::from_relay_chain_slot_and_duration(
			relay_chain_slot,
			sp_std::time::Duration::from_secs(6),
		)
		.create_inherent_data()
		.expect("Could not create the timestamp inherent data");

		inherent_data.check_extrinsics(block)
	}
}

cumulus_pallet_parachain_system::register_validate_block! {
	Runtime = Runtime,
	BlockExecutor = cumulus_pallet_aura_ext::BlockExecutor::<Runtime, Executive>,
	CheckInherents = CheckInherents,
}

impl fp_self_contained::SelfContainedCall for RuntimeCall {
	type SignedInfo = H160;

	fn is_self_contained(&self) -> bool {
		match self {
			RuntimeCall::Ethereum(call) => call.is_self_contained(),
			_ => false,
		}
	}

	fn check_self_contained(&self) -> Option<Result<Self::SignedInfo, TransactionValidityError>> {
		match self {
			RuntimeCall::Ethereum(call) => call.check_self_contained(),
			_ => None,
		}
	}

	fn validate_self_contained(
		&self,
		info: &Self::SignedInfo,
		dispatch_info: &DispatchInfoOf<RuntimeCall>,
		len: usize,
	) -> Option<TransactionValidity> {
		match self {
			RuntimeCall::Ethereum(call) => call.validate_self_contained(info, dispatch_info, len),
			_ => None,
		}
	}

	fn pre_dispatch_self_contained(
		&self,
		info: &Self::SignedInfo,
		dispatch_info: &DispatchInfoOf<RuntimeCall>,
		len: usize,
	) -> Option<Result<(), TransactionValidityError>> {
		match self {
			RuntimeCall::Ethereum(call) => call.pre_dispatch_self_contained(info, dispatch_info, len),
			_ => None,
		}
	}

	fn apply_self_contained(
		self,
		info: Self::SignedInfo,
	) -> Option<sp_runtime::DispatchResultWithInfo<PostDispatchInfoOf<Self>>> {
		match self {
			call @ RuntimeCall::Ethereum(pallet_ethereum::Call::transact { .. }) => Some(call.dispatch(
				RuntimeOrigin::from(pallet_ethereum::RawOrigin::EthereumTransaction(info)),
			)),
			_ => None,
		}
	}
}

pub struct TransactionConverter;

impl fp_rpc::ConvertTransaction<UncheckedExtrinsic> for TransactionConverter {
	fn convert_transaction(&self, transaction: pallet_ethereum::Transaction) -> UncheckedExtrinsic {
		UncheckedExtrinsic::new_unsigned(pallet_ethereum::Call::<Runtime>::transact { transaction }.into())
	}
}

impl fp_rpc::ConvertTransaction<sp_runtime::OpaqueExtrinsic> for TransactionConverter {
	fn convert_transaction(&self, transaction: pallet_ethereum::Transaction) -> sp_runtime::OpaqueExtrinsic {
		let extrinsic =
			UncheckedExtrinsic::new_unsigned(pallet_ethereum::Call::<Runtime>::transact { transaction }.into());
		let encoded = extrinsic.encode();
		sp_runtime::OpaqueExtrinsic::decode(&mut &encoded[..]).expect("Encoded extrinsic is always valid")
	}
}<|MERGE_RESOLUTION|>--- conflicted
+++ resolved
@@ -109,11 +109,7 @@
 	spec_name: create_runtime_str!("hydradx"),
 	impl_name: create_runtime_str!("hydradx"),
 	authoring_version: 1,
-<<<<<<< HEAD
-	spec_version: 226,
-=======
-	spec_version: 227,
->>>>>>> 8abf856a
+	spec_version: 228,
 	impl_version: 0,
 	apis: RUNTIME_API_VERSIONS,
 	transaction_version: 1,
