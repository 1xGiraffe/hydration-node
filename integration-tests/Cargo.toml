[package]
name = "runtime-integration-tests"
version = "1.23.0"
description = "Integration tests"
authors = ["GalacticCouncil"]
edition = "2021"
homepage = "https://github.com/galacticcouncil/HydraDX-node"
license = "Apache 2.0"
repository = "https://github.com/galacticcouncil/HydraDX-node"

[dependencies]
hex-literal = { workspace = true }
frame-remote-externalities = { workspace = true }
tokio = { version = "1", features = ["macros", "rt-multi-thread"] }
scraper = { workspace = true }
primitives = { workspace = true }
hydradx-runtime = { workspace = true }
hydradx-adapters = { workspace = true }
pallet-omnipool = { workspace = true }
pallet-circuit-breaker = { workspace = true }
pallet-omnipool-liquidity-mining = { workspace = true }
pallet-bonds = { workspace = true }
pallet-stableswap = { workspace = true }
pallet-referrals = { workspace = true }
pallet-asset-registry = { workspace = true }
hydradx-traits = { workspace = true }
pallet-transaction-multi-payment = { workspace = true, features = ["evm"] }
pallet-currencies = { workspace = true }
pallet-duster = { workspace = true }
pallet-ema-oracle = { workspace = true }
warehouse-liquidity-mining = { workspace = true }
pallet-otc = { workspace = true }
pallet-otc-settlements = { workspace = true }
pallet-relaychain-info = { workspace = true }
pallet-route-executor = { workspace = true }
pallet-dca = { workspace = true }
pallet-dynamic-fees = { workspace = true }
pallet-dynamic-evm-fee = { workspace = true }
<<<<<<< HEAD
pallet-staking = { workspace = true}
pallet-lbp = { workspace = true}
pallet-xyk = { workspace = true}
pallet-evm-accounts = { workspace = true}
pallet-omnix= { workspace = true}
omnix-solver = { workspace = true}
=======
pallet-staking = { workspace = true }
pallet-lbp = { workspace = true }
pallet-xyk = { workspace = true }
pallet-evm-accounts = { workspace = true }
>>>>>>> 261915c5

pallet-treasury = { workspace = true }
pallet-democracy = { workspace = true }
pallet-scheduler = { workspace = true }
pallet-elections-phragmen = { workspace = true }
pallet-tips = { workspace = true }
pallet-xyk-liquidity-mining = { workspace = true }
pallet-transaction-pause = { workspace = true }

# collator support
pallet-collator-selection = { workspace = true }
pallet-authorship = { workspace = true }

# ORML dependencies
orml-tokens = { workspace = true }
orml-traits = { workspace = true }
orml-vesting = { workspace = true }
orml-xcm = { workspace = true }

# orml XCM support
orml-xtokens = { workspace = true }
orml-xcm-support = { workspace = true }
orml-unknown-tokens = { workspace = true }

precompile-utils = { workspace = true }
pallet-evm-precompile-call-permit = { workspace = true }

# Evm
pallet-evm = { workspace = true }
fp-evm = { workspace = true }
fp-rpc = { workspace = true }
# Cumulus dependencies
cumulus-pallet-aura-ext = { workspace = true }
cumulus-pallet-parachain-system = { workspace = true }
cumulus-pallet-xcm = { workspace = true }
cumulus-pallet-xcmp-queue = { workspace = true }
cumulus-primitives-core = { workspace = true }
cumulus-primitives-utility = { workspace = true }
cumulus-primitives-parachain-inherent = { workspace = true }
cumulus-primitives-timestamp = { workspace = true }
staging-parachain-info = { workspace = true }
cumulus-test-relay-sproof-builder = { workspace = true }

# Polkadot dependencies
polkadot-parachain = { workspace = true, features = ["wasm-api"] }
xcm-builder = { workspace = true }
pallet-xcm = { workspace = true }
xcm-executor = { workspace = true }
polkadot-xcm = { workspace = true }

# Substrate dependencies
frame-benchmarking = { workspace = true, optional = true }
frame-executive = { workspace = true }
frame-support = { workspace = true }
frame-system = { workspace = true }
frame-system-benchmarking = { workspace = true, optional = true }
frame-system-rpc-runtime-api = { workspace = true }
pallet-aura = { workspace = true }
pallet-balances = { workspace = true }
pallet-collective = { workspace = true }
pallet-session = { workspace = true }
pallet-timestamp = { workspace = true }
pallet-transaction-payment = { workspace = true }
pallet-transaction-payment-rpc-runtime-api = { workspace = true }
pallet-utility = { workspace = true }
pallet-uniques = { workspace = true }
pallet-im-online = { workspace = true }
sp-api = { workspace = true }
sp-block-builder = { workspace = true }
sp-consensus-aura = { workspace = true }
sp-core = { workspace = true }
sp-inherents = { workspace = true }
sp-externalities = { workspace = true }
sp-offchain = { workspace = true }
sp-runtime = { workspace = true }
sp-session = { workspace = true }
sp-std = { workspace = true }
sp-transaction-pool = { workspace = true }
sp-version = { workspace = true }
sp-staking = { workspace = true }
sp-trie = { workspace = true }
sp-io = { workspace = true }
sp-consensus-babe = { workspace = true }
sp-consensus-beefy = { workspace = true }
sp-authority-discovery = { workspace = true }
sc-consensus-grandpa = { workspace = true }

polkadot-primitives = { workspace = true }
polkadot-service = { workspace = true, features = ["full-node"] }
polkadot-runtime-parachains = { workspace = true }
rococo-runtime = { workspace = true }

[dev-dependencies]
pretty_assertions = "1.2.1"
pallet-relaychain-info = { workspace = true }
xcm-emulator = { workspace = true }
test-utils = { workspace = true }
libsecp256k1 = { workspace = true }


[features]
default = ["std"]
std = [
    "frame-executive/std",
    "frame-support/std",
    "frame-system/std",
    "frame-system-rpc-runtime-api/std",
    "orml-tokens/std",
    "orml-traits/std",
    "orml-vesting/std",
    "orml-xtokens/std",
    "orml-xcm-support/std",
    "orml-unknown-tokens/std",
    "cumulus-pallet-parachain-system/std",
    "cumulus-pallet-aura-ext/std",
    "cumulus-pallet-xcm/std",
    "cumulus-pallet-xcmp-queue/std",
    "cumulus-primitives-core/std",
    "cumulus-primitives-parachain-inherent/std",
    "polkadot-xcm/std",
    "xcm-builder/std",
    "xcm-executor/std",
    "pallet-xcm/std",
    "staging-parachain-info/std",
    "pallet-asset-registry/std",
    "pallet-aura/std",
    "pallet-balances/std",
    "pallet-elections-phragmen/std",
    "pallet-session/std",
    "pallet-timestamp/std",
    "pallet-transaction-payment/std",
    "pallet-transaction-multi-payment/std",
    "pallet-transaction-payment-rpc-runtime-api/std",
    "pallet-utility/std",
    "pallet-im-online/std",
    "pallet-currencies/std",
    "sp-api/std",
    "sp-authority-discovery/std",
    "sp-block-builder/std",
    "sp-consensus-aura/std",
    "sp-consensus-babe/std",
    "sp-consensus-beefy/std",
    "sp-core/std",
    "sp-io/std",
    "sp-inherents/std",
    "sp-externalities/std",
    "sp-offchain/std",
    "sp-runtime/std",
    "sp-session/std",
    "sp-std/std",
    "sp-trie/std",
    "sp-transaction-pool/std",
    "sp-version/std",
    "pallet-treasury/std",
    "pallet-collective/std",
    "pallet-democracy/std",
    "pallet-scheduler/std",
    "pallet-tips/std",
    "pallet-collator-selection/std",
    "pallet-authorship/std",
    "hydradx-traits/std",
    "pallet-relaychain-info/std",
    "hydradx-runtime/std",
    "rococo-runtime/std",
    "pallet-staking/std",
    "scraper/std",
    "pallet-dynamic-evm-fee/std",
    "precompile-utils/std",
    "pallet-transaction-pause/std",
    "pallet-omnix/std",
    "omnix-solver/std",
]

# we don't include integration tests when benchmarking feature is enabled
runtime-benchmarks = [
    "hydradx-runtime/runtime-benchmarks",
    "rococo-runtime/runtime-benchmarks",
]
try-runtime = [
]<|MERGE_RESOLUTION|>--- conflicted
+++ resolved
@@ -36,19 +36,12 @@
 pallet-dca = { workspace = true }
 pallet-dynamic-fees = { workspace = true }
 pallet-dynamic-evm-fee = { workspace = true }
-<<<<<<< HEAD
-pallet-staking = { workspace = true}
-pallet-lbp = { workspace = true}
-pallet-xyk = { workspace = true}
-pallet-evm-accounts = { workspace = true}
-pallet-omnix= { workspace = true}
-omnix-solver = { workspace = true}
-=======
 pallet-staking = { workspace = true }
 pallet-lbp = { workspace = true }
 pallet-xyk = { workspace = true }
 pallet-evm-accounts = { workspace = true }
->>>>>>> 261915c5
+pallet-omnix= { workspace = true}
+omnix-solver = { workspace = true}
 
 pallet-treasury = { workspace = true }
 pallet-democracy = { workspace = true }
