// This file is part of HydraDX-node.

// Copyright (C) 2020-2021  Intergalactic, Limited (GIB).
// SPDX-License-Identifier: Apache-2.0

// Licensed under the Apache License, Version 2.0 (the "License");
// you may not use this file except in compliance with the License.
// You may obtain a copy of the License at
//
//     http://www.apache.org/licenses/LICENSE-2.0
//
// Unless required by applicable law or agreed to in writing, software
// distributed under the License is distributed on an "AS IS" BASIS,
// WITHOUT WARRANTIES OR CONDITIONS OF ANY KIND, either express or implied.
// See the License for the specific language governing permissions and
// limitations under the License.

#![cfg_attr(not(feature = "std"), no_std)]
// `construct_runtime!` does a lot of recursion and requires us to increase the limit to 256.
#![recursion_limit = "512"]
#![allow(clippy::match_like_matches_macro)]

// Make the WASM binary available.
#[cfg(feature = "std")]
include!(concat!(env!("OUT_DIR"), "/wasm_binary.rs"));

use codec::{Decode, Encode};
use common_runtime::adapters::OraclePriceProviderAdapterForOmnipool;
use frame_system::{EnsureRoot, RawOrigin};
use scale_info::TypeInfo;
use sp_api::impl_runtime_apis;
use sp_core::OpaqueMetadata;
use sp_runtime::{
	create_runtime_str, generic, impl_opaque_keys,
	traits::{AccountIdConversion, BlakeTwo256, Block as BlockT, IdentityLookup},
	transaction_validity::{TransactionSource, TransactionValidity},
	ApplyExtrinsicResult, Perbill, Permill,
};

use sp_std::cmp::Ordering;
use sp_std::convert::From;
use sp_std::prelude::*;
#[cfg(feature = "std")]
use sp_version::NativeVersion;
use sp_version::RuntimeVersion;
// A few exports that help ease life for downstream crates.
use frame_support::traits::AsEnsureOriginWithArg;
use frame_support::{
	construct_runtime,
	dispatch::DispatchClass,
	parameter_types,
	traits::{
		ConstU32, Contains, EnsureOrigin, Get, InstanceFilter, NeverEnsureOrigin, PrivilegeCmp, U128CurrencyToVote,
	},
	weights::{
		constants::{BlockExecutionWeight, RocksDbWeight},
		ConstantMultiplier, WeightToFeeCoefficient, WeightToFeeCoefficients, WeightToFeePolynomial,
	},
	BoundedVec,
};
use hydradx_traits::OraclePeriod;
use orml_traits::currency::MutationHooks;
use pallet_transaction_multi_payment::{AddTxAssetOnAccount, DepositAll, RemoveTxAssetOnKilled, TransferFees};
use pallet_transaction_payment::TargetedFeeAdjustment;
use primitives::{CollectionId, ItemId};
pub use sp_consensus_aura::sr25519::AuthorityId as AuraId;
use sp_runtime::traits::BlockNumberProvider;

use common_runtime::adapters::{EmaOraclePriceAdapter, OmnipoolHookAdapter};
pub use common_runtime::*;
use pallet_currencies::BasicCurrencyAdapter;

mod benchmarking;
mod migrations;
mod xcm;

pub use hex_literal::hex;
use hydradx_adapters::inspect::MultiInspectAdapter;
/// Import HydraDX pallets
pub use pallet_claims;
pub use pallet_genesis_history;

/// Opaque types. These are used by the CLI to instantiate machinery that don't need to know
/// the specifics of the runtime. They can then be made to be agnostic over specific formats
/// of data like extrinsics, allowing for them to continue syncing the network through upgrades
/// to even the core data structures.
pub mod opaque {
	use super::*;

	pub use sp_runtime::OpaqueExtrinsic as UncheckedExtrinsic;

	/// Opaque block header type.
	pub type Header = generic::Header<BlockNumber, BlakeTwo256>;
	/// Opaque block type.
	pub type Block = generic::Block<Header, UncheckedExtrinsic>;
	/// Opaque block identifier type.
	pub type BlockId = generic::BlockId<Block>;
	impl_opaque_keys! {
		pub struct SessionKeys {
			pub aura: Aura,
		}
	}
}

#[sp_version::runtime_version]
pub const VERSION: RuntimeVersion = RuntimeVersion {
	spec_name: create_runtime_str!("hydradx"),
	impl_name: create_runtime_str!("hydradx"),
	authoring_version: 1,
<<<<<<< HEAD
	spec_version: 158,
=======
	spec_version: 157,
>>>>>>> f8b82422
	impl_version: 0,
	apis: RUNTIME_API_VERSIONS,
	transaction_version: 1,
	state_version: 0,
};

/// The version information used to identify this runtime when compiled natively.
#[cfg(feature = "std")]
pub fn native_version() -> NativeVersion {
	NativeVersion {
		runtime_version: VERSION,
		can_author_with: Default::default(),
	}
}

use smallvec::smallvec;

pub struct WeightToFee;

impl WeightToFeePolynomial for WeightToFee {
	type Balance = Balance;

	/// Handles converting a weight scalar to a fee value, based on the scale and granularity of the
	/// node's balance type.
	///
	/// This should typically create a mapping between the following ranges:
	///   - [0, MAXIMUM_BLOCK_WEIGHT]
	///   - [Balance::min, Balance::max]
	///
	/// Yet, it can be used for any other sort of change to weight-fee. Some examples being:
	///   - Setting it to `0` will essentially disable the weight fee.
	///   - Setting it to `1` will cause the literal `#[weight = x]` values to be charged.
	fn polynomial() -> WeightToFeeCoefficients<Self::Balance> {
		// extrinsic base weight (smallest non-zero weight) is mapped to 1/10 CENT
		let p = CENTS; // 1_000_000_000_000
		let q = 10 * Balance::from(ExtrinsicBaseWeight::get().ref_time()); // 7_919_840_000
		smallvec![WeightToFeeCoefficient {
			degree: 1,
			negative: false,
			coeff_frac: Perbill::from_rational(p % q, q),
			coeff_integer: p / q, // 124
		}]
	}
}

pub struct DustRemovalWhitelist;

impl Contains<AccountId> for DustRemovalWhitelist {
	fn contains(a: &AccountId) -> bool {
		get_all_module_accounts().contains(a) || pallet_duster::DusterWhitelist::<Runtime>::contains(a)
	}
}

// Relay chain Block number provider.
// Reason why the implementation is different for benchmarks is that it is not possible
// to set or change the block number in a benchmark using parachain system pallet.
// That's why we revert to using the system pallet in the benchmark.
pub struct RelayChainBlockNumberProvider<T>(sp_std::marker::PhantomData<T>);

#[cfg(not(feature = "runtime-benchmarks"))]
impl<T: cumulus_pallet_parachain_system::Config> BlockNumberProvider for RelayChainBlockNumberProvider<T> {
	type BlockNumber = BlockNumber;

	fn current_block_number() -> Self::BlockNumber {
		let maybe_data = cumulus_pallet_parachain_system::Pallet::<T>::validation_data();

		if let Some(data) = maybe_data {
			data.relay_parent_number
		} else {
			Self::BlockNumber::default()
		}
	}
}

#[cfg(feature = "runtime-benchmarks")]
impl<T: frame_system::Config> BlockNumberProvider for RelayChainBlockNumberProvider<T> {
	type BlockNumber = <T as frame_system::Config>::BlockNumber;

	fn current_block_number() -> Self::BlockNumber {
		frame_system::Pallet::<T>::current_block_number()
	}
}

// The reason why there is difference between PROD and benchmark is that it is not possible
// to set validation data in parachain system pallet in the benchmarks.
// So for benchmarking, we mock it out and return some hardcoded parent hash
pub struct RelayChainBlockHashProviderAdapter<Runtime>(sp_std::marker::PhantomData<Runtime>);

#[cfg(not(feature = "runtime-benchmarks"))]
impl<Runtime> RelayChainBlockHashProvider for RelayChainBlockHashProviderAdapter<Runtime>
where
	Runtime: cumulus_pallet_parachain_system::Config,
{
	fn parent_hash() -> Option<cumulus_primitives_core::relay_chain::Hash> {
		let validation_data = cumulus_pallet_parachain_system::Pallet::<Runtime>::validation_data();
		match validation_data {
			Some(data) => Some(data.parent_head.hash()),
			None => None,
		}
	}
}

#[cfg(feature = "runtime-benchmarks")]
impl<Runtime> RelayChainBlockHashProvider for RelayChainBlockHashProviderAdapter<Runtime>
where
	Runtime: cumulus_pallet_parachain_system::Config,
{
	fn parent_hash() -> Option<cumulus_primitives_core::relay_chain::Hash> {
		// We use the same hash as for integration tests
		// so the integration tests don't fail when they are run with 'runtime-benchmark' feature
		let hash = [
			14, 87, 81, 192, 38, 229, 67, 178, 232, 171, 46, 176, 96, 153, 218, 161, 209, 229, 223, 71, 119, 143, 119,
			135, 250, 171, 69, 205, 241, 47, 227, 168,
		]
		.into();
		Some(hash)
	}
}

pub struct CallFilter;
impl Contains<RuntimeCall> for CallFilter {
	fn contains(call: &RuntimeCall) -> bool {
		if matches!(
			call,
			RuntimeCall::System(_) | RuntimeCall::Timestamp(_) | RuntimeCall::ParachainSystem(_)
		) {
			// always allow
			// Note: this is done to avoid unnecessary check of paused storage.
			return true;
		}

		if pallet_transaction_pause::PausedTransactionFilter::<Runtime>::contains(call) {
			// if paused, dont allow!
			return false;
		}

		// filter transfers of LRNA and omnipool assets to the omnipool account
		if let RuntimeCall::Tokens(orml_tokens::Call::transfer { dest, currency_id, .. })
		| RuntimeCall::Tokens(orml_tokens::Call::transfer_keep_alive { dest, currency_id, .. })
		| RuntimeCall::Tokens(orml_tokens::Call::transfer_all { dest, currency_id, .. })
		| RuntimeCall::Currencies(pallet_currencies::Call::transfer { dest, currency_id, .. }) = call
		{
			// Lookup::lookup() is not necessary thanks to IdentityLookup
			if dest == &Omnipool::protocol_account()
				&& (*currency_id == <Runtime as pallet_omnipool::Config>::HubAssetId::get()
					|| Omnipool::exists(*currency_id))
			{
				return false;
			}
		}
		// filter transfers of HDX to the omnipool account
		if let RuntimeCall::Balances(pallet_balances::Call::transfer { dest, .. })
		| RuntimeCall::Balances(pallet_balances::Call::transfer_keep_alive { dest, .. })
		| RuntimeCall::Balances(pallet_balances::Call::transfer_all { dest, .. })
		| RuntimeCall::Currencies(pallet_currencies::Call::transfer_native_currency { dest, .. }) = call
		{
			// Lookup::lookup() is not necessary thanks to IdentityLookup
			if dest == &Omnipool::protocol_account() {
				return false;
			}
		}

		match call {
			RuntimeCall::PolkadotXcm(_) => false,
			RuntimeCall::OrmlXcm(_) => false,
			RuntimeCall::Uniques(_) => false,
			_ => true,
		}
	}
}

parameter_types! {
	pub const Version: RuntimeVersion = VERSION;
	/// Block weights base values and limits.
	pub BlockWeights: frame_system::limits::BlockWeights = frame_system::limits::BlockWeights::builder()
		.base_block(BlockExecutionWeight::get())
		.for_class(DispatchClass::all(), |weights| {
			weights.base_extrinsic = ExtrinsicBaseWeight::get();
		})
		.for_class(DispatchClass::Normal, |weights| {
			weights.max_total = Some(NORMAL_DISPATCH_RATIO * MAXIMUM_BLOCK_WEIGHT);
		})
		.for_class(DispatchClass::Operational, |weights| {
			weights.max_total = Some(MAXIMUM_BLOCK_WEIGHT);
			// Operational transactions have an extra reserved space, so that they
			// are included even if block reachd `MAXIMUM_BLOCK_WEIGHT`.
			weights.reserved = Some(
				MAXIMUM_BLOCK_WEIGHT - NORMAL_DISPATCH_RATIO * MAXIMUM_BLOCK_WEIGHT,
			);
		})
		.avg_block_initialization(AVERAGE_ON_INITIALIZE_RATIO)
		.build_or_panic();
	pub ExtrinsicBaseWeight: Weight = frame_support::weights::constants::ExtrinsicBaseWeight::get();
}

// Configure FRAME pallets to include in runtime.

impl frame_system::Config for Runtime {
	/// The basic call filter to use in dispatchable.
	type BaseCallFilter = CallFilter;
	type BlockWeights = BlockWeights;
	type BlockLength = BlockLength;
	/// The ubiquitous origin type.
	type RuntimeOrigin = RuntimeOrigin;
	/// The aggregated dispatch type that is available for extrinsics.
	type RuntimeCall = RuntimeCall;
	/// The index type for storing how many extrinsics an account has signed.
	type Index = Index;
	/// The index type for blocks.
	type BlockNumber = BlockNumber;
	/// The type for hashing blocks and tries.
	type Hash = Hash;
	/// The hashing algorithm used.
	type Hashing = BlakeTwo256;
	/// The identifier used to distinguish between accounts.
	type AccountId = AccountId;
	/// The lookup mechanism to get account ID from whatever is passed in dispatchers.
	type Lookup = IdentityLookup<AccountId>;
	/// The header type.
	type Header = generic::Header<BlockNumber, BlakeTwo256>;
	/// The ubiquitous event type.
	type RuntimeEvent = RuntimeEvent;
	/// Maximum number of block number to block hash mappings to keep (oldest pruned first).
	type BlockHashCount = BlockHashCount;
	/// The weight of database operations that the runtime can invoke.
	type DbWeight = RocksDbWeight;
	/// The weight of the overhead invoked on the block import process, independent of the
	/// extrinsics included in that block.
	/// Version of the runtime.
	type Version = Version;
	/// Converts a module to the index of the module in `construct_runtime!`.
	///
	/// This type is being generated by `construct_runtime!`.
	type PalletInfo = PalletInfo;
	/// The data to be stored in an account.
	type AccountData = pallet_balances::AccountData<Balance>;
	/// What to do if a new account is created.
	type OnNewAccount = ();
	/// What to do if an account is fully reaped from the system.
	type OnKilledAccount = ();
	/// Weight information for the extrinsics of this pallet.
	type SystemWeightInfo = common_runtime::weights::system::HydraWeight<Runtime>;
	type SS58Prefix = SS58Prefix;
	type OnSetCode = cumulus_pallet_parachain_system::ParachainSetCode<Self>;
	type MaxConsumers = frame_support::traits::ConstU32<16>;
}

impl pallet_timestamp::Config for Runtime {
	/// A timestamp: milliseconds since the unix epoch.
	type Moment = u64;
	type OnTimestampSet = ();
	type MinimumPeriod = MinimumPeriod;
	type WeightInfo = weights::timestamp::HydraWeight<Runtime>;
}

impl pallet_balances::Config for Runtime {
	type MaxLocks = MaxLocks;
	/// The type for recording an account's balance.
	type Balance = Balance;
	/// The ubiquitous event type.
	type RuntimeEvent = RuntimeEvent;
	type DustRemoval = Treasury;
	type ExistentialDeposit = NativeExistentialDeposit;
	type AccountStore = System;
	type WeightInfo = weights::balances::HydraWeight<Runtime>;
	type MaxReserves = MaxReserves;
	type ReserveIdentifier = [u8; 8];
}

/// Parameterized slow adjusting fee updated based on
/// https://w3f-research.readthedocs.io/en/latest/polkadot/overview/2-token-economics.html?highlight=token%20economics#-2.-slow-adjusting-mechanism
pub type SlowAdjustingFeeUpdate<R> =
	TargetedFeeAdjustment<R, TargetBlockFullness, AdjustmentVariable, MinimumMultiplier, MaximumMultiplier>;

impl pallet_transaction_payment::Config for Runtime {
	type RuntimeEvent = RuntimeEvent;
	type OnChargeTransaction = TransferFees<Currencies, DepositAll<Runtime>, TreasuryAccount>;
	type OperationalFeeMultiplier = ();
	type WeightToFee = WeightToFee;
	type LengthToFee = ConstantMultiplier<Balance, TransactionByteFee>;
	type FeeMultiplierUpdate = SlowAdjustingFeeUpdate<Self>;
}

// Parachain Config

parameter_types! {
	pub ReservedXcmpWeight: Weight = BlockWeights::get().max_block / 4;
	pub ReservedDmpWeight: Weight = BlockWeights::get().max_block / 4;
}

impl cumulus_pallet_parachain_system::Config for Runtime {
	type RuntimeEvent = RuntimeEvent;
	type OnSystemEvent = pallet_relaychain_info::OnValidationDataHandler<Runtime>;
	type SelfParaId = ParachainInfo;
	type OutboundXcmpMessageSource = XcmpQueue;
	type DmpMessageHandler = DmpQueue;
	type ReservedDmpWeight = ReservedDmpWeight;
	type XcmpMessageHandler = XcmpQueue;
	type ReservedXcmpWeight = ReservedXcmpWeight;
	type CheckAssociatedRelayNumber = cumulus_pallet_parachain_system::RelayNumberStrictlyIncreases;
}

impl pallet_aura::Config for Runtime {
	type AuthorityId = AuraId;
	type MaxAuthorities = MaxAuthorities;
	type DisabledValidators = ();
}

impl parachain_info::Config for Runtime {}

impl cumulus_pallet_aura_ext::Config for Runtime {}

impl pallet_treasury::Config for Runtime {
	type PalletId = TreasuryPalletId;
	type Currency = Balances;
	type ApproveOrigin = TreasuryApproveOrigin;
	type RejectOrigin = MoreThanHalfCouncil;
	type RuntimeEvent = RuntimeEvent;
	type OnSlash = Treasury;
	type ProposalBond = ProposalBond;
	type ProposalBondMinimum = ProposalBondMinimum;
	type ProposalBondMaximum = ProposalBondMaximum;
	type SpendPeriod = SpendPeriod;
	type Burn = Burn;
	type BurnDestination = ();
	type WeightInfo = weights::treasury::HydraWeight<Runtime>;
	type SpendFunds = ();
	type MaxApprovals = MaxApprovals;
	type SpendOrigin = NeverEnsureOrigin<Balance>;
}

impl pallet_authorship::Config for Runtime {
	type FindAuthor = pallet_session::FindAccountFromAuthorIndex<Self, Aura>;
	type EventHandler = (CollatorSelection,);
}

impl pallet_collator_selection::Config for Runtime {
	type RuntimeEvent = RuntimeEvent;
	type Currency = Balances;
	type UpdateOrigin = MoreThanHalfCouncil;
	type PotId = PotId;
	type MaxCandidates = MaxCandidates;
	type MinCandidates = MinCandidates;
	type MaxInvulnerables = MaxInvulnerables;
	// should be a multiple of session or things will get inconsistent
	type KickThreshold = Period;
	type ValidatorId = <Self as frame_system::Config>::AccountId;
	type ValidatorIdOf = pallet_collator_selection::IdentityCollator;
	type ValidatorRegistration = Session;
	type WeightInfo = weights::collator_selection::HydraWeight<Runtime>;
}

impl pallet_session::Config for Runtime {
	type RuntimeEvent = RuntimeEvent;
	type ValidatorId = <Self as frame_system::Config>::AccountId;
	// we don't have stash and controller, thus we don't need the convert as well.
	type ValidatorIdOf = pallet_collator_selection::IdentityCollator;
	type ShouldEndSession = pallet_session::PeriodicSessions<Period, Offset>;
	type NextSessionRotation = pallet_session::PeriodicSessions<Period, Offset>;
	// We wrap the session manager to give out rewards.
	type SessionManager = CollatorRewards;
	// Essentially just Aura, but lets be pedantic.
	type SessionHandler = <opaque::SessionKeys as sp_runtime::traits::OpaqueKeys>::KeyTypeIdProviders;
	type Keys = opaque::SessionKeys;
	type WeightInfo = ();
}

impl pallet_utility::Config for Runtime {
	type RuntimeEvent = RuntimeEvent;
	type RuntimeCall = RuntimeCall;
	type PalletsOrigin = OriginCaller;
	type WeightInfo = weights::utility::HydraWeight<Runtime>;
}

impl pallet_preimage::Config for Runtime {
	type RuntimeEvent = RuntimeEvent;
	type WeightInfo = weights::preimage::HydraWeight<Runtime>;
	type Currency = Balances;
	type ManagerOrigin = EnsureRoot<AccountId>;
	type BaseDeposit = PreimageBaseDeposit;
	type ByteDeposit = PreimageByteDeposit;
}

/// Used the compare the privilege of an origin inside the scheduler.
pub struct OriginPrivilegeCmp;

impl PrivilegeCmp<OriginCaller> for OriginPrivilegeCmp {
	fn cmp_privilege(left: &OriginCaller, right: &OriginCaller) -> Option<Ordering> {
		if left == right {
			return Some(Ordering::Equal);
		}

		match (left, right) {
			// Root is greater than anything.
			(OriginCaller::system(frame_system::RawOrigin::Root), _) => Some(Ordering::Greater),
			// Check which one has more yes votes.
			(
				OriginCaller::Council(pallet_collective::RawOrigin::Members(l_yes_votes, l_count)),
				OriginCaller::Council(pallet_collective::RawOrigin::Members(r_yes_votes, r_count)),
			) => Some((l_yes_votes * r_count).cmp(&(r_yes_votes * l_count))),
			// For every other origin we don't care, as they are not used for `ScheduleOrigin`.
			_ => None,
		}
	}
}

parameter_types! {
	pub MaximumSchedulerWeight: Weight = Perbill::from_percent(80) * BlockWeights::get().max_block;
	pub const MaxScheduledPerBlock: u32 = 50;
	pub const NoPreimagePostponement: Option<u32> = Some(5 * MINUTES);
}
impl pallet_scheduler::Config for Runtime {
	type RuntimeEvent = RuntimeEvent;
	type RuntimeOrigin = RuntimeOrigin;
	type PalletsOrigin = OriginCaller;
	type RuntimeCall = RuntimeCall;
	type MaximumWeight = MaximumSchedulerWeight;
	type ScheduleOrigin = MoreThanHalfCouncil;
	type OriginPrivilegeCmp = OriginPrivilegeCmp;
	type MaxScheduledPerBlock = MaxScheduledPerBlock;
	type WeightInfo = weights::scheduler::HydraWeight<Runtime>;
	type Preimages = Preimage;
}

impl pallet_identity::Config for Runtime {
	type RuntimeEvent = RuntimeEvent;
	type Currency = Balances;
	type BasicDeposit = BasicDeposit;
	type FieldDeposit = FieldDeposit;
	type SubAccountDeposit = SubAccountDeposit;
	type MaxSubAccounts = MaxSubAccounts;
	type MaxAdditionalFields = MaxAdditionalFields;
	type MaxRegistrars = MaxRegistrars;
	type Slashed = Treasury;
	type ForceOrigin = MoreThanHalfCouncil;
	type RegistrarOrigin = MoreThanHalfCouncil;
	type WeightInfo = weights::identity::HydraWeight<Runtime>;
}

impl pallet_collective::Config<CouncilCollective> for Runtime {
	type RuntimeOrigin = RuntimeOrigin;
	type Proposal = RuntimeCall;
	type RuntimeEvent = RuntimeEvent;
	type MotionDuration = CouncilMotionDuration;
	type MaxProposals = CouncilMaxProposals;
	type MaxMembers = CouncilMaxMembers;
	type DefaultVote = pallet_collective::PrimeDefaultVote;
	type WeightInfo = common_runtime::weights::council::HydraWeight<Runtime>;
}

impl pallet_collective::Config<TechnicalCollective> for Runtime {
	type RuntimeOrigin = RuntimeOrigin;
	type Proposal = RuntimeCall;
	type RuntimeEvent = RuntimeEvent;
	type MotionDuration = TechnicalMotionDuration;
	type MaxProposals = TechnicalMaxProposals;
	type MaxMembers = TechnicalMaxMembers;
	type DefaultVote = pallet_collective::PrimeDefaultVote;
	type WeightInfo = common_runtime::weights::technical_comittee::HydraWeight<Runtime>;
}

impl pallet_democracy::Config for Runtime {
	type RuntimeEvent = RuntimeEvent;
	type Currency = Balances;
	type EnactmentPeriod = EnactmentPeriod;
	type LaunchPeriod = LaunchPeriod;
	type VotingPeriod = VotingPeriod;
	type MinimumDeposit = MinimumDeposit;
	/// A straight majority of the council can decide what their next motion is.
	type ExternalOrigin = MoreThanHalfCouncil;
	type ExternalMajorityOrigin = MoreThanHalfCouncil;
	/// A unanimous council can have the next scheduled referendum be a straight default-carries
	/// (NTB) vote.
	type ExternalDefaultOrigin = AllCouncilMembers;
	type FastTrackOrigin = MoreThanHalfTechCommittee;
	type InstantOrigin = AllTechnicalCommitteeMembers;
	type InstantAllowed = InstantAllowed;
	type FastTrackVotingPeriod = FastTrackVotingPeriod;
	// To cancel a proposal which has been passed, 2/3 of the council must agree to it.
	type CancellationOrigin = MajorityOfCouncil;
	// To cancel a proposal before it has been passed, the technical committee must be unanimous or
	// Root must agree.
	type CancelProposalOrigin = AllTechnicalCommitteeMembers;
	type BlacklistOrigin = EnsureRoot<AccountId>;
	// Any single technical committee member may veto a coming council proposal, however they can
	// only do it once and it lasts only for the cooloff period.
	type VetoOrigin = pallet_collective::EnsureMember<AccountId, TechnicalCollective>;
	type CooloffPeriod = CooloffPeriod;
	type Slash = Treasury;
	type Scheduler = Scheduler;
	type PalletsOrigin = OriginCaller;
	type MaxVotes = MaxVotes;
	type WeightInfo = weights::democracy::HydraWeight<Runtime>;
	type MaxProposals = MaxProposals;
	type VoteLockingPeriod = VoteLockingPeriod;
	type Preimages = Preimage;
	type MaxDeposits = ConstU32<100>;
	type MaxBlacklisted = ConstU32<100>;
}

impl pallet_elections_phragmen::Config for Runtime {
	type RuntimeEvent = RuntimeEvent;
	type PalletId = ElectionsPhragmenPalletId;
	type Currency = Balances;
	type ChangeMembers = Council;
	type InitializeMembers = ();
	// Set to () if defined in chain spec
	type CurrencyToVote = U128CurrencyToVote;
	type CandidacyBond = CandidacyBond;
	type VotingBondBase = VotingBondBase;
	type VotingBondFactor = VotingBondFactor;
	type LoserCandidate = Treasury;
	type KickedMember = Treasury;
	type DesiredMembers = DesiredMembers;
	type DesiredRunnersUp = DesiredRunnersUp;
	type TermDuration = TermDuration;
	type MaxCandidates = MaxElectionCandidates;
	type MaxVoters = MaxElectionVoters;
	type WeightInfo = ();
}

impl pallet_tips::Config for Runtime {
	type RuntimeEvent = RuntimeEvent;
	type DataDepositPerByte = DataDepositPerByte;
	type MaximumReasonLength = MaximumReasonLength;
	type Tippers = Elections;
	type TipCountdown = TipCountdown;
	type TipFindersFee = TipFindersFee;
	type TipReportDepositBase = TipReportDepositBase;
	type WeightInfo = ();
}

/// ORML Configurations
pub struct CurrencyHooks;
impl MutationHooks<AccountId, AssetId, Balance> for CurrencyHooks {
	type OnDust = Duster;
	type OnSlash = ();
	type PreDeposit = ();
	type PostDeposit = ();
	type PreTransfer = ();
	type PostTransfer = ();
	type OnNewTokenAccount = AddTxAssetOnAccount<Runtime>;
	type OnKilledTokenAccount = RemoveTxAssetOnKilled<Runtime>;
}

impl orml_tokens::Config for Runtime {
	type RuntimeEvent = RuntimeEvent;
	type Balance = Balance;
	type Amount = Amount;
	type CurrencyId = AssetId;
	type WeightInfo = weights::tokens::HydraWeight<Runtime>;
	type ExistentialDeposits = AssetRegistry;
	type MaxLocks = MaxLocks;
	type DustRemovalWhitelist = DustRemovalWhitelist;
	type MaxReserves = MaxReserves;
	type ReserveIdentifier = [u8; 8];
	type CurrencyHooks = CurrencyHooks;
}

pub struct RootAsVestingPallet;
impl EnsureOrigin<RuntimeOrigin> for RootAsVestingPallet {
	type Success = AccountId;

	fn try_origin(o: RuntimeOrigin) -> Result<Self::Success, RuntimeOrigin> {
		Into::<Result<RawOrigin<AccountId>, RuntimeOrigin>>::into(o).and_then(|o| match o {
			RawOrigin::Root => Ok(VestingPalletId::get().into_account_truncating()),
			r => Err(RuntimeOrigin::from(r)),
		})
	}

	#[cfg(feature = "runtime-benchmarks")]
	fn try_successful_origin() -> Result<RuntimeOrigin, ()> {
		let zero_account_id = AccountId::decode(&mut sp_runtime::traits::TrailingZeroInput::zeroes())
			.expect("infinite length input; no invalid inputs for type; qed");
		Ok(RuntimeOrigin::from(RawOrigin::Signed(zero_account_id)))
	}
}

impl orml_vesting::Config for Runtime {
	type RuntimeEvent = RuntimeEvent;
	type Currency = Balances;
	type MinVestedTransfer = MinVestedTransfer;
	type VestedTransferOrigin = RootAsVestingPallet;
	type WeightInfo = weights::vesting::HydraWeight<Runtime>;
	type MaxVestingSchedules = MaxVestingSchedules;
	type BlockNumberProvider = RelayChainBlockNumberProvider<Runtime>;
}

impl InstanceFilter<RuntimeCall> for ProxyType {
	fn filter(&self, c: &RuntimeCall) -> bool {
		match self {
			ProxyType::Any => true,
			ProxyType::CancelProxy => matches!(c, RuntimeCall::Proxy(pallet_proxy::Call::reject_announcement { .. })),
			ProxyType::Governance => matches!(
				c,
				RuntimeCall::Democracy(..)
					| RuntimeCall::Council(..)
					| RuntimeCall::TechnicalCommittee(..)
					| RuntimeCall::Elections(..)
					| RuntimeCall::Treasury(..)
					| RuntimeCall::Tips(..)
					| RuntimeCall::Utility(..)
			),
			// Transfer group doesn't include cross-chain transfers
			ProxyType::Transfer => matches!(
				c,
				RuntimeCall::Balances(..) | RuntimeCall::Currencies(..) | RuntimeCall::Tokens(..)
			),
			ProxyType::Omnipool => matches!(
				c,
				RuntimeCall::Omnipool(pallet_omnipool::Call::add_liquidity { .. })
					| RuntimeCall::Omnipool(pallet_omnipool::Call::remove_liquidity { .. })
			),
			ProxyType::LiquidityMining => matches!(
				c,
				RuntimeCall::OmnipoolLiquidityMining(pallet_omnipool_liquidity_mining::Call::deposit_shares { .. })
					| RuntimeCall::OmnipoolLiquidityMining(
						pallet_omnipool_liquidity_mining::Call::redeposit_shares { .. }
					) | RuntimeCall::OmnipoolLiquidityMining(pallet_omnipool_liquidity_mining::Call::claim_rewards { .. })
					| RuntimeCall::OmnipoolLiquidityMining(
						pallet_omnipool_liquidity_mining::Call::withdraw_shares { .. }
					)
			),
		}
	}
	fn is_superset(&self, o: &Self) -> bool {
		match (self, o) {
			(x, y) if x == y => true,
			(ProxyType::Any, _) => true,
			(_, ProxyType::Any) => false,
			_ => false,
		}
	}
}

impl pallet_proxy::Config for Runtime {
	type RuntimeEvent = RuntimeEvent;
	type RuntimeCall = RuntimeCall;
	type Currency = Balances;
	type ProxyType = ProxyType;
	type ProxyDepositBase = ProxyDepositBase;
	type ProxyDepositFactor = ProxyDepositFactor;
	type MaxProxies = MaxProxies;
	type WeightInfo = weights::proxy::HydraWeight<Runtime>;
	type MaxPending = MaxPending;
	type CallHasher = BlakeTwo256;
	type AnnouncementDepositBase = AnnouncementDepositBase;
	type AnnouncementDepositFactor = AnnouncementDepositFactor;
}

impl pallet_multisig::Config for Runtime {
	type RuntimeEvent = RuntimeEvent;
	type RuntimeCall = RuntimeCall;
	type Currency = Balances;
	type DepositBase = DepositBase;
	type DepositFactor = DepositFactor;
	type MaxSignatories = MaxSignatories;
	type WeightInfo = ();
}

/// HydraDX Pallets configurations

impl pallet_claims::Config for Runtime {
	type RuntimeEvent = RuntimeEvent;
	type Currency = Balances;
	type Prefix = ClaimMessagePrefix;
	type WeightInfo = weights::claims::HydraWeight<Runtime>;
	type CurrencyBalance = Balance;
}

impl pallet_genesis_history::Config for Runtime {}

parameter_types! {
	pub TreasuryAccount: AccountId = Treasury::account_id();
}

impl pallet_transaction_multi_payment::Config for Runtime {
	type RuntimeEvent = RuntimeEvent;
	type AcceptedCurrencyOrigin = SuperMajorityTechCommittee;
	type Currencies = Currencies;
	type SpotPriceProvider = Omnipool;
	type WeightInfo = weights::transaction_multi_payment::HydraWeight<Runtime>;
	type WeightToFee = WeightToFee;
	type NativeAssetId = NativeAssetId;
}

#[derive(Debug, Default, Encode, Decode, Clone, PartialEq, Eq, TypeInfo)]
pub struct AssetLocation(pub polkadot_xcm::v3::MultiLocation);

impl pallet_asset_registry::Config for Runtime {
	type RuntimeEvent = RuntimeEvent;
	type RegistryOrigin = SuperMajorityTechCommittee;
	type AssetId = AssetId;
	type Balance = Balance;
	type AssetNativeLocation = AssetLocation;
	type SequentialIdStartAt = SequentialIdOffset;
	type StringLimit = RegistryStrLimit;
	type NativeAssetId = NativeAssetId;
	type WeightInfo = weights::registry::HydraWeight<Runtime>;
}

impl pallet_relaychain_info::Config for Runtime {
	type RuntimeEvent = RuntimeEvent;
	type RelaychainBlockNumberProvider = RelayChainBlockNumberProvider<Runtime>;
}

// The latest versions of the orml-currencies pallet don't emit events.
// The infrastructure relies on the events from this pallet, so we use the latest version of
// the pallet that contains and emit events and was updated to the polkadot version we use.
impl pallet_currencies::Config for Runtime {
	type RuntimeEvent = RuntimeEvent;
	type MultiCurrency = Tokens;
	type NativeCurrency = BasicCurrencyAdapter<Runtime, Balances, Amount, BlockNumber>;
	type GetNativeCurrencyId = NativeAssetId;
	type WeightInfo = weights::currencies::HydraWeight<Runtime>;
}

parameter_types! {
	pub const RewardPerCollator: Balance = 455_371_584_699_000; // 83333 HDX / 183 sessions
	//GalacticCouncil collators
	pub ExcludedCollators: Vec<AccountId> = vec![
		// 5G3t6yhAonQHGUEqrByWQPgP9R8fcSSL6Vujphc89ysdTpKF
		hex!["b0502e92d738d528922e8963b8a58a3c7c3b693db51b0972a6981836d67b8835"].into(),
		// 5CVBHPAjhcVVAvL3AYpa9MB6kWDwoJbBwu7q4MqbhKwNnrV4
		hex!["12aa36d6c1b055b9a7ab5d39f4fd9a9fe42912163c90e122fb7997e890a53d7e"].into(),
		// 5DFGmHjpxS6Xveg4YDw2hSp62JJ9h8oLCkeZUAoVR7hVtQ3k
		hex!["344b7693389189ad0be0c83630b02830a568f7cb0f2d4b3483bcea323cc85f70"].into(),
		// 5H178NL4DLM9DGgAgZz1kbrX2TReP3uPk7svPtsg1VcYnuXH
		hex!["da6e859211b1140369a73af533ecea4e4c0e985ad122ac4c663cc8b81d4fcd12"].into(),
		// 5Ca1iV2RNV253FzYJo12XtKJMPWCjv5CsPK9HdmwgJarD1sJ
		hex!["165a3c2eb21341bf170fd1fa728bd9a7d02b7dc3b4968a46f2b1d494ee8c2b5d"].into(),
	];
}

impl pallet_collator_rewards::Config for Runtime {
	type RuntimeEvent = RuntimeEvent;
	type Balance = Balance;
	type CurrencyId = AssetId;
	type Currency = Currencies;
	type RewardPerCollator = RewardPerCollator;
	type ExcludedCollators = ExcludedCollators;
	type RewardCurrencyId = NativeAssetId;
	// We wrap the ` SessionManager` implementation of `CollatorSelection` to get the collatrs that
	// we hand out rewards to.
	type SessionManager = CollatorSelection;
}

parameter_types! {
	pub const CollectionDeposit: Balance = 0;
	pub const ItemDeposit: Balance = 0;
	pub const KeyLimit: u32 = 256;	// Max 256 bytes per key
	pub const ValueLimit: u32 = 1024;	// Max 1024 bytes per value
	pub const UniquesMetadataDepositBase: Balance = 1_000 * UNITS;
	pub const AttributeDepositBase: Balance = UNITS;
	pub const DepositPerByte: Balance = UNITS;
	pub const UniquesStringLimit: u32 = 72;
}

impl pallet_uniques::Config for Runtime {
	type RuntimeEvent = RuntimeEvent;
	type CollectionId = CollectionId;
	type ItemId = ItemId;
	type Currency = Balances;
	type ForceOrigin = MajorityOfCouncil;
	// Standard collection creation is disallowed
	type CreateOrigin = AsEnsureOriginWithArg<NeverEnsureOrigin<AccountId>>;
	type Locker = ();
	type CollectionDeposit = CollectionDeposit;
	type ItemDeposit = ItemDeposit;
	type MetadataDepositBase = UniquesMetadataDepositBase;
	type AttributeDepositBase = AttributeDepositBase;
	type DepositPerByte = DepositPerByte;
	type StringLimit = UniquesStringLimit;
	type KeyLimit = KeyLimit;
	type ValueLimit = ValueLimit;
	type WeightInfo = ();
	#[cfg(feature = "runtime-benchmarks")]
	type Helper = ();
}

parameter_types! {
	pub const LRNA: AssetId = 1;
	pub const StableAssetId: AssetId = 2;
	pub ProtocolFee: Permill = Permill::from_rational(5u32,10000u32);
	pub AssetFee: Permill = Permill::from_rational(25u32,10000u32);
	pub const MinTradingLimit : Balance = 1_000_000u128;
	pub const MinPoolLiquidity: Balance = 1_000_000u128;
	pub const MaxInRatio: Balance = 3u128;
	pub const MaxOutRatio: Balance = 3u128;
	pub const OmnipoolCollectionId: CollectionId = 1337u128;
	pub const EmaOracleSpotPriceLastBlock: OraclePeriod = OraclePeriod::LastBlock;
	pub const EmaOracleSpotPriceShort: OraclePeriod = OraclePeriod::Short;
	pub const OmnipoolMaxAllowedPriceDifference: Permill = Permill::from_percent(1);
	pub MinimumWithdrawalFee: Permill = Permill::from_rational(1u32,10000);
}

impl pallet_omnipool::Config for Runtime {
	type RuntimeEvent = RuntimeEvent;
	type AssetId = AssetId;
	type Currency = Currencies;
	type AuthorityOrigin = EnsureRoot<AccountId>;
	type TechnicalOrigin = SuperMajorityTechCommittee;
	type AssetRegistry = AssetRegistry;
	type HdxAssetId = NativeAssetId;
	type HubAssetId = LRNA;
	type StableCoinAssetId = StableAssetId;
	type ProtocolFee = ProtocolFee;
	type AssetFee = AssetFee;
	type MinWithdrawalFee = MinimumWithdrawalFee;
	type MinimumTradingLimit = MinTradingLimit;
	type MinimumPoolLiquidity = MinPoolLiquidity;
	type MaxInRatio = MaxInRatio;
	type MaxOutRatio = MaxOutRatio;
	type PositionItemId = ItemId;
	type CollectionId = CollectionId;
	type NFTCollectionId = OmnipoolCollectionId;
	type NFTHandler = Uniques;
	type WeightInfo = weights::omnipool::HydraWeight<Runtime>;
	type OmnipoolHooks = OmnipoolHookAdapter<Self::RuntimeOrigin, LRNA, Runtime>;
	type PriceBarrier = (
		EnsurePriceWithin<
			AccountId,
			AssetId,
			EmaOraclePriceAdapter<EmaOracleSpotPriceLastBlock, Runtime>,
			OmnipoolMaxAllowedPriceDifference,
			CircuitBreakerWhitelist,
		>,
		EnsurePriceWithin<
			AccountId,
			AssetId,
			EmaOraclePriceAdapter<EmaOracleSpotPriceShort, Runtime>,
			OmnipoolMaxAllowedPriceDifference,
			CircuitBreakerWhitelist,
		>,
	);
	type ExternalPriceOracle = EmaOraclePriceAdapter<EmaOracleSpotPriceShort, Runtime>;
}

impl pallet_transaction_pause::Config for Runtime {
	type RuntimeEvent = RuntimeEvent;
	type UpdateOrigin = SuperMajorityTechCommittee;
	type WeightInfo = weights::transaction_pause::HydraWeight<Runtime>;
}

impl pallet_circuit_breaker::Config for Runtime {
	type RuntimeEvent = RuntimeEvent;
	type AssetId = AssetId;
	type Balance = Balance;
	type TechnicalOrigin = SuperMajorityTechCommittee;
	type WhitelistedAccounts = CircuitBreakerWhitelist;
	type DefaultMaxNetTradeVolumeLimitPerBlock = DefaultMaxNetTradeVolumeLimitPerBlock;
	type DefaultMaxAddLiquidityLimitPerBlock = DefaultMaxLiquidityLimitPerBlock;
	type DefaultMaxRemoveLiquidityLimitPerBlock = DefaultMaxLiquidityLimitPerBlock;
	type OmnipoolHubAsset = LRNA;
	type WeightInfo = weights::circuit_breaker::HydraWeight<Runtime>;
}

// constants need to be in scope to use as types
use pallet_dca::RelayChainBlockHashProvider;
use pallet_ema_oracle::MAX_PERIODS;
use pallet_omnipool::traits::EnsurePriceWithin;

parameter_types! {
	pub SupportedPeriods: BoundedVec<OraclePeriod, ConstU32<MAX_PERIODS>> = BoundedVec::truncate_from(vec![
		OraclePeriod::LastBlock, OraclePeriod::Short, OraclePeriod::TenMinutes]);
}

impl pallet_ema_oracle::Config for Runtime {
	type RuntimeEvent = RuntimeEvent;
	type WeightInfo = weights::ema_oracle::HydraWeight<Runtime>;
	/// The definition of the oracle time periods currently assumes a 6 second block time.
	/// We use the parachain blocks anyway, because we want certain guarantees over how many blocks correspond
	/// to which smoothing factor.
	type BlockNumberProvider = System;
	type SupportedPeriods = SupportedPeriods;
	/// With every asset trading against LRNA we will only have as many pairs as there will be assets, so
	/// 20 seems a decent upper bound for the forseeable future.
	type MaxUniqueEntries = ConstU32<20>;
}

impl pallet_duster::Config for Runtime {
	type RuntimeEvent = RuntimeEvent;
	type Balance = Balance;
	type Amount = Amount;
	type CurrencyId = AssetId;
	type MultiCurrency = Currencies;
	type MinCurrencyDeposits = AssetRegistry;
	type Reward = DustingReward;
	type NativeCurrencyId = NativeAssetId;
	type BlacklistUpdateOrigin = SuperMajorityTechCommittee;
	type WeightInfo = ();
}

type OmnipoolLiquidityMiningInstance = warehouse_liquidity_mining::Instance1;
impl warehouse_liquidity_mining::Config<OmnipoolLiquidityMiningInstance> for Runtime {
	type AssetId = AssetId;
	type MultiCurrency = Currencies;
	type PalletId = OmniWarehouseLMPalletId;
	type MinTotalFarmRewards = MinTotalFarmRewards;
	type MinPlannedYieldingPeriods = MinPlannedYieldingPeriods;
	type BlockNumberProvider = RelayChainBlockNumberProvider<Runtime>;
	type AmmPoolId = AssetId;
	type MaxFarmEntriesPerDeposit = MaxEntriesPerDeposit;
	type MaxYieldFarmsPerGlobalFarm = MaxYieldFarmsPerGlobalFarm;
	type AssetRegistry = AssetRegistry;
	type NonDustableWhitelistHandler = Duster;
	type RuntimeEvent = RuntimeEvent;
	type PriceAdjustment = adapters::PriceAdjustmentAdapter<Runtime, OmnipoolLiquidityMiningInstance>;
}

impl pallet_omnipool_liquidity_mining::Config for Runtime {
	type RuntimeEvent = RuntimeEvent;
	type Currency = Currencies;
	type CreateOrigin = AllTechnicalCommitteeMembers;
	type PalletId = OmniLMPalletId;
	type NFTCollectionId = OmnipoolLMCollectionId;
	type NFTHandler = Uniques;
	type LiquidityMiningHandler = OmnipoolWarehouseLM;
	type OracleSource = OmnipoolLMOracleSource;
	type OraclePeriod = OmnipoolLMOraclePeriod;
	type PriceOracle = EmaOracle;
	type WeightInfo = ();
}

impl pallet_dca::Config for Runtime {
	type RuntimeEvent = RuntimeEvent;
	type Currencies = Currencies;
	type RandomnessProvider = DCA;
	type OraclePriceProvider = OraclePriceProviderAdapterForOmnipool<AssetId, EmaOracle, LRNA>;
	type SpotPriceProvider = Omnipool;
	type MaxPriceDifferenceBetweenBlocks = MaxPriceDifference;
	type MaxSchedulePerBlock = MaxSchedulesPerBlock;
	type NativeAssetId = NativeAssetId;
	type MinBudgetInNativeCurrency = MinBudgetInNativeCurrency;
	type FeeReceiver = TreasuryAccount;
	type NamedReserveId = NamedReserveId;
	type WeightToFee = WeightToFee;
	type WeightInfo = weights::dca::HydraWeight<Runtime>;
	type MaxNumberOfRetriesOnError = MaxNumberOfRetriesOnError;
	type TechnicalOrigin = SuperMajorityTechCommittee;
	type RelayChainBlockHashProvider = RelayChainBlockHashProviderAdapter<Runtime>;
}

parameter_types! {
	pub const MaxNumberOfTrades: u8 = 5;
}

impl pallet_route_executor::Config for Runtime {
	type RuntimeEvent = RuntimeEvent;
	type AssetId = AssetId;
	type Balance = Balance;
	type MaxNumberOfTrades = MaxNumberOfTrades;
	type Currency = MultiInspectAdapter<AccountId, AssetId, Balance, Balances, Tokens, NativeAssetId>;
	type AMM = Omnipool;
	type WeightInfo = weights::route_executor::HydraWeight<Runtime>;
}

parameter_types! {
	pub const ExistentialDepositMultiplier: u8 = 5;
}

impl pallet_otc::Config for Runtime {
	type AssetId = AssetId;
	type AssetRegistry = AssetRegistry;
	type Currency = Currencies;
	type RuntimeEvent = RuntimeEvent;
	type ExistentialDeposits = AssetRegistry;
	type ExistentialDepositMultiplier = ExistentialDepositMultiplier;
	type WeightInfo = weights::otc::HydraWeight<Runtime>;
}

// Create the runtime by composing the FRAME pallets that were previously configured.
construct_runtime!(
	pub enum Runtime where
		Block = Block,
		NodeBlock = opaque::Block,
		UncheckedExtrinsic = UncheckedExtrinsic
	{
		System: frame_system exclude_parts { Origin } = 1,
		Timestamp: pallet_timestamp = 3,
		//NOTE: 5 - is used by Scheduler which must be after cumulus_pallet_parachain_system
		Balances: pallet_balances = 7,
		TransactionPayment: pallet_transaction_payment exclude_parts { Config } = 9,
		Treasury: pallet_treasury = 11,
		Utility: pallet_utility = 13,
		Preimage: pallet_preimage = 15,
		Identity: pallet_identity = 17,
		Democracy: pallet_democracy exclude_parts { Config } = 19,
		Elections: pallet_elections_phragmen = 21,
		Council: pallet_collective::<Instance1> = 23,
		TechnicalCommittee: pallet_collective::<Instance2> = 25,
		Tips: pallet_tips = 27,
		Proxy: pallet_proxy = 29,
		Multisig: pallet_multisig = 31,
		Uniques: pallet_uniques = 32,

		// HydraDX related modules
		AssetRegistry: pallet_asset_registry = 51,
		Claims: pallet_claims = 53,
		GenesisHistory: pallet_genesis_history = 55,
		CollatorRewards: pallet_collator_rewards = 57,
		Omnipool: pallet_omnipool = 59,
		TransactionPause: pallet_transaction_pause = 60,
		Duster: pallet_duster = 61,
		OmnipoolWarehouseLM: warehouse_liquidity_mining::<Instance1> = 62,
		OmnipoolLiquidityMining: pallet_omnipool_liquidity_mining = 63,
		OTC: pallet_otc = 64,
		CircuitBreaker: pallet_circuit_breaker = 65,
		Router: pallet_route_executor = 67,

		// ORML related modules
		Tokens: orml_tokens = 77,
		Currencies: pallet_currencies = 79,
		Vesting: orml_vesting = 81,

		// Parachain
		ParachainSystem: cumulus_pallet_parachain_system exclude_parts { Config } = 103,
		ParachainInfo: parachain_info = 105,

		//NOTE: Scheduler must be after ParachainSystem otherwise RelayChainBlockNumberProvider
		//will return 0 as current block number when used with Scheduler(democracy).
		Scheduler: pallet_scheduler = 5,

		//NOTE: DCA pallet should be declared after ParachainSystem pallet,
		//otherwise there is no data about relay chain parent hash
		DCA: pallet_dca = 66,

		PolkadotXcm: pallet_xcm = 107,
		CumulusXcm: cumulus_pallet_xcm = 109,
		XcmpQueue: cumulus_pallet_xcmp_queue exclude_parts { Call } = 111,
		DmpQueue: cumulus_pallet_dmp_queue = 113,

		// ORML XCM
		OrmlXcm: orml_xcm = 135,
		XTokens: orml_xtokens = 137,
		UnknownTokens: orml_unknown_tokens = 139,

		// Collator support
		Authorship: pallet_authorship = 161,
		CollatorSelection: pallet_collator_selection = 163,
		Session: pallet_session = 165,
		Aura: pallet_aura = 167,
		AuraExt: cumulus_pallet_aura_ext = 169,

		// Warehouse - let's allocate indices 100+ for warehouse pallets
		RelayChainInfo: pallet_relaychain_info = 201,
		EmaOracle: pallet_ema_oracle = 202,
		MultiTransactionPayment: pallet_transaction_multi_payment = 203,
	}
);

/// The address format for describing accounts.
pub type Address = AccountId;
/// Block header type as expected by this runtime.
pub type Header = generic::Header<BlockNumber, BlakeTwo256>;
/// Block type as expected by this runtime.
pub type Block = generic::Block<Header, UncheckedExtrinsic>;
/// A Block signed with a Justification
pub type SignedBlock = generic::SignedBlock<Block>;
/// BlockId type as expected by this runtime.
pub type BlockId = generic::BlockId<Block>;
/// The SignedExtension to the basic transaction logic.
pub type SignedExtra = (
	frame_system::CheckSpecVersion<Runtime>,
	frame_system::CheckTxVersion<Runtime>,
	frame_system::CheckGenesis<Runtime>,
	frame_system::CheckEra<Runtime>,
	frame_system::CheckNonce<Runtime>,
	frame_system::CheckWeight<Runtime>,
	pallet_transaction_payment::ChargeTransactionPayment<Runtime>,
	pallet_claims::ValidateClaim<Runtime>,
);
/// Unchecked extrinsic type as expected by this runtime.
pub type UncheckedExtrinsic = generic::UncheckedExtrinsic<Address, RuntimeCall, Signature, SignedExtra>;
/// Extrinsic type that has already been checked.
pub type CheckedExtrinsic = generic::CheckedExtrinsic<AccountId, RuntimeCall, SignedExtra>;
/// Executive: handles dispatch to the various modules.
pub type Executive = frame_executive::Executive<
	Runtime,
	Block,
	frame_system::ChainContext<Runtime>,
	Runtime,
	AllPalletsReversedWithSystemFirst,
	(
		pallet_preimage::migration::v1::Migration<Runtime>,
		pallet_democracy::migrations::v1::Migration<Runtime>,
		pallet_multisig::migrations::v1::MigrateToV1<Runtime>,
		DmpQueue,
		XcmpQueue,
		ParachainSystem,
		migrations::OnRuntimeUpgradeMigration,
		migrations::MigrateRegistryLocationToV3<Runtime>,
		migrations::XcmRateLimitMigration,
	),
>;

impl_runtime_apis! {
	impl sp_api::Core<Block> for Runtime {
		fn version() -> RuntimeVersion {
			VERSION
		}

		fn execute_block(block: Block) {
			Executive::execute_block(block)
		}

		fn initialize_block(header: &<Block as BlockT>::Header) {
			Executive::initialize_block(header)
		}
	}

	impl sp_api::Metadata<Block> for Runtime {
		fn metadata() -> OpaqueMetadata {
			OpaqueMetadata::new(Runtime::metadata().into())
		}
	}

	impl sp_block_builder::BlockBuilder<Block> for Runtime {
		fn apply_extrinsic(extrinsic: <Block as BlockT>::Extrinsic) -> ApplyExtrinsicResult {
			Executive::apply_extrinsic(extrinsic)
		}

		fn finalize_block() -> <Block as BlockT>::Header {
			Executive::finalize_block()
		}

		fn inherent_extrinsics(data: sp_inherents::InherentData) -> Vec<<Block as BlockT>::Extrinsic> {
			data.create_extrinsics()
		}

		fn check_inherents(
			block: Block,
			data: sp_inherents::InherentData,
		) -> sp_inherents::CheckInherentsResult {
			data.check_extrinsics(&block)
		}
	}

	impl sp_transaction_pool::runtime_api::TaggedTransactionQueue<Block> for Runtime {
		fn validate_transaction(
			source: TransactionSource,
			tx: <Block as BlockT>::Extrinsic,
			block_hash: <Block as BlockT>::Hash,
		) -> TransactionValidity {
			Executive::validate_transaction(source, tx, block_hash)
		}
	}

	impl sp_offchain::OffchainWorkerApi<Block> for Runtime {
		fn offchain_worker(header: &<Block as BlockT>::Header) {
			Executive::offchain_worker(header)
		}
	}

	impl sp_session::SessionKeys<Block> for Runtime {
		fn decode_session_keys(
			encoded: Vec<u8>,
		) -> Option<Vec<(Vec<u8>, sp_core::crypto::KeyTypeId)>> {
			opaque::SessionKeys::decode_into_raw_public_keys(&encoded)
		}

		fn generate_session_keys(seed: Option<Vec<u8>>) -> Vec<u8> {
			opaque::SessionKeys::generate(seed)
		}
	}

	impl sp_consensus_aura::AuraApi<Block, AuraId> for Runtime {
		fn slot_duration() -> sp_consensus_aura::SlotDuration {
			sp_consensus_aura::SlotDuration::from_millis(Aura::slot_duration())
		}

		fn authorities() -> Vec<AuraId> {
			Aura::authorities().into_inner()
		}
	}

	impl cumulus_primitives_core::CollectCollationInfo<Block> for Runtime {
		fn collect_collation_info(header: &<Block as BlockT>::Header) -> cumulus_primitives_core::CollationInfo {
			ParachainSystem::collect_collation_info(header)
		}
	}

	#[cfg(feature = "try-runtime")]
	impl frame_try_runtime::TryRuntime<Block> for Runtime {
		fn on_runtime_upgrade(checks: frame_try_runtime::UpgradeCheckSelect) -> (Weight, Weight) {
			//log::info!("try-runtime::on_runtime_upgrade.");
			let weight = Executive::try_runtime_upgrade(checks).unwrap();
			(weight, BlockWeights::get().max_block)
		}

		fn execute_block(
			block: Block,
			state_root_check: bool,
			signature_check: bool,
			select: frame_try_runtime::TryStateSelect,
		) -> Weight {
			Executive::try_execute_block(block, state_root_check, signature_check, select).unwrap()
		}
	}


	impl frame_system_rpc_runtime_api::AccountNonceApi<Block, AccountId, Index> for Runtime {
		fn account_nonce(account: AccountId) -> Index {
			System::account_nonce(account)
		}
	}

	impl pallet_transaction_payment_rpc_runtime_api::TransactionPaymentApi<Block, Balance> for Runtime {
		fn query_info(
			uxt: <Block as BlockT>::Extrinsic,
			len: u32,
		) -> pallet_transaction_payment_rpc_runtime_api::RuntimeDispatchInfo<Balance> {
			TransactionPayment::query_info(uxt, len)
		}

		fn query_fee_details(
			uxt: <Block as BlockT>::Extrinsic,
			len: u32,
		) -> pallet_transaction_payment_rpc_runtime_api::FeeDetails<Balance> {
			TransactionPayment::query_fee_details(uxt, len)
		}

		fn query_weight_to_fee(weight: Weight) -> Balance {
			TransactionPayment::weight_to_fee(weight)
		}
		fn query_length_to_fee(length: u32) -> Balance {
			TransactionPayment::length_to_fee(length)
		}
	}

	#[cfg(feature = "runtime-benchmarks")]
	impl frame_benchmarking::Benchmark<Block> for Runtime {
		fn benchmark_metadata(extra: bool) -> (
			Vec<frame_benchmarking::BenchmarkList>,
			Vec<frame_support::traits::StorageInfo>,
		) {
			use frame_benchmarking::{list_benchmark, Benchmarking, BenchmarkList};
			use frame_support::traits::StorageInfoTrait;
			use orml_benchmarking::list_benchmark as orml_list_benchmark;
			use frame_system_benchmarking::Pallet as SystemBench;

			let mut list = Vec::<BenchmarkList>::new();

			list_benchmark!(list, extra, frame_system, SystemBench::<Runtime>);
			list_benchmark!(list, extra, pallet_balances, Balances);
			list_benchmark!(list, extra, pallet_collator_selection, CollatorSelection);
			list_benchmark!(list, extra, pallet_timestamp, Timestamp);
			list_benchmark!(list, extra, pallet_treasury, Treasury);
			list_benchmark!(list, extra, pallet_preimage, Preimage);
			list_benchmark!(list, extra, pallet_scheduler, Scheduler);
			list_benchmark!(list, extra, pallet_identity, Identity);
			list_benchmark!(list, extra, pallet_tips, Tips);
			list_benchmark!(list, extra, pallet_proxy, Proxy);
			list_benchmark!(list, extra, pallet_utility, Utility);
			list_benchmark!(list, extra, pallet_democracy, Democracy);
			list_benchmark!(list, extra, council, Council);
			list_benchmark!(list, extra, tech, TechnicalCommittee);
			list_benchmark!(list, extra, pallet_omnipool_liquidity_mining, OmnipoolLiquidityMining);
			list_benchmark!(list, extra, pallet_circuit_breaker, CircuitBreaker);
			list_benchmark!(list, extra, pallet_dca, DCA);

			list_benchmark!(list, extra, pallet_asset_registry, AssetRegistry);
			list_benchmark!(list, extra, pallet_claims, Claims);
			list_benchmark!(list, extra, pallet_ema_oracle, EmaOracle);

			list_benchmark!(list, extra, cumulus_pallet_xcmp_queue, XcmpQueue);
			list_benchmark!(list, extra, pallet_transaction_pause, TransactionPause);

			list_benchmark!(list, extra, pallet_otc, OTC);

			orml_list_benchmark!(list, extra, pallet_currencies, benchmarking::currencies);
			orml_list_benchmark!(list, extra, orml_tokens, benchmarking::tokens);
			orml_list_benchmark!(list, extra, orml_vesting, benchmarking::vesting);
			orml_list_benchmark!(list, extra, pallet_transaction_multi_payment, benchmarking::multi_payment);
			orml_list_benchmark!(list, extra, pallet_duster, benchmarking::duster);
			orml_list_benchmark!(list, extra, pallet_omnipool, benchmarking::omnipool);
			orml_list_benchmark!(list, extra, pallet_route_executor, benchmarking::route_executor);

			let storage_info = AllPalletsWithSystem::storage_info();

			(list, storage_info)
		}

		fn dispatch_benchmark(
			config: frame_benchmarking::BenchmarkConfig
		) -> Result<Vec<frame_benchmarking::BenchmarkBatch>, sp_runtime::RuntimeString> {
			use frame_benchmarking::{Benchmarking, BenchmarkBatch, add_benchmark, TrackedStorageKey};
			use orml_benchmarking::add_benchmark as orml_add_benchmark;
			use frame_system_benchmarking::Pallet as SystemBench;
			impl frame_system_benchmarking::Config for Runtime {}

			let whitelist: Vec<TrackedStorageKey> = vec![
				// Block Number
				hex_literal::hex!("26aa394eea5630e07c48ae0c9558cef702a5c1b19ab7a04f536c519aca4983ac").to_vec().into(),
				// Total Issuance
				hex_literal::hex!("c2261276cc9d1f8598ea4b6a74b15c2f57c875e4cff74148e4628f264b974c80").to_vec().into(),
				// Execution Phase
				hex_literal::hex!("26aa394eea5630e07c48ae0c9558cef7ff553b5a9862a516939d82b3d3d8661a").to_vec().into(),
				// Event Count
				hex_literal::hex!("26aa394eea5630e07c48ae0c9558cef70a98fdbe9ce6c55837576c60c7af3850").to_vec().into(),
				// System Events
				hex_literal::hex!("26aa394eea5630e07c48ae0c9558cef780d41e5e16056765bc8461851072c9d7").to_vec().into(),
			];

			let mut batches = Vec::<BenchmarkBatch>::new();
			let params = (&config, &whitelist);

			// Substrate pallets
			add_benchmark!(params, batches, frame_system, SystemBench::<Runtime>);
			add_benchmark!(params, batches, pallet_balances, Balances);
			add_benchmark!(params, batches, pallet_collator_selection, CollatorSelection);
			add_benchmark!(params, batches, pallet_timestamp, Timestamp);
			add_benchmark!(params, batches, pallet_treasury, Treasury);
			add_benchmark!(params, batches, pallet_preimage, Preimage);
			add_benchmark!(params, batches, pallet_scheduler, Scheduler);
			add_benchmark!(params, batches, pallet_identity, Identity);
			add_benchmark!(params, batches, pallet_tips, Tips);
			add_benchmark!(params, batches, pallet_proxy, Proxy);
			add_benchmark!(params, batches, pallet_utility, Utility);
			add_benchmark!(params, batches, pallet_democracy, Democracy);
			add_benchmark!(params, batches, council, Council);
			add_benchmark!(params, batches, tech, TechnicalCommittee);
			add_benchmark!(params, batches, pallet_omnipool_liquidity_mining, OmnipoolLiquidityMining);
			add_benchmark!(params, batches, pallet_circuit_breaker, CircuitBreaker);
			add_benchmark!(params, batches, pallet_dca, DCA);
			add_benchmark!(params, batches, pallet_asset_registry, AssetRegistry);
			add_benchmark!(params, batches, pallet_claims, Claims);
			add_benchmark!(params, batches, pallet_ema_oracle, EmaOracle);

			add_benchmark!(params, batches, cumulus_pallet_xcmp_queue, XcmpQueue);
			add_benchmark!(params, batches, pallet_transaction_pause, TransactionPause);

			add_benchmark!(params, batches, pallet_otc, OTC);

			orml_add_benchmark!(params, batches, pallet_currencies, benchmarking::currencies);
			orml_add_benchmark!(params, batches, orml_tokens, benchmarking::tokens);
			orml_add_benchmark!(params, batches, orml_vesting, benchmarking::vesting);
			orml_add_benchmark!(params, batches, pallet_transaction_multi_payment, benchmarking::multi_payment);
			orml_add_benchmark!(params, batches, pallet_duster, benchmarking::duster);
			orml_add_benchmark!(params, batches, pallet_omnipool, benchmarking::omnipool);
orml_add_benchmark!(params, batches, pallet_route_executor, benchmarking::route_executor);

			if batches.is_empty() { return Err("Benchmark not found for this pallet.".into()) }
			Ok(batches)
		}
	}
}

struct CheckInherents;

impl cumulus_pallet_parachain_system::CheckInherents<Block> for CheckInherents {
	fn check_inherents(
		block: &Block,
		relay_state_proof: &cumulus_pallet_parachain_system::RelayChainStateProof,
	) -> sp_inherents::CheckInherentsResult {
		let relay_chain_slot = relay_state_proof
			.read_slot()
			.expect("Could not read the relay chain slot from the proof");

		let inherent_data = cumulus_primitives_timestamp::InherentDataProvider::from_relay_chain_slot_and_duration(
			relay_chain_slot,
			sp_std::time::Duration::from_secs(6),
		)
		.create_inherent_data()
		.expect("Could not create the timestamp inherent data");

		inherent_data.check_extrinsics(block)
	}
}

cumulus_pallet_parachain_system::register_validate_block! {
	Runtime = Runtime,
	BlockExecutor = cumulus_pallet_aura_ext::BlockExecutor::<Runtime, Executive>,
	CheckInherents = CheckInherents,
}<|MERGE_RESOLUTION|>--- conflicted
+++ resolved
@@ -107,11 +107,7 @@
 	spec_name: create_runtime_str!("hydradx"),
 	impl_name: create_runtime_str!("hydradx"),
 	authoring_version: 1,
-<<<<<<< HEAD
-	spec_version: 158,
-=======
-	spec_version: 157,
->>>>>>> f8b82422
+	spec_version: 159,
 	impl_version: 0,
 	apis: RUNTIME_API_VERSIONS,
 	transaction_version: 1,
