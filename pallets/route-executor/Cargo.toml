--- conflicted
+++ resolved
@@ -1,10 +1,6 @@
 [package]
 name = 'pallet-route-executor'
-<<<<<<< HEAD
-version = '2.3.4'
-=======
-version = '2.4.1'
->>>>>>> d86308e4
+version = '2.4.2'
 description = 'A pallet to execute a route containing a sequence of trades'
 authors = ['GalacticCouncil']
 edition = '2021'
